--- conflicted
+++ resolved
@@ -1,4 +1,3 @@
-<<<<<<< HEAD
 v0.5.0, 2015-??-?? -- ???
  * requires boto 2.35.0 or newer (#980)
  * jobs:
@@ -46,11 +45,10 @@
    * removed extract_dir_for_tar()
    * gunzip_stream() now yields chunks, not lines
    * removed hash_object()
-=======
+
 v0.4.6, 2015-11-?? -- config files
  * PyYAML>=3.10 is required
  * !clear tag in conf files (#1162)
->>>>>>> 551207a6
 
 v0.4.5, 2015-07-28 -- DescribeJobFlows begone
  * boto>=2.6.0 is required (used to be 2.2.0)
