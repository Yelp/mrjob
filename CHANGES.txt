--- conflicted
+++ resolved
@@ -1,5 +1,4 @@
-<<<<<<< HEAD
-v0.6.0, 2017-03-?? -- ???
+v0.6.0, 2017-04-?? -- ???
  * use boto3 instead of boto
    * removed make_*_conn() from EMRJobRunner (use make_*_client())
    * changes to S3FileSystem:
@@ -8,9 +7,6 @@
      * removed get_s3_keys()
      * create_bucket()'s second arg is now named region, not location
    * mrjob.fs.s3.wrap_aws_conn() removed
-=======
-v0.6.0, 2017-04-?? -- ???
->>>>>>> d1f9e6a0
  * removed deprecated INPUT, OUTPUT attributes from JarStep
  * removed deprecated filesystem methods:
    * path_exists()
