<<<<<<< HEAD
v0.7.0, 2019-10-?? -- fall cleaning
 * removed the following deprecated code:



v0.6.11, 2019-10-04 -- Spark log parsing
=======
v0.6.12, 2019-10-23 -- unbreak Google
 * default image_version on Dataproc is now 1.3 (#2110)
 * local filesystem can now handle file:// URIs (#1986)
   * sim runners accept file:// URIs as input files, upload files/archives

v0.6.11, 2019-10-07 -- Spark log parsing
>>>>>>> df728279
 * Python 3.4 is again supported, except for Google libraries (#2090)
 * can intermix positional (input file) args to MRJobs on Python 3.7 (#1701)
 * all runners
   * can parse logs to find cause of error in Spark (#2056)
 * EMR runner
   * retrying on transient API errors now works with pagination (#2005)
   * default image_version (AMI) is now 5.27.0 (#2105)
   * restored m4.large as default instance type for pre-5.13.0 AMIs (#2098)
   * can override emr_configurations with !clear or by Classification (#2097)
 * Spark runner
   * can run scripts with spark-submit without pyspark in $PYTHONPATH (#2091)

v0.6.10, 2019-07-19 -- official PyPy support
 * officially support PyPy (#1011)
   * when launched in PyPy, defaults python_bin to pypy or pypy3
 * Spark runner
   * turn off internal protocol with --skip-internal-protocol (#1952)
   * spark Harness can run inside EMR (#2070)
 * EMR runner
   * default instance type is now m5.xlarge (#2071)
   * log DNS of master node as soon as we know it (#2074)
 * better error when reading YAML conf file without YAML library (#2047)

v0.6.9, 2019-05-29 -- Better emulation
 * formally dropped support for Python 3.4
   * (still seems to work except for Google libraries)
 * jobs:
   * deprecated add_*_option() methods can take types as their type arg (#2058)
 * all runners
   * archives no longer go into working dir mirror (#2059)
     * fixes bug in v0.6.8 that could break archives on Hadoop
 * sim runners (local, inline)
   * simulated mapreduce.map.input.file is now a file:// URL (#2066)
 * Spark runner
   * added emulate_map_input_file option (#2061)
     * can optionally emulate mapreduce.map.input.file in first step's mapper
   * increment counter() emulation now uses correct arg names (#2060)
   * warns if spark_tmp_dir and master aren't both local/remote (#2062)
 * mrjob spark-submit can take switches to script without using "--" (#2055)

v0.6.8, 2019-04-25 -- Spark runner
 * updated library dependencies (#2019, #2025)
   * google-cloud-dataproc>=0.3.0
   * google-cloud-logging>=1.9.0
   * google-cloud-storage>=1.13.1
   * PyYAML>=3.10
 * jobs:
   * MRJobs are now Spark-serializable (without calling sandbox())
     * spark() can pass job methods to rdd.map() etc. (#2039)
 * all runners:
   * inline runner runs Spark jobs through PySpark (#1965)
   * local runner runs Spark jobs on local-cluster master (#1361)
   * cat_output() now ignores files and subdirs starting with "." too (#1337)
     * this includes Spark checksum files (e.g. .part-00000.crc)
   * empty *_bin options mean use the default, not a no-args command (#1926)
     * affected gcloud_bin, hadoop_bin, sh_bin, ssh_bin
     * *python_bin options already worked this way
   * improved Spark support
     * full support for setup scripts (was just YARN) (#2048)
     * fully supports uploading files to Spark working dir (#1922)
       * including renaming files (#2017)
       * uploading archives/dirs is still unsupported except on YARN
     * spark.yarn.appMasterEnv.* now only set on YARN (#1919)
     * add_file_arg() works on Spark
       * even on local[*] master (#2031)
     * uses file:// as appropriate when running locally (#1985)
     * won't hang if Hadoop or Spark binary can't be run (#2024)
     * spark master/deploy mode can't be overridden by jobconf (#2032)
     * can search for spark-submit binary in pyspark installation (#1984)
     * (Dataproc runner does not yet support Spark)
 * EMR runner:
   * fixed fs bug that prevented running with non-default temp bucket (#2015)
   * less API calls when job retries joining a pooled cluster (#1990)
   * extra_cluster_params can set nested sub-params (#1934)
     * e.g. Instances.EmrManagedMasterSecurityGroup
   * --subnet '' un-sets subnet set in mrjob.conf (#1931)
 * added Spark runner (#1940)
   * runs jobs entirely on Spark, uses `hadoop fs` for HDFS only
   * can use any fs mrjob supports (HDFS, EMR, Dataproc, local)
   * can run "classic" MRJobs normally run on Hadoop streaming (#1972)
     * supports mappers, combiners, reducers, including _init() and _final()
     * makes efficient use of combiners, if available (#1946)
     * supports Hadoop input/output format set in job (#1944)
     * can run consecutive MRSteps in a single Spark step (#1950)
     * respects SORT_VALUES (#1945)
     * emulates Hadoop output compression (#1943)
       * set the same jobconf variables you would in Hadoop
     * can control number of output files
       * set Hadoop jobconf variables to control # of reducers (#1953)
       * or use --max-output-files (#2040)
     * can simulate counters with accumulators (#1955)
     * can handle jobs that load file args in their constructor (#2044)
     * does not support commands (e.g. mapper_cmd(), mapper_pre_filter())
     * (Spark runner does not yet parse logs for probable cause of error)
   * Spark harness renamed to mrjob/spark/harness.py, no need to run directly
 * `mrjob spark-submit` now defaults to spark runner
   * works on emr, hadoop, and local runners as well (#1975)
 * runner filesystems:
   * added put() method to all filesystems (#1977)
     * part size for uploads is now set at fs init time
   * CompositeFilesystem can can give up on an un-configured filesystem (#1974)
     * used by the Spark runner when GCS/S3 aren't set up
   * mkdir() can now create buckets (#2014)
   * fs-specific methods now accessed through fs.<name>
     * e.g. runner.fs.s3.make_s3_client()
   * deprecated useless local_tmp_dir arg to GCSFilesystem (#1961)
 * missing mrjob.examples support files now installed

v0.6.7, 2019-01-16 -- mrjob spark-submit
 * tools:
   * added mrjob spark-submit subcommand (#1382)
   * add subcommand to usage in --help for subcommands (#1885)
   * added --emr-action-on-failure switch to mrjob create-cluster (#1959)
 * jobs:
   * added *_pairs() methods to MRJob (#1947)
   * jobs pass steps description to runner constructor (#1845)
     * --steps is deprecated
 * all runners:
   * sh_bin defaults to /bin/sh -ex, not just sh -ex (#1924)
     * sh_bin may not be empty and should not take more than one argument
   * warn about command-line switches for wrong runner (#1898)
   * added plural command-line switches (#1882):
     * added --applications, --archives, --dirs, --files, --libjars, --py-files
     * deprecated --archive, --dir, --file, --libjar, --py-file
   * interpreter and steps_interpreter opts are deprecated (#1850)
   * steps_python_bin is deprecated (#1851)
   * can set separate SPARK_PYTHON and SPARK_DRIVER_PYTHON if need be
 * inline runner:
   * no longer attempts to run command substeps (#1878)
 * inline and local runner:
   * no longer attempts to run non-streaming steps (#1915)
 * Dataproc and EMR runners:
   * fixed SIGKILL import error on Windows (#1892)
 * Hadoop and EMR runners:
   * setup opt works with Spark scripts on YARN (#1376)
 * Hadoop runner:
   * removed useless bootstrap_spark opt (#1382)
 * EMR runner:
   * fail fast if input files are archived in Glacier (#1887)
   * default instance type is m4.large (#1932)
   * pooling knows about c5 and m5 instance types (#1930, #1936)
   * create_bucket() was broken in us-east-1, fixed (#1927)
   * idle timeout silently failed on 2.x AMIs, fixed (#1909)
 * updated deprecated escape sequences that would break in Python 3.8 (#1920)
 * raise ValueError, not AssertionError (#1877)
 * added experimental harness to submit basic MRJobs on Spark (#1941)

v0.6.6, 2018-11-05 -- nicer options and switches
 * configs:
   * boolean jobconf values in mrjob.conf now work correctly (#323)
     * added mrjob.conf.combine_jobconfs()
 * jobs:
   * fixed "usage: usage: " in --help (#1866)
   * overriding jobconf() and libjars() can no longer clobber
     command-line options (#1453)
   * JarSteps use GENERIC_ARGS to interpolate -D/-libjars (#1863)
   * add_file_arg() supports explicit type=str (#1858)
   * add_file_option() and add_passthrough_option() support type='str' (#1857)
 * all runners:
   * py_files are always uploaded to HDFS/S3 (#1852)
   * options and switches:
     * added -D as a synonym for --jobconf (#1839)
     * added --local-tmp-dir switch (#1870)
       * setting local_tmp_dir to '' uses default temp dir
     * added --hadoop-args and --spark-args switches (#1844)
       * --hadoop-arg and --spark-arg are now deprecated
 * EMR runner:
   * can now fetch history log via SSH, eliminating wait for S3 (#1253)
 * Hadoop runner:
   * added spark_deploy_mode option (#1864)
 * sim runners:
   * fixed permission error on Windows (#1847)

v0.6.5, 2018-09-07 -- custom AMIs
 * all runners:
   * can turn off log parsing with --no-read-logs (#1825)
 * EMR Runner:
   * transient API errors:
      * EMR client won't retry faster than check_cluster_every option (#1799)
      * all AWS clients will retry on SSL timeouts (#1827)
      * RetryWrapper now passes through docstring of wrapped methods
   * AMIs:
      * default AMI is now 5.16.0 (#1818)
      * choose custom AMIs with image_id option (#1805)
      * find base AMIs with mrjob.ami.describe_base_emr_images() (#1829)
   * added make_ec2_client() method and ec2_endpoint option
   * choose EBS root volume size with ebs_root_volume_gb option (#1812)
   * new clusters are tagged with __mrjob_label and __mrjob_owner (#1828)
   * idle self-termination script (max_hours_idle):
     * retries if shutdown fails (#1819)
     * logs its output to mrjob-idle-termination.log
   * cluster pooling recover now works on single-node clusters (#1822)

v0.6.4, 2018-07-31 -- FILES, DIRS, ARCHIVES
 * drop support for Python 3.3
 * unvendored google-cloud-dataproc, version 0.2.0+ required (#1796)
 * link static files to MRJobs with FILES, DIRS, ARCHIVES (#1431)
   * also added files(), dirs(), archives() methods
 * termination protection doesn't make terminate-idle-clusters crash (#1801)

v0.6.3, 2018-05-31 -- Dataproc parity
 * jobs:
   * use mapper_raw() to read entire file, in any format (#754)
 * log interpretation:
   * handles "not a valid JAR" error from Hadoop (#1771)
 * less dependencies on Google libraries (#1746):
   * google-cloud-logging 1.5.0+
   * google-cloud-storage 1.9.0+
   * google-cloud-dataproc is vendored (future releases will require 0.11.0+)
 * RetryWrapper now sets __name__ of wrapped functions (#1790)
 * runners:
   * all runners:
     * don't stream output if --output-dir is specified (#1739)
       * --no-output switch is now --no-cat-output
       * added --cat-output switch
   * cloud runners (Dataproc, EMR):
     * renamed cloud_upload_part_size option to cloud_part_size_mb (#1774)
   * DataprocJobRunner:
     * options now supported:
       * cloud_part_size_mb: control chunked uploading (#1404)
       * {core,master,task}_instance_config (#1681):
         * set disk_config, is_preemptible, other instance options
       * cluster_config: set properties in Hadoop config files (#1680)
       * hadoop_streaming_jar: specify custom Hadoop streaming JAR (#1676)
       * network/subnet: specify network/subnetwork (#1683)
       * service_account: specify custom IAM service account (#1682)
       * service_account_scopes: specify custom permissions for cluster (#1682)
       * ssh_tunnel/ssh_tunnel_is_open: access resource manager (#1670)
     * fs:
       * cat() streams data rather than dumping to a temp file (#1674)
       * exists() no longer swallows exceptions (#1675)
     * full support for parsing probable cause of job failure (#1672)
     * full support for fetching and parsing counters (#1703)
     * job progress messages (#1671)
     * can now run JAR steps (#1677)
     * uses Dataproc's built-in idle timeout, not a script (#1705)
     * bootstrap script runs in temp dir, not / (#1601)

v0.6.2, 2018-03-23 -- log parsing at scale
 * runners:
   * local runners
     * added --num-cores option to control parallelism and file splits (#1727)
   * cloud runners (EMR and Dataproc):
     * idle timeout script has 10-minute grace period (#1694)
   * Dataproc:
     * replaced google-api-python-client with google-cloud-sdk (#1730)
     * works without gcloud util config installed (#1742)
       * credentials can be read from $GOOGLE_APPLICATION_CREDENTIALS
       * or from gcloud util config (if installed)
     * no longer required to set region or zone (#1732)
       * auto zone placement (just set region) is enabled
       * defaults to auto zone placement in us-west1
       * no longer reads zone or region from gcloud GCE configs
     * Dataproc Quickstart is now up-to-date (#1589)
     * api_client attr has been replaced with cluster_client and job_client
     * GCSFilesystem method changes:
       * api_client attr has been replaced with client
       * create_bucket() no longer takes a project ID
       * delete_bucket() is disabled (use get_bucket(...).delete())
       * get_bucket() returns a google.cloud.storage.bucket.Bucket
       * list_buckets() is disabled (use get_all_bucket_names())
  * EMR:
    * much faster error log parsing (#1706)
      * may have to wait for logs to transfer to S3 on some AMIs
  * tools:
    * terminate-idle-job-flows is faster and uses less API calls

v0.6.1, 2017-11-27 -- mrjob diagnose
 * fixed serious error log parsing issue (#1708)
 * added mrjob diagnose utility to find why previously run jobs failed (#1707)
 * exposed EMRJobRunner.get_job_steps() (#1625)

v0.6.0, 2017-11-01 -- wave of deprecation
 * dropped support for Python 2.6
 * use boto3 instead of boto (#1304)
 * job output is now byte-based, not line-based:
   * runner.fs.cat() now yields chunks of bytes, not lines (#1533)
   * runner.cat_output() yields chunks of bytes (#1604)
     * runner.stream_output() is deprecated
   * job.parse_output() translates chunks of bytes to records (#1604)
     * job.parse_output_line() is deprecated
 * replaced optparse with argparse (#1587)
   * renamed attributes/methods (old name is a deprecated alias)
     * add_file_option() -> add_file_arg()
     * add_passthrough_option() -> add_passthru_arg()
     * configure_options() -> configure_args()
     * load_options() -> load_args()
     * pass_through_option() -> pass_arg_through()
     * self.args -> self.options.args
   * duplicate file upload args are passed through to job
 * runners:
   * all runners:
     * file_upload_args kwarg is deprecated (#1656)
       * pass path dicts to extra_args instead (see mrjob.setup)
   * sim runners (inline and local):
     * local mode runs one mapper/reducer per CPU (#1083)
     * step_output_dir works (#1515)
     * only sort by reducer key unless SORT_VALUES is set (#660)
     * files in working dir are marked user-executable (#1619)
     * don't crash if os.symlink doesnt work on Windows (#1649)
     * input passed to jobs as stdin, not as arguments (#567)
     * input decompressed by runner, not mrjob.cat utility
   * cloud runners (Dataproc and EMR):
     * bootstrap can take archives and dirs as well as files (#1530)
     * bootstrap files are now only made executable by current user (#1602)
     * extra_cluster_params for unsupported API params (#1648)
   * max_mins_idle option (#1686)
     * default is 10 minutes
       * <10 minutes may result in premature cluster shutdown (see #1693)
     * max_hours_idle is deprecated
   * EMRJobRunner:
     * persistent clusters will always idle-time-out
     * default AMI is 5.8.0 (#1594)
     * instance_fleets option (#1569)
     * instance_groups option (use for EBS volumes) (#1357)
     * region names are now case-sensitive
     * 'EU' alias for EMR region 'eu-west-1' no longer works (#1538)
     * __mrjob_pool_hash and __mrjob_pool_name EMR tags on cluster (#1086)
     * __mrjob_version tag on cluster (#1600)
     * jobs no longer add tags to cluster (#1565)
     * enable_emr_debugging now also works AMI 4.x and later
     * SSH filesystem no longer dumps file contents to memory (#1544)
     * bootstrapping errors no longer logged as JSON (#1580)
     * "latest" AMI alias no longer works (#1595)
       * implicitly dropped support for AMI 2.4.2 and earlier (no Python 2.7)
     * deprecated visible_to_all_users option
     * mins_to_end_of_hour no longer works (EMR now bills by the second)
     * pooling changes:
       * ensure that extra instance roles (e.g. "task") can run job (#1630)
       * only running instances are counted (#1633)
     * boto -> boto3 changes:
       * added make_emr_client()
       * added make_iam_client()
       * removed make_*_conn() methods (see below)
       * emr_api_params no longer works (#1574) (use extra_cluster_params)
       * boto3 reads $AWS_SESSION_TOKEN, not $AWS_SECURITY_TOKEN
       * added fs methods:
         * added get_all_bucket_names()
         * added make_s3_client()
         * added make_s3_resource()
         * removed methods that return boto 2 objects (see below)
         * create_bucket()'s second arg is now named region, not location
 * mrjob tools:
   * updated billing calculations in audit-emr-usage (#1688)
 * mrjob.util
   * deprecated read_file() (#1605) (use mrjob.cat.decompress())
   * deprecated read_input()
 * removed code (mostly due to deprecation)
   * (for runner changes, see  mrjob.conf, mrjob.options, and mrjob.runner)
   * mrjob.aws:
     * removed emr_endpoint_for_region()
     * removed emr_ssl_host_for_region()
     * removed s3_endpoint_for_region()
     * removed s3_location_constraint_for_region()
   * mrjob.cat:
     * this module is no longer executable
   * mrjob.cmd:
     * removed deprecated mrjob command aliases:
       * create-job-flow
       * terminate-idle-job-flows
       * terminate-job-flow
   * mrjob.conf:
     * removed OptionStore class and subclasses (#1615)
   * mrjob.emr:
      * removed s3_key_to_uri()
     * EMRJobRunner:
       * removed make_emr_conn() (use make_emr_client())
       * removed make_iam_conn() (use make_iam_client())
       * removed get_ami_version() (use get_image_version())
       * removed get_emr_job_flow_id() (use get_cluster_id())
       * make_persistent_job_flow() (use make_persistent_cluster())
     * see also mrjob.fs.s3.S3Filesystem
   * mrjob.fs.base:
     * base filesystem methods:
       * removed path_exists() (use exists())
       * removed path_join() (use join())
   * mrjob.fs.s3:
     * removed wrap_aws_conn()
     * S3Filesystem
       * removed make_s3_conn() (use make_s3_client() or make_s3_resource())
       * removed get_all_buckets() (use get_all_bucket_names())
       * removed get_s3_key()
       * removed get_s3_keys()
       * removed make_s3_key()
   * mrjob.fs.ssh:
     * SSHFilesystem
       * removed ssh_slave_hosts()
   * mrjob.job:
     * MRJob:
       * see mrjob.launch.MRJobLauncher
       * removed loose protocols (#1021)
   * mrjob.launch
     * MRJobLauncher:
       * removed generate_file_upload_args()
       * removed generate_passthough_arguments()
       * removed is_mapper_or_reducer() (use is_task())
       * removed mr() (use mrjob.step.MRStep)
       * removed *job_runner_kwargs()
       * removed --partitioner switch
       * removed OptionGroups (#1611):
         * removed all_option_groups()
         * removed *_opt_group attributes
   * mrjob.options:
     * removed deprecated options (#1022):
       * bootstrap_cmds
       * bootstrap_files
       * bootstrap_scripts
       * hadoop_home
       * hadoop_streaming_jar_on_emr
       * num_ec2_instances
       * python_archives
       * setup_cmds
       * setup_scripts
       * strict_protocols
     * removed deprecated option aliases:
       * ami_version
       * aws_availability_zone
       * aws_region
       * aws_security_token
       * base_tmp_dir
       * check_emr_status_every
       * ec2_core_instance_bid_price
       * ec2_core_instance_type
       * ec2_instance_type
       * ec2_master_instance_bid_price
       * ec2_master_instance_type
       * ec2_slave_instance_type
       * ec2_task_instance_bid_price
       * ec2_task_instance_type
       * emr_job_flow_id
       * emr_job_flow_pool_name
       * emr_tags
       * hdfs_scratch_dir
       * num_ec2_core_instances
       * num_ec2_task_instances
       * pool_emr_job_flows
       * s3_log_uri
       * s3_scratch_uri
       * s3_sync_wait_time
       * s3_tmp_dir
       * s3_upload_part_size
       * ssh_tunnel_to_job_tracker
   * mrjob.parse:
     * removed is_windows_path()
     * removed iso8601_to_timestamp()
     * removed iso8601_to_datetime()
     * removed parse_key_value_list()
     * removed parse_port_range_list()
   * mrjob.retry:
     * removed RetryGoRound
   * mrjob.runner:
     * MRJobRunner:
       * removed get_job_name()
       * removed OPTION_STORE_CLASS attribute
       * removed deprecated passthrough to runner.fs
       * removed deprecated JOB_FLOW and *SCRATCH cleanup types
   * mrjob.setup:
     * removed BootstrapWorkingDirManager
   * mrjob.step:
     * removed INPUT, OUTPUT attributes from JarStep
   * mrjob.ssh (removed entirely)
   * mrjob.util:
     * removed args_for_opt_dest_subset()
     * removed bash_wrap()
     * removed buffer_iterator_to_line_iterator()
     * removed bunzip2_stream() (now in mrjob.cat)
     * removed gunzip_stream() (now in mrjob.cat)
     * removed populate_option_groups_with_options()
     * removed scrape_options_and_index_by_dest()
     * removed scrape_options_into_new_groups()

v0.5.12, 2018-07-24 -- v0.6.x backport
 * dropped support for Python 2.6 and 3.3
 * termination protection doesn't make terminate-idle-clusters crash (#1802)
 * mrjob.parse.parse_s3_uri() handles s3a:// URIs (#1709)
 * mins_to_end_of_hour option defaults to 60.0, disabling it (#1808)
 * always use str in environment dictionaries (affects Python 2 on Windows)

v0.5.11, 2017-08-28 -- tweak report-long-jobs
 * report-long-jobs tool can exclude jobs based on tag (#1636)
 * mrjob won't crash when inspecting instance fleet clusters (#1639)

v0.5.10, 2017-05-12 -- loose ends
 * JSON protcols use rapidjson if ujson unavailable (#1579)
   * can also explicitly use RapidJSONProtocol, RapidJSONValueProtocol
 * EMR runner:
   * aws_security_token option renamed to aws_session_token (#1536)
 * EMR and Dataproc runners:
   * bootstrapping mrjob no longer stalls if mrjob already installed (#1567)
   * master bootstrap script has correct extension: .sh, not .py (#1504)

v0.5.9, 2017-03-20 -- Docker hooks
 * fixes which affect Docker:
   * task_python_bin option, used by tasks but not setup script (#1394)
   * local mode references mrjob/cat.py by relative path, not absolute (#1540)
 * EMR runner
   * re-launch SSH tunnel when cluster pooling auto-recovers (#1549)
   * get job progress using `ssh curl` when tunnel is unavailable (#1547)
   * work around `sh -e` setup script bug on AMI 5.2.0+ (#1548)
   * renamed emr_applications option to "applications" (#1420)
 * small fix to terminate-idle-cluster command's S3 "locking" code (#1545)

v0.5.8, 2017-02-01 -- upload_dirs, pre-filters
 * automatically tarball and upload directories with --dir, setup hooks (#23)
 * specify path for inter-step output with --step-output-dir #263
 * jobs:
   * better --help printout
   * deprecated option groups in MRJobs
   * deprecated MRJob.get_all_option_groups()
   * overriding *_pre_filter() methods in MRJob works again (#1521)
   * all step types accept jobconf (#1447)
   * quieted warning about SORT_VALUES on Hadoop 2 (#1286)
 * all runners:
   * wrap tasks that require pipes with sh_bin, not bash (#1330)
 * local runner:
   * allows non-zero exit status from pre-filters (#1524)
   * pre-filters can now handle compressed input (#1061)
 * EMR runner:
   * fetch logs from task nodes as well as core nodes (#1400)
     * use ListInstances rather than dfsadmin to get node list (#1345)
 * moved mrjob.util.bunzip2_stream() to mrjob.cat
 * moved mrjob.util.gunzip_stream() to mrjob.cat
 * mrjob.util.parse_and_save_options() now returns dict, not defaultdict
 * deprecated:
   * mrjob.util.args_for_opt_dest_subset()
   * mrjob.util.bash_wrap()
   * mrjob.util.populate_option_groups_with_options()
   * mrjob.util.scrape_options_and_index_by_dest()
   * mrjob.util.tar_and_gz()
   * SSHFilesystem.ssh_slave_hosts()

v0.5.7, 2016-12-19 -- Spark
 * EMR and Hadoop runners:
   * full support for Spark (#1320)
     * includes spark() method in MRJob and SparkStep/SparkScriptStep
   * can use environment variables and ~ in hadoop_streaming_jar option
 * EMR runner:
   * default AMI version is now 4.8.2 (#1486)
   * default instance type is m1.large when running Spark jobs (#1465)
   * added debug logging for matching available pooled clusters (#1449)
   * defaults to cheapest instance type that will work (#1369)
   * master bootstrap script always created when pooling
   * no longer crashes when trying to use missing ssh binary (#1474)
   * pooled clusters may have 1000 steps (#1463)
   * failed jobs no longer reported as 100% complete (#793)
 * All runners:
   * py_files option for Spark and streaming steps (#1375)
   * bootstrap mrjob with a .zip rather than a tarball
   * options refactor, added missing command-line switches (#1439)
 * mrjob terminate-idle-clusters works with all step types (#1363)
 * log interpretation
   * dropped unnecessary container-to-attempt-ID mapping (#1487)
   * more efficient search for task log errors (#1450)
   * cleaner error messages when bootstrapped mrjob won't compile
 * JarSteps
   * now support libjars, jobconf (#1481)
   * JarStep.{INPUT,OUTPUT} are deprecated (use mrjob.step.{INPUT,OUTPUT})
 * is_uri() now only matches URIs containing "://" (#1455)
 * works in Anaconda3 Jupyter Notebook (#1441)
 * deprecated mrjob.parse.is_windows_path()
 * deprecated mrjob.parse.parse_key_value_list()
 * deprecated mrjob.parse.parse_port_range_list()
 * deprecated mrjob.util.scrape_options_into_new_groups()
 * deprecated non-strict protocols (#1452)
 * deprecated python_archives (#1056)

v0.5.6, 2016-09-12 -- dataproc crash fix
 * Dataproc runner:
   * fix Hadoop version crash on unknown image version (#1428)
 * EMR and Hadoop runners:
   * prioritize task errors as probable cause of failure (#1429)
   * ignore Java stack trace in task stderr logs (#1430)

v0.5.5, 2016-09-05 -- missing ami_version option
 * EMR runner:
   * deprecate, don't remove ami_version option in v0.5.4 (#1421)
   * update memory/CPU stats for EC2 instances for pooling (#1414)
   * pooling treats application names as case-insensitive (#1417)

v0.5.4, 2016-08-26 -- pooling auto-recovery
 * jobs:
   * pass_through_option(), for existing command-line options (#1075)
     * MRJob.options.runner now defaults to None, not 'inline' or 'local'
 * runners:
   * all:
     * names of uploaded files now never start with . or _ (#1200)
   * Hadoop:
     * log parsing:
       * handles more log4j patterns (#1405)
       * gracefully handles IOError from exists() (#1355)
     * fixed crash bug in Hadoop FS on Python 3 (#1396)
   * EMR:
     * pooling auto-recovers from joining a cluster that self-terminated (#708)
     * log fetching uses sudo on 4.3.0+ AMIs (#1244)
     * fixed broken --ssh-bind-ports switch (#1402)
     * idle termination script now only runs on master node (#1398)
     * ssh tunnel connects to internal IP of resource manager (#1397)
     * AWS credentials no longer logged in verbose mode (#1353)
     * many option names are now more generic (#1247)
       * ami_version -> image_version
         * accidentally removed ami_version option entirely (fixed in v0.5.5)
       * aws_availability_zone -> zone
       * aws_region -> region
       * check_emr_status_every -> check_cluster_every
       * ec2_core_instance_bid_price -> core_instance_bid_price
       * ec2_core_instance_type -> core_instance_type
       * ec2_instance_type -> instance_type
       * ec2_master_instance_bid_price -> master_instance_bid_price
       * ec2_master_instance_type -> master_instance_type
       * ec2_task_instance_bid_price -> task_instance_bid_price
       * ec2_task_instance_type -> task_instance_type
       * emr_tags -> tags
       * num_ec2_core_instances -> num_core_instances
       * num_ec2_task_instances -> num_task_instances
       * s3_log_uri -> cloud_log_dir
       * s3_sync_wait_time -> cloud_fs_sync_secs
       * s3_tmp_dir -> cloud_tmp_dir
       * s3_upload_part_size -> cloud_upload_part_size
     * num_ec2_instances is deprecated (use num_core_instances)
     * ec2_slave_instance_type is deprecated (use core_instance_type)
     * hadoop_streaming_jar_on_emr is deprecated (#1405)
       * hadoop_streaming_jar handles this instead with file:// URIs
     * bootstrap_python does nothing on AMI 4.6.0+, as not needed (#1358)
 * mrjob audit-emr-usage should show less/no API throttling warnings (#1091)

v0.5.3, 2016-07-15 -- libjars
 * jobs:
   * LIBJARS and libjars method (#1341)
 * runners:
   * all:
     * .cpython-3*.pyc files no longer included when bootstrapping mrjob
   * local:
     *PATH envvars combined with local separator (#1321)
   * Hadoop and EMR:
     * libjars option (#198)
     * fixes to ordering of generic and JAR-specific options (#1331, #1332)
   * Hadoop:
     * more default log dirs (#1339)
     * hadoop_tmp_dir handles ~ and envvars (#1322) (broken in v0.5.0)
   * EMR:
     * determine cause of failure of bootstrap scripts (#370)
       * master bootstrap script now redirects stdout to stderr
     * emr_configurations option (#1276)
     * subnet option (#1323)
     * SSH tunnel opened as soon as cluster is ready (#1115)
     * SSH tunnel leaves stdin alone (#1161)
 * combine_lists() treats dicts as values, not sequences

v0.5.2, 2016-05-23 -- initial Cloud Dataproc support
 * basic support for Google Cloud Dataproc (#1243)
   * lacks log interpretation, JarStep support
 * on EMR, wait for steps to complete in correct order (#1316)
 * correctly handle ~ in include path in mrjob.conf (#1308)
 * new emr_applications option (#1293)
 * fix running deprecated tools with python -m (#1312)
 * fix ssh tunneling to 2.x AMIs on EMR in VPCs (#1311)

v0.5.1, 2016-04-29 -- post-release bugfixes
 * strict_protocols in mrjob.conf is no longer ignored (#1302)
 * check_input_paths in mrjob.conf is no longer ignored
 * partitioner() is no longer ignored, fixing SORT_VALUES (#1294)
   * --partitioner switch is deprecated
 * improved probable cause of error from pre-YARN logs (#1288)
 * ssh_bind_ports now defaults to (x)range, not list (#1284)
 * mrjob terminate-idle-clusters handles debugging jar from boto 2.40.0 (#1306)

v0.5.0, 2016-03-28 -- the future is in the past
 * supports Python 3 (#989)
 * requires boto 2.35.0 or newer (#980)
   * removed many workarounds for S3 and EMR (#980), IAM (#1062)
 * jobs:
   * is_mapper_or_reducer() is now is_task() (#1072)
   * mr() no longer takes positional arguments (#814)
   * removed jar() (use mrjob.step.JarStep)
   * removed testing methods parse_counters() and parse_output()
   * protocols:
     * protocols are strict by default (#724)
     * JSON protocols use ujson when available, then simplejson (#1002, #1266)
       * can explicitly choose Standard, Simple or Ultra JSON protocol
     * raw protocols handle bytes or unicode depending on Python version
       * can explicitly choose Text or Bytes protocol
   * mrjob.step:
      * JarStep only takes "args" and "main_class" keyword args
      * removed MRJobStep (use MRStep)
 * runners:
   * All runners:
     * totally revamped log handling (#1123)
     * runner status/log messages are less noisy (#1044)
     * don't bootstrap mrjob if interpreter is set (#1041)
     * fs methods path_exists() and path_join() are now exists() and join()
     * deprecation warning: use runner.fs explicitly (#1146)
     * changes to cleanup options:
       * removed IS_SUCCESSFUL (use ALL)
       * LOCAL_SCRATCH is now LOCAL_TMP (#318)
       * new HADOOP_TMP option handles HDFS cleanup (#1261)
       * REMOTE_SCRATCH is now CLOUD_TMP (#1261)
     * base_tmp_dir option is now local_tmp_dir (#318)
     * non-inline runners raise StepFailedException on step failure (#1219)
     * steps_python_bin defaults to current python interpreter (#1038)
     * _job_name is now _job_key (#982)
   * EMR:
     * default AWS region is us-west-2 (#1025)
     * default instance type is m1.medium (#992)
     * visible_to_all_users defaults to true (#1016)
     * matches your minor version of Python 2 on 3.x and 4.x AMIs (#1265)
     * 4.x AMIs are supported (#1105)
       * added --release-label switch (--ami-version 4.x.y also works)
     * can fetch counters and probable cause of failure on 3.x and 4.x AMIs
     * SSH tunnel now works on 3.x and 4.x AMIs (#1013)
       * ssh_tunnel_to_job_tracker option is now ssh_tunnel
     * correctly fetch step logs by step ID (#1117)
     * bootstrap_python option
     * s3_scratch_uri option is now s3_tmp_dir (#318)
     * aws_region is no longer inferred from s3_tmp_dir
     * create/select temp bucket in same region as EMR jobs (#687)
     * added iam_endpoint option (#1067)
     * removed s3_conn args from methods in EMRJobRunner and S3Filesystem
     * S3 Filesystem:
       * connect to each S3 bucket on appropriate endpoint (#1028)
         * fall back to default if we can't get bucket location (#1170)
       * removed special treatment of _$folder$ keys
         * removed deprecated S3Filesystem method get_s3_folder_keys()
       * recurse "subdirectories" even if uri lacks trailing / (#1183)
     * removed iam_job_flow_role option (use iam_instance_profile)
     * custom hadoop_streaming_jar gets properly uploaded
     * job cleanup temporarily disabled (#1241)
     * pooling respects key pair (#1230)
     * idle cluster self-termination respects non-streaming jobs (#1145)
     * deprecated "latest" AMI version not passed through to EMR (#1269)
     * emr_job_flow_id option is now cluster_id (#1082)
     * emr_job_flow_pool_name is now pool_name (#1082)
     * pool_emr_job_flows is now pool_clusters (#1082)
   * Hadoop
     * works out-of the-box on most Hadoop setups (#1160)
     * works out-of the box inside EMR (2.x, 3.x, and 4.x AMIs)
     * counters are parsed from Hadoop binary stderr in YARN (#1153)
     * can find logs and probable cause of failure in YARN (#1195)
       * will search in <output dir>/_logs, to support Cloudera (#565)
     * HDFS Filesystem:
       * use fs -ls -R and fs -rm -R in YARN (#1152)
       * mkdir() now uses -p on YARN (#991)
       * fs.du() now works on YARN (#1155)
       * fs.du() now returns 0 for nonexistent files instead of erroring
       * fs.rm() now uses -skipTrash
     * dropped support for Hadoop prior to 0.20.203 (#1208)
     * added hadoop_log_dirs option
     * hdfs_scratch_dir option is now hadoop_tmp_dir (#318)
     * hadoop_home is deprecated
     * uses -D and correct property name when step has no reduces (#1213)
   * Inline/Local
     * runner.fs raises IOError if passed URIs (#1185)
     * version-agnostic by default (#735)
     * removed ignored hadoop_extra_args and hadoop_streaming_jar opts (#1275)
     * inline runner uses multiple splits by default (#1276)
 * removed mrjob.compat.get_jobconf_value() (use jobconf_from_env())
 * removed mrjob.compat methods to support Hadoop prior to 0.20.203:
   * supports_combiners_in_hadoop_streaming()
   * supports_new_distributed_cache_options()
   * uses_generic_jobconf()
 * removed mrjob.conf.combine_cmd_lists()
 * removed fetch-logs tool (#1127)
 * mrjob subcommands use "cluster" rather than "job-flow" (#1082)
   * create-job-flow is now create-cluster
   * terminate-idle-job-flows is now terminate-idle-clusters
   * terminate-job-flow is now terminate-cluster
 * Python-version-specific mrjob-x and mrjob-x.y commands (#1104)
 * use followlinks=True with os.walk()
 * all internal constants/functions/methods explicitly start with _ (#681)
 * mrjob.util:
   * file_ext() takes filename, not path
   * random_identifier() moved here from mrjob.aws
   * buffer_iterator_to_line_iterator() is now to_lines()
     * to_lines() no longer appends a newline to data (#819)
   * removed extract_dir_for_tar()
   * gunzip_stream() now yields chunks, not lines
   * removed hash_object()

v0.4.6, 2015-11-09 -- config files
 * PyYAML>=3.08 is required
 * !clear tag in conf files (#1162)
 * combine_lists() and combine_path_lists() can handle scalars (#1172)
 * include: paths in conf files are relative to real path of conf file (#1166)
 * mrjob.conf.combine_cmd_lists() is deprecated (#1168)
 * EMR runner: pool_wait_minutes can now be loaded from mrjob.conf (#1070)
 * support for wheel packaging format (#1140)

v0.4.5, 2015-07-28 -- DescribeJobFlows begone
 * boto>=2.6.0 is required (used to be 2.2.0)
 * runners:
   * EMR:
     * moved off deprecated DescribeJobFlows API (#876)
       * time-to-end-of-hour now uses creation time, not "start" time
     * aws_security_token for temporary credentials (#1003)
     * Use AWS managed policies when creating IAM objects (#1026)
     * Fall back to default role/instance profile when no IAM access (#1008)
     * added emr_tags option (#1058)
     * added get_ami_version() method
     * hadoop_version option no longer has any effect (#1017)
   * Hadoop:
     * --hadoop-home switch now works (#1037)
 * EMR tools:
   * added switches for AWS connection options etc. (#1087)
   * mrboss is available from command line tool: mrjob boss [args]
   * terminate_idle_job_flows:
     * less prone to race condition (#910)
     * prints results to stdout in dry_run mode (#1102)
     * job flows stuck in STARTING state no longer considered idle
   * report_long_jobs reports job flows stuck in STARTING state
   * collect_emr_stats and job_flow_pool are deprecated
 * more efficient decoding of bz2 files
 * mrjob.retry.RetryWrapper raises exception when out of tries (#1093)

v0.4.4, 2015-04-21 -- EMRgency!
 * runners:
   * EMR:
     * Create IAM objects as needed (unbreaks mrjob for new accounts) (#999)
     * --iam-job-flow-role renamed to --iam-instance-profile (#1001)
     * new --iam-service-role option (#1005)

v0.4.3, 2015-04-08 -- SO many bugfixes
 * jobs:
   * MRStep's constructor treats kwarg=None same as not setting it (#970)
   * parse_counters() and parse_output() are deprecated (#829)
   * self.mr is deprecated in favor of MRStep (#815)
 * runners:
   * All runners:
     * You can now set strict_protocols from mrjob.conf (#726)
       * new --no-strict-protocols command-line option
     * streaming output from closed runner shows a warning (#853)
   * EMR:
     * --check-input-paths and --no-check-input-paths options (#864)
     * skip (very slow) validation of s3 buckets if boto < 2.25.0 (#865)
     * Fix for max_hours_idle bug that was terminating job flows early (#932)
     * --emr-api-param allows users to pass additional parameters to boto's
       EMR API (#879)
       * unset paramaters with --no-emr-api-param
     * bootstrap_python_packages (deprecated) now works on 3.x EMR AMIs (#863)
     * Use TERMINATE_CLUSTER instead of deprecated TERMINATE_JOB_FLOW (#974)
     * updated EC2 instance type data for pooling (#995)
   * Hadoop:
     * exclude hadoop source jars when looking for streaming jar (#861)
     * Fixed mkdir_on_hdfs for Hadoop version 2.x (#923)
     * Fixed hadoop_bin on Windows (#843)
   * Local
     * bootstrap mrjob by default (#984)
   * Inline
     * fix for add_file_option() (#851)
     * cd to job's working directory before instantiating mrjob class (#988)
 * Use pytest to run tests (#898)
 * collect-emr-active-stats subcommand (#947)
 * Using xtrace flag to get more output during bootstrap (#943)
 * Fixed log printouts for command line tools (#901)
 * Fix to avoid interpreting windows paths as URIs (#880)
 * Better error message when ssh keyfile is missing (#858)
 * Update EMR tool ISO8601 parsing to be consistent with EMR runner (#869)
 * Dropped support for Python 2.5 (#713)
   * Dropped support for the 1.x EMR AMI series, which uses Python 2.5

v0.4.2, 2013-11-27 -- that's one small step for a JAR
 * jobs:
   * can interpolate input and output path(s) into arguments of JarSteps,
     so they can be part of multi-step jobs (#773)
     * see mrjob/examples/mr_jar_step_example.py
   * JarStep now takes keyword arguments only (#769)
     * removed useless "name" field; "step_args" is now just "args"
   * MRJobStep (usually accessed via MRJob.mr()) is now MRStep
 * runners:
   * All runners:
     * --setup is now fully functional (#206)
       * --python-archive, --setup-cmd, and --setup-script are deprecated
     * --bootstrap option works and uses sh (#206)
       * --bootstrap-cmd, --bootstrap-file, --bootstrap-python-package,
         --bootstrap-script are deprecated
     * setup commands can no longer corrupt a task's input and output (#803)
     * sh_bin is now "sh -e" by default so setup fails fast (#810)
       * default is "/bin/sh -e" on EMR
   * EMR:
     * JarSteps work again (#763)
     * auto-uploads jars for JarSteps (#772)
       * JARs on the EMR instances can be accessed with file:/// URIs
     * ssh_cat() no longer raises an error when catting a file
       containing an error (#807)
     * Fixed SignatureDoesNotMatchError that happens with boto 2.10.0+
       with Python prior to 2.7.5 (#778)
   * Hadoop:
     * now handles JarSteps too (#770)
 * Fix to mrjob.parse.urlparse() that was breaking Python 2.5
 * mrjob.util.buffer_iterator_to_line_iterator() is now more efficient
   and uses a bounded amount of memory
 * bz2 decompression no longer discards data (#817)

v0.4.1, 2013-09-16 -- secondary sort and self-terminating job flows
 * jobs:
   * SORT_VALUES: Secondary sort by value (#240)
     * see mrjob/examples/
   * can now override jobconf() again (#656)
   * renamed mrjob.compat.get_jobconf_value() to jobconf_from_env()
   * examples:
     * bash_wrap/ (mapper/reducer_cmd() example)
     * mr_most_used_word.py (two step job)
     * mr_next_word_stats.py (SORT_VALUES example)
 * runners:
   * All runners:
     * single setup option works but is not yet documented (#206)
     * setup now uses sh rather than python internally
   * EMR runner:
     * max_hours_idle: self-terminating idle job flows (#628)
       * mins_to_end_of_hour option gives finer control over self-termination.
     * Can reuse pooled job flows where previous job failed (#633)
     * Throws IOError if output path already exists (#634)
     * Gracefully handles SSL cert issues (#621, #706)
     * Automatically infers EMR/S3 endpoints from region (#658)
     * ls() supports s3n:// schema (#672)
     * Fixed log parsing crash on JarSteps (#645)
     * visible_to_all_users works with boto <2.8.0 (#701)
     * must use --interpreter with non-Python scripts (#683)
     * cat() can decompress gzipped data (#601)
   * Hadoop runner:
     * check_input_paths: can disable input path checking (#583)
     * cat() can decompress gzipped data (#601)
   * Inline/Local runners:
     * Fixed counter parsing for multi-step jobs in inline mode
     * Supports per-step jobconf (#616)
 * Documentation revamp
 * mrjob.parse.urlparse() works consistently across Python versions (#686)
 * deprecated:
   * many constants in mrjob.emr replaced with functions in mrjob.aws
 * removed deprecated features:
   * old conf locations (~/.mrjob and in PYTHONPATH) (#747)
   * built-in protocols must be instances (#488)

v0.4.0, 2013-04-30 -- Slouching toward nirvana
 * Changes:
   * 'mrjob' command (#225)
   * Changed default runner from 'local' to 'inline' (#423)
   * Local runner no longer adds working directory to PYTHONPATH of
     subprocesses; use inline runner instead (#424)
   * Requires boto 2.2.0 or later
   * Filesystem functionality moved out of MRJobRunner into into 'fs' objects
     but forwarded from runners for backward compatibility
   * Changed exception hierarchy of mrjob.ssh (which is private but
     important)
   * Inline and local runners now inherit from the SimMRJobRunner class and thus share most
     of their implementation
   * Internal data structure for representing a step is much richer, allowing
     many cool future features (#479)
   * mrjob detects Hadoop version from EMR based on API responses instead of
     what's in the config (#611)
 * New features:
   * Support for non-Hadoop Streaming jar steps (#499)
   * Support for arbitrary commands as Hadoop Streaming
     mappers/combiners/reducers
   * mapper_pre_filter, combiner_pre_filter, and reducer_pre_filter allow
     running of a UNIX command in front of tasks to filter input outside of
     the interpreter
   * Hadoop runner uses PTY to print output from the Hadoop sub process to the
     console (#580)
   * mrjob knows how to terminate the job on cleanup (Ctrl+C closes the job).
     (#353)
   * Allow use of multiple -c flags on the command line (#420)
 * Bug fixes:
   * Silenced some incorrect warnings about ignored options in 'inline' runner
   * terminate_idle_job_flows uses the default configuration to terminate idle jobs (#559)
 * Removed deprecated functionality:
   * --hadoop-*-format
   * --*-protocol switches
   * MRJob.DEFAULT_*_PROTOCOL
   * MRJob.get_default_opts()
   * MRJob.protocols()
   * PROTOCOL_DICT
   * IF_SUCCESSFUL
   * DEFAULT_CLEANUP
   * S3Filesystem.get_s3_folder_keys()

v0.3.5, 2012-08-21 -- The Last Ride of v0.3.x[?]
 * EMR:
   * --pool-wait-minutes option lets you wait up to X minutes before creating a
     job flow (#455)
   * Job flow ID included in error messages on failure (#452)
   * JOB and JOB_FLOW cleanup options (#485, #455)
 * EMR and Hadoop:
   * Compatibility fixes related to deprecated options and Hadoop's bizarre
     non-sequential version numbers (#489, #534)
 * Other:
   * Warn when *_PROTOCOL is not a class (#490)
 * Bug fixes:
   * Unicode strings can be used when specifying interpreters (#431)
   * --enable-emr-logging no longer causes the wrong counters/logs to be parsed
     (#446)
   * TMP_DIR inserted into 'sort' environment variables (#477)
   * Setting hadoop_home in mrjob.conf works again
   * Gzipped input files work when specified with relative paths (#494)
   * Passthrough options are not re-ordered when sent to Hadoop Streaming
     (#509)

v0.3.4.1, 2012-06-12 -- The test suite doesn't catch everything...
 * Local mode doesn't try to send multiple mappers to the same output file
   when using multiple compressed files as input

v0.3.4, 2012-06-11 -- We are friendly people.
 * Experimental support for IronPython in the local and inline runners
 * set_status() and increment_counter() will encode messages/names of type
   'unicode' as UTF-8 when writing to Hadoop Streaming
 * EMR and Hadoop counter parsing is more correct
 * mrjob.tools.emr.fetch_logs fetches logs from S3 when asked instead of
   incorrectly refusing to do so
 * jobconf values can be booleans in mrjob.conf as well as 'true' and 'false'
   strings
 * hadoop_version can be a float in mrjob.conf, but a warning is printed to the
   console
 * Command line help is split across several --help-* commands
 * Local runner sorts output consistently

v0.3.3.2, 2012-04-10 -- It's a race [condition]!
 * Option parsing no longer dies when -- is used as an argument (#435)
 * Fixed race condition where two jobs can join same job flow thinking it is
   idle, delaying one of the jobs (#438)
 * Better error message when a config file contains no data for the current
   runner (#433)

v0.3.3.1, 2012-04-02 -- Hothothothothothothotfix
 * Fixed S3 locking mechanism parsing of last modified time to work around an
   inconsistency in the EMR API

v0.3.3, 2012-03-29 -- Bug...bug...bug...bug...bug...FEATURE!
 * EMR:
   * Error detection code follows symlinks in Hadoop logs (#396)
   * terminate_idle_job_flows locks job flows before terminating them (#391)
   * terminate_idle_job_flows -qq silences all output (#380)
 * Other fixes:
   * mr_tower_of_powers test no longer requires Testify (#395)
   * Various runner du() implementations no longer broken (#393, #394)
   * Hadoop counter parser regex handles long lines better (#388)
   * Hadoop counter parser regex is more correct (#305)
   * Better error when trying to parse YAML without PyYAML (#348)

v0.3.2, 2012-02-22 -- AMI versions, spot instances, and more
 * Docs:
   * 'Testing with mrjob' section in docs (includes #321)
   * MRJobRunner.counters() included in docs (#321)
   * terminate_idle_job_flows is spelled correctly in docs (#339)
 * Running jobs:
   * local mode:
     * Allow non-string jobconf values again (this changed in v0.3.0)
     * Don't split *.gz files (#333)
   * emr mode:
     * Spot instance support via ec2_*_instance_bid_price and renamed instance
       type/number options (#219)
     * ami_version option to allow switching between EMR AMIs (#306)
     * 'Error while reading from input file' displays correct file (#358)
     * python_bin used for bootstrap_python_packages instead of just 'python'
       (#355)
     * Pooling works with bootstrap_mrjob=False (#347)
     * Pooling makes sure a job flow has space for the new job before joining
       it (#324)
 * EMR tools:
   * create_job_flow no longer tries to use an option that does not exist
     (#349)
   * report_long_jobs tool alerts on jobs that have run for more than X hours
     (#345)
   * mrboss no longer spells stderr 'stsderr'
   * terminate_idle_job_flows counts jobs with pending (but not running)
     steps as idle (#365)
   * terminate_idle_job_flows can terminate job flows near the end of a
     billable hour (#319)
   * audit_usage breaks down job flows by pool (#239)
   * Various tools (e.g. audit_usage) get list of job flows correctly (#346)

v0.3.1, 2011-12-20 -- Nooooo there were bugs!
 * Instance-type command-line arguments always override mrjob.conf (Issue #311)
 * Fixed crash in mrjob.tools.emr.audit_usage (Issue #315)
 * Tests now use unittest; python setup.py test now works (Issue #292)

v0.3.0, 2011-12-07 -- Worth the wait
 * Configuration:
   * Saner mrjob.conf locations (Issue #97):
     * ~/.mrjob is deprecated in favor of ~/.mrjob.conf
     * searching in PYTHONPATH is deprecated
     * MRJOB_CONF environment variable for custom paths
 * Defining Jobs (MRJob):
   * Combiner support (Issue #74)
   * *_init() and *_final() methods for mappers, combiners, and reducers
     (Issue #124)
   * mapper/combiner/reducer methods no longer need to contain a yield
     statement if they emit no data
   * Protocols:
     * Protocols can be anything with read() and write() methods, and are
       instances by default (Issue #229)
     * Set protocols with the *_PROTOCOL attributes or by re-defining the
       *_protocol() methods
     * Built-in protocol classes cache the encoded and decoded value of the
       last key for faster decoding during reducing (Issue #230)
     * --*protocol switches and aliases are deprecated (Issue #106)
   * Set Hadoop formats with HADOOP_*_FORMAT attributes or the hadoop_*_format()
     methods (Issue #241)
     * --hadoop-*-format switches are deprecated
     * Hadoop formats can no longer be set from mrjob.conf
   * Set jobconf with JOBCONF attribute or the jobconf() method (in addition
     to --jobconf)
   * Set Hadoop partitioner class with --partitioner, PARTITIONER, or
     partitioner() (Issue #6)
   * Custom option parsing (Issue #172)
   * Use mrjob.compat.get_jobconf_value() to get jobconf values from environment
 * Running jobs:
   * All modes:
     * All runners are Hadoop-version aware and use the correct jobconf and
       combiner invocation styles (Issue #111)
     * All types of URIs can be passed through to Hadoop (Issue #53)
     * Speed up steps with no mapper by using cat (Issue #5)
     * Stream compressed files with cat() method (Issue #17)
     * hadoop_bin, python_bin, and ssh_bin can now all take switches (Issue #96)
     * job_name_prefix option is gone (was deprecated)
     * Better cleanup (Issue #10):
       * Separate cleanup_on_failure option
       * More granular cleanup options
     * Cleaner handling of passthrough options (Issue #32)
   * emr mode:
     * job flow pooling (Issue #26)
     * vastly improved log fetching via SSH (Issue #2)
       * New tool: mrjob.tools.emr.fetch_logs
     * default Hadoop version on EMR is 0.20 (was 0.18)
     * ec2_instance_type option now only sets instance type for slave nodes
       when there are multiple EC2 instances (Issue #66)
     * New tool: mrjob.tools.emr.mrboss for running commands on all nodes and
       saving output locally
   * inline mode:
     * Supports cmdenv (Issue #136)
     * Passthrough options can now affect steps list (Issue #301)
   * local mode:
     * Runs 2 mappers and 2 reducers in parallel by default (Issue #228)
     * Preliminary Hadoop simulation for some jobconf variables (Issue #86)
 * Misc:
   * boto 2.0+ is now required (Issue #92)
   * Removed debian packaging (should be handled separately)

v0.2.8, 2011-09-07 -- Bugfixes and betas
 * Fix log parsing crash dealing with timeout errors
 * Make mr_travelling_salesman.py work with simplejson
 * Add emr_additional_info option, to support EMR beta features
 * Remove debian packaging (should be handled separately)
 * Fix crash when creating tmp bucket for job in us-east-1

v0.2.7, 2011-07-12 -- Hooray for interns!
 * All runner options can be set from the command line (Issue #121)
   * Including for mrjob.tools.emr.create_job_flow (Issue #142)
 * New EMR options:
   * availability_zone (Issue #72)
   * bootstrap_actions (Issue #69)
   * enable_emr_debugging (Issue #133)
 * Read counters from EMR log files (Issue #134)
 * Clean old files out of S3 with mrjob.tools.emr.s3_tmpwatch (Issue #9)
 * EMR parses and reports job failure due to steps timing out (Issue #15)
 * EMR bootstrap files are no longer made public on S3 (Issue #70)
 * mrjob.tools.emr.terminate_idle_job_flows handles custom hadoop streaming
   jars correctly (Issue #116)
 * LocalMRJobRunner separates out counters by step (Issue #28)
 * bootstrap_python_packages works regardless of tarball name (Issue #49)
 * mrjob always creates temp buckets in the correct AWS region (Issue #64)
 * Catch abuse of __main__ in jobs (Issue #78)
 * Added mr_travelling_salesman example

v0.2.6, 2011-05-24 -- Hadoop 0.20 in EMR, inline runner, and more
* Set Hadoop to run on EMR with --hadoop-version (Issue #71).
   * Default is still 0.18, but will change to 0.20 in mrjob v0.3.0.
 * New inline runner, for testing locally with a debugger
 * New --strict-protocols option, to catch unencodable data (Issue #76)
 * Added steps_python_bin option (for use with virtualenv)
 * mrjob no longer chokes when asked to run on an EMR job flow running
   Hadoop 0.20 (Issue #110)
 * mrjob no longer chokes on job flows with no LogUri (Issue #112)

v0.2.5, 2011-04-29 -- Hadoop input and output formats
 * Added hadoop_input/output_format options
 * You can now specify a custom Hadoop streaming jar (hadoop_streaming_jar)
 * extra args to hadoop now come before -mapper/-reducer on EMR, so
   that e.g. -libjar will work (worked in hadoop mode since v0.2.2)
 * hadoop mode now supports s3n:// URIs (Issue #53)

v0.2.4, 2011-03-09 -- fix bootstrapping mrjob
 * Fix bootstrapping of mrjob in hadoop and local mode (Issue #89)
 * SSH tunnels try to use the same port for the same job flow (Issue #67)
 * Added mr_postfix_bounce and mr_pegasos_svm to examples.
 * Retry on spurious 505s from EMR API

v0.2.3, 2011-02-24 -- boto compatibility
 * Fix incompatibility with boto 2.0b4 (Issue #91)

v0.2.2, 2011-02-15 -- GET/POST EMR issue
 * Use POST requests for most EMR queries (EMR was choking on large GETs)
 * find_probable_cause_of_failure() ignores transient errors (Issue #31)
 * --hadoop-arg now actually works (Issue #79)
   * on Hadoop, extra args are added first, so you can set e.g. -libjar
 * S3 buckets may now have . in their names
 * MRJob scripts now respect --quiet (Issue #84)
 * added --no-output option for MRJob scripts (Issue #81)
 * added --python-bin option (Issue #54)

v0.2.1, 2010-11-17 -- laststatechangereason bugfix
 * Don't assume EMR sets laststatechangereason

v0.2.0, 2010-11-15 -- Many bugfixes, Windows support
 * New Features/Changes:
   * EMRJobRunner now prints % of mappers and reducers completed when you
     enable the SSH tunnel.
   * Added mr_page_rank example
   * Added mrjob.tools.emr.audit_usage script (Issue #21)
   * You can specify alternate job owners with the "owner" option. Useful for
     auditing usage. (Issue #59)
   * The job_name_prefix option has been renamed to label (the old name still
     works but is deprecated)
   * bootstrap_cmds and bootstrap_scripts no longer automatically invoke sudo
 * Bugs Fixed/Cleanup:
   * bootstrap files no longer get uploaded to S3 twice (Issue #8)
   * When using add_file_option(), show_steps() can now see the local version
     of the file (Issue #45)
   * Now works on Windows (Issue #46)
   * No longer requires external jar, tar, or zip binaries (Issue #47)
   * mrjob-* scratch bucket is only created as needed (Issue #50)
   * Can now specify us-east-1 region explicitly (Issue #58)
   * mrjob.tools.emr.terminate_idle_job_flows leaves Hive jobs alone (Issue #60)

v0.1.0, 2010-10-28 -- Same code, better version. It's official!

v0.1.0-pre3, 2010-10-27 -- Pre-release to run Yelp code against
 * Added debian packaging
 * mrjob bootstrapping can now deal with symlinks in site-packages/mrjob
 * MRJobRunner.stream_output() can now be called multiple times

v0.1.0-pre2, 2010-10-25 -- Second pre-release after testing
 * Fixed small bugs that broke Python 2.5.1 and Python 2.7
 * Fixed reading mrjob.conf without yaml installed
 * Fix tests to work with modern simplejson and pipes.quote()
 * Auto-create temp bucket on S3 if we don't have one (Issue #16)
 * Auto-infer AWS region from bucket (Issue #7)
 * --steps now passes in all extra args (e.g. --protocol) (Issue #4)
 * Better docs

v0.1.0-pre1, 2010-10-21 -- Initial pre-release. YMMV!<|MERGE_RESOLUTION|>--- conflicted
+++ resolved
@@ -1,18 +1,12 @@
-<<<<<<< HEAD
 v0.7.0, 2019-10-?? -- fall cleaning
  * removed the following deprecated code:
 
-
-
-v0.6.11, 2019-10-04 -- Spark log parsing
-=======
 v0.6.12, 2019-10-23 -- unbreak Google
  * default image_version on Dataproc is now 1.3 (#2110)
  * local filesystem can now handle file:// URIs (#1986)
    * sim runners accept file:// URIs as input files, upload files/archives
 
 v0.6.11, 2019-10-07 -- Spark log parsing
->>>>>>> df728279
  * Python 3.4 is again supported, except for Google libraries (#2090)
  * can intermix positional (input file) args to MRJobs on Python 3.7 (#1701)
  * all runners
