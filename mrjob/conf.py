# Copyright 2009-2012 Yelp
# Copyright 2013 David Marin
# Copyright 2015 Yelp
#
# Licensed under the Apache License, Version 2.0 (the "License");
# you may not use this file except in compliance with the License.
# You may obtain a copy of the License at
#
# http://www.apache.org/licenses/LICENSE-2.0
#
# Unless required by applicable law or agreed to in writing, software
# distributed under the License is distributed on an "AS IS" BASIS,
# WITHOUT WARRANTIES OR CONDITIONS OF ANY KIND, either express or implied.
# See the License for the specific language governing permissions and
# limitations under the License.

""""mrjob.conf" is the name of both this module, and the global config file
for :py:mod:`mrjob`.
"""
import glob
import json
import logging
import os
from itertools import chain

# yaml is nice to have, but we can fall back on JSON if need be
try:
    import yaml
    yaml  # quiet "redefinition of unused ..." warning from pyflakes
except ImportError:
    yaml = None

from mrjob.py2 import string_types
from mrjob.util import expand_path
from mrjob.util import shlex_split


log = logging.getLogger(__name__)


class OptionStore(dict):
    """Encapsulates logic about a configuration. With the exception of the
    constructor, it can be accessed like a dictionary."""

    #: Set of valid keys for this type of configuration
    ALLOWED_KEYS = set()

    #: Mapping of key to function used to combine multiple values to override,
    #: augment, etc. Leave blank for :py:func:`combine_values()`.
    COMBINERS = {}

    #: Mapping from old name for an option to its new name
    DEPRECATED_ALIASES = {}

    def __init__(self):
        super(OptionStore, self).__init__()
        self.cascading_dicts = [
            dict((key, None) for key in self.ALLOWED_KEYS),
            self.default_options(),
        ]

    def default_options(self):
        """Default options for this :py:class:`OptionStore`"""
        return {}

    def validated_options(self, opts, from_where=''):
        results = {}

        for k, v in sorted(opts.items()):
            if k in self.DEPRECATED_ALIASES:
                if v is None:
                    continue

                aliased_opt = self.DEPRECATED_ALIASES[k]

                log.warning('Deprecated option %s%s has been renamed to %s'
                            ' and will be removed in v0.6.0' % (
                    k, from_where, aliased_opt))

                if opts.get(aliased_opt) is None:
                    results[aliased_opt] = v

            elif k in self.ALLOWED_KEYS:
                results[k] = v

            else:
                log.warning('Unexpected option %s%s' % (k, from_where))

        return results

    def populate_values_from_cascading_dicts(self):
        """When ``cascading_dicts`` has been built, use it to populate the
        dictionary with the ultimate values.
        """
        self.update(combine_opts(self.COMBINERS, *self.cascading_dicts))
        self._opt_priority = calculate_opt_priority(self, self.cascading_dicts)

    def is_default(self, key):
        return self._opt_priority[key] < 2

    def __getitem__(self, key):
        if key in self.ALLOWED_KEYS:
            return super(OptionStore, self).__getitem__(key)
        else:
            raise KeyError(key)

    def __setitem__(self, key, value):
        if key in self.ALLOWED_KEYS:
            return super(OptionStore, self).__setitem__(key, value)
        else:
            raise KeyError(key)


### finding config files ###

def find_mrjob_conf():
    """Look for :file:`mrjob.conf`, and return its path. Places we look:

    - The location specified by :envvar:`MRJOB_CONF`
    - :file:`~/.mrjob.conf`
    - :file:`/etc/mrjob.conf`

    Return ``None`` if we can't find it.
    """
    def candidates():
        if 'MRJOB_CONF' in os.environ:
            yield expand_path(os.environ['MRJOB_CONF'])

        # $HOME isn't necessarily set on Windows, but ~ works
        # use os.path.join() so we don't end up mixing \ and /
        yield expand_path(os.path.join('~', '.mrjob.conf'))

        # this only really makes sense on Unix, so no os.path.join()
        yield '/etc/mrjob.conf'

    for path in candidates():
        log.debug('looking for configs in %s' % path)
        if os.path.exists(path):
            log.info('using configs in %s' % path)
            return path
    else:
        log.info("no configs found; falling back on auto-configuration")
        return None


def real_mrjob_conf_path(conf_path=None):
    if conf_path is False:
        return None
    elif conf_path is None:
        return find_mrjob_conf()
    else:
        return expand_path(conf_path)


### !clear tag ###

class ClearedValue(object):
    """Wrap a value tagged with !clear in mrjob.conf"""

    def __init__(self, value):
        self.value = value

    def __eq__(self, other):
        if isinstance(other, ClearedValue):
            return self.value == other.value
        else:
            return False

    def __hash__(self):
        return hash(self.value)

    def __repr__(self):
        return '%s(%s)' % (self.__class__.__name__, repr(self.value))


def _cleared_value_constructor(loader, node):
    # tried construct_object(), got an unconstructable recursive node warning
    if isinstance(node, yaml.MappingNode):
        value = loader.construct_mapping(node)
    elif isinstance(node, yaml.ScalarNode):
        # resolve null as None, not u'null'
        value = yaml.safe_load(node.value)
    elif isinstance(node, yaml.SequenceNode):
        value = loader.construct_sequence(node)
    else:
        raise TypeError

    return ClearedValue(value)


def _load_yaml_with_clear_tag(stream):
    """Like yaml.safe_load(), but everything with a !clear tag before it
    will be wrapped in ClearedValue()."""
    loader = yaml.SafeLoader(stream)
    loader.add_constructor('!clear', _cleared_value_constructor)
    try:
        return loader.get_single_data()
    finally:
        loader.dispose()


def _cleared_value_representer(dumper, data):
    if not isinstance(data, ClearedValue):
        raise TypeError
    node = dumper.represent_data(data.value)
    node.tag = '!clear'
    return node


def _dump_yaml_with_clear_tags(data, stream=None, **kwds):
    class ClearedValueSafeDumper(yaml.SafeDumper):
        pass

    ClearedValueSafeDumper.add_representer(
        ClearedValue, _cleared_value_representer)

    return yaml.dump_all([data], stream, Dumper=ClearedValueSafeDumper, **kwds)


def _fix_clear_tags(x):
    """Recursively resolve :py:class:`ClearedValue` wrappers so that
    ``ClearedValue(...)`` can only wrap values in dicts (and in the top-level
    value we return).

    In dicts, we treat ``ClearedValue(k): v`` or
    ``ClearedValue(k): ClearedValue(v)`` as equivalent to
    ``k: ClearedValue(v)``. ``ClearedValue(k): v1`` overrides ``k: v2``.

    In lists, any ClearedValue wrappers are simply stripped.
    """
    _fix = _fix_clear_tags

    if isinstance(x, list):
        return [_fix(_strip_clear_tag(item)) for item in x]

    elif isinstance(x, dict):
        d = dict((_fix(k), _fix(v)) for k, v in x.items())

        # handle cleared keys
        for k, v in list(d.items()):
            if isinstance(k, ClearedValue):
                del d[k]
                d[_strip_clear_tag(k)] = ClearedValue(_strip_clear_tag(v))

        return d

    elif isinstance(x, ClearedValue):
        return ClearedValue(_fix(x.value))

    else:
        return x


def _resolve_clear_tags_in_list(items):
    """Create a list from *items*. If we encounter a :py:class:`ClearedValue`,
    unwrap it and ignore previous values. Used by ``combine_*()`` functions
    to combine lists of values.
    """
    result = []

    for item in items:
        if isinstance(item, ClearedValue):
            result = [item.value]
        else:
            result.append(item)

    return result


def _strip_clear_tag(v):
    """remove the clear tag from the given value."""
    if isinstance(v, ClearedValue):
        return v.value
    else:
        return v


### reading mrjob.conf ###

def conf_object_at_path(conf_path):
    if conf_path is None:
        return None

    with open(conf_path) as f:
        if yaml:
            return _fix_clear_tags(_load_yaml_with_clear_tag(f))
        else:
            try:
                return json.load(f)
            except ValueError as e:
                msg = ('If your mrjob.conf is in YAML, you need to install'
                       ' yaml; see http://pypi.python.org/pypi/PyYAML/')
                # Use msg attr if it's set
                if hasattr(e, 'msg'):
                    e.msg = '%s (%s)' % (e.msg, msg)
                else:
                    e.msg = msg
                raise e


def load_opts_from_mrjob_conf(runner_alias, conf_path=None,
                              already_loaded=None):
    """Load a list of dictionaries representing the options in a given
    mrjob.conf for a specific runner. Returns ``[(path, values)]``. If
    conf_path is not found, return [(None, {})].

    :type runner_alias: str
    :param runner_alias: String identifier of the runner type, e.g. ``emr``,
                         ``local``, etc.
    :type conf_path: str
    :param conf_path: location of the file to load
    :type already_loaded: list
    :param already_loaded: list of :file:`mrjob.conf` paths that have already
                           been loaded
    """
    conf_path = real_mrjob_conf_path(conf_path)
    conf = conf_object_at_path(conf_path)

    if conf is None:
        return [(None, {})]

    if already_loaded is None:
        already_loaded = []

    already_loaded.append(conf_path)

    try:
        values = conf['runners'][runner_alias] or {}
    except (KeyError, TypeError, ValueError):
        values = {}

    inherited = []
    if conf.get('include', None):
        includes = conf['include']
        if isinstance(includes, string_types):
            includes = [includes]

        for include in includes:
            if include in already_loaded:
                log.warning('%s tries to recursively include %s! (Already'
                         ' included:  %s)' % (
                             conf_path, conf['include'],
                             ', '.join(already_loaded)))
            else:
                inherited.extend(
                    load_opts_from_mrjob_conf(
                        runner_alias, include, already_loaded))
    return inherited + [(conf_path, values)]


def load_opts_from_mrjob_confs(runner_alias, conf_paths=None):
    """Load a list of dictionaries representing the options in a given
    list of mrjob config files for a specific runner. Returns
    ``[(path, values)]``. If a path is not found, use (None, {}) as its value.
    If *conf_paths* is ``None``, look for a config file in the default
    locations.

    :type runner_alias: str
    :param runner_alias: String identifier of the runner type, e.g. ``emr``,
                         ``local``, etc.
    :type conf_paths: list or ``None``
    :param conf_path: locations of the files to load
    """
    if conf_paths is None:
        return load_opts_from_mrjob_conf(runner_alias, find_mrjob_conf())
    else:
        return chain(*[
            load_opts_from_mrjob_conf(runner_alias, path)
            for path in conf_paths])


### writing mrjob.conf ###

def dump_mrjob_conf(conf, f):
    """Write out configuration options to a file.

    Useful if you don't want to bother to figure out YAML.

    *conf* should look something like this:

        {'runners':
            'local': {'OPTION': VALUE, ...}
            'emr': {'OPTION': VALUE, ...}
            'hadoop: {'OPTION': VALUE, ...}
        }

    :param f: a file object to write to (e.g. ``open('mrjob.conf', 'w')``)
    """
    if yaml:
        _dump_yaml_with_clear_tags(conf, f, default_flow_style=False)
    else:
        json.dump(conf, f, indent=2)
    f.flush()


### COMBINING OPTIONS ###

# combiners generally consider earlier values to be defaults, and later
# options to override or add on to them.

# combiners assume that the list of values passed to them has already been
# passed through _fix_clear_tags() (that is, the only place ClearedValue
# appears is values in dicts).


def combine_values(*values):
    """Return the last value in *values* that is not ``None``.

    The default combiner; good for simple values (booleans, strings, numbers).
    """
    for v in reversed(values):
        if v is not None:
            return v
    else:
        return None


def combine_lists(*seqs):
    """Concatenate the given sequences into a list. Ignore ``None`` values.

    Generally this is used for a list of commands we want to run; the
    "default" commands get run before any commands specific to your job.
    """
    result = []

    for seq in seqs:
        if seq:
            result.extend(seq)

    return result


def combine_cmds(*cmds):
    """Take zero or more commands to run on the command line, and return
    the last one that is not ``None``. Each command should either be a list
    containing the command plus switches, or a string, which will be parsed
    with :py:func:`shlex.split`. The string must either be a byte string or a
    unicode string containing no non-ASCII characters.

    Returns either ``None`` or a list containing the command plus arguments.
    """
    cmd = combine_values(*cmds)

    if cmd is None:
        return None
    elif isinstance(cmd, string_types):
        return shlex_split(cmd)
    else:
        return list(cmd)


def combine_cmd_lists(*seqs_of_cmds):
    """Concatenate the given commands into a list. Ignore ``None`` values,
    and parse strings with :py:func:`shlex.split`.

    Returns a list of lists (each sublist contains the command plus arguments).
    """
    seq_of_cmds = combine_lists(*seqs_of_cmds)
    return [combine_cmds(cmd) for cmd in seq_of_cmds]


def combine_dicts(*dicts):
    """Combine zero or more dictionaries. Values from dicts later in the list
    take precedence over values earlier in the list.

    If you pass in ``None`` in place of a dictionary, it will be ignored.
    """
    result = {}

    for d in dicts:
        if d:
            for k, v in d.items():
                # delete cleared key
                if isinstance(v, ClearedValue) and v.value is None:
                    result.pop(k, None)

                # just set the value
                else:
                    result[k] = _strip_clear_tag(v)

    return result


def combine_envs(*envs):
    """Combine zero or more dictionaries containing environment variables.
    Environment variable values may be wrapped in :py:class:`ClearedValue`.

    Environment variables later from dictionaries later in the list take
    priority over those earlier in the list.

    For variables ending with ``PATH``, we prepend (and add a colon) rather
    than overwriting. Wrapping a path value in :py:class:`ClearedValue`
    disables this behavior.

    Environment set to ``ClearedValue(None)`` will *delete* environment
    variables earlier in the list, rather than setting them to ``None``.

    If you pass in ``None`` in place of a dictionary in **envs**, it will be
    ignored.
    """
    return _combine_envs_helper(envs, local=False)


def combine_local_envs(*envs):
    """Same as :py:func:`combine_envs`, except that paths are combined
    using the local path separator (e.g ``;`` on Windows rather than ``:``).
    """
    return _combine_envs_helper(envs, local=True)


def _combine_envs_helper(envs, local):
    if local:
        pathsep = os.pathsep
    else:
        pathsep = ':'

    result = {}
    for env in envs:
        if env:
<<<<<<< HEAD
            for key, value in env.items():
                if key.endswith('PATH') and result.get(key):
                    result[key] = value + pathsep + result[key]
=======
            for k, v in env.iteritems():
                # delete cleared keys
                if isinstance(v, ClearedValue) and v.value is None:
                    result.pop(k, None)

                # append paths
                elif (k.endswith('PATH') and result.get(k) and
                      not isinstance(v, ClearedValue)):
                    result[k] = v + pathsep + result[k]

                # just set the value
>>>>>>> 551207a6
                else:
                    result[k] = _strip_clear_tag(v)

    return result


def combine_paths(*paths):
    """Returns the last value in *paths* that is not ``None``.
    Resolve ``~`` (home dir) and environment variables."""
    return expand_path(combine_values(*paths))


def combine_path_lists(*path_seqs):
    """Concatenate the given sequences into a list. Ignore None values.
    Resolve ``~`` (home dir) and environment variables, and expand globs
    that refer to the local filesystem."""
    results = []

    for path in combine_lists(*path_seqs):
        expanded = expand_path(path)
        # if we can't expand a glob, leave as-is (maybe it refers to
        # S3 or HDFS)
        paths = sorted(glob.glob(expanded)) or [expanded]

        results.extend(paths)

    return results


def combine_opts(combiners, *opts_list):
    """The master combiner, used to combine dictionaries of options with
    appropriate sub-combiners.

    :param combiners: a map from option name to a combine_*() function to
                      combine options by that name. By default, we combine
                      options using :py:func:`combine_values`.
    :param opts_list: one or more dictionaries to combine

    The dict in *opts_list* may not be wrapped in :py:class:`ClearedValue`,
    but their values may, in which case values of that key from previous
    opt dicts will be ignored.
    """
    final_opts = {}

    keys = set()
    for opts in opts_list:
        if isinstance(opts, ClearedValue):
            raise TypeError
        elif opts:
            keys.update(opts)

    for key in keys:
        values = _resolve_clear_tags_in_list(
            opts[key] for opts in opts_list if opts and key in opts)

        combine_func = combiners.get(key) or combine_values
        final_opts[key] = combine_func(*values)

    return final_opts


### PRIORITY ###


# TODO: Move inside OptionStore
def calculate_opt_priority(opts, opt_dicts):
    """Keep track of where in the order opts were specified,
    to handle opts that affect the same thing (e.g. ec2_*instance_type).

    Here is a rough guide to the values set by this function. They are

        Where specified     Priority
        unset everywhere    -1
        blank               0
        non-blank default   1
        base conf file      2
        inheriting conf     [3-n]
        command line        n+1

    :type opts: iterable
    :type opt_dicts: list of dicts with keys also appearing in **opts**
    """
    opt_priority = dict((opt, -1) for opt in opts)
    for priority, opt_dict in enumerate(opt_dicts):
        if opt_dict:
            for opt, value in opt_dict.items():
                if value is not None:
                    opt_priority[opt] = priority
    return opt_priority<|MERGE_RESOLUTION|>--- conflicted
+++ resolved
@@ -517,11 +517,6 @@
     result = {}
     for env in envs:
         if env:
-<<<<<<< HEAD
-            for key, value in env.items():
-                if key.endswith('PATH') and result.get(key):
-                    result[key] = value + pathsep + result[key]
-=======
             for k, v in env.iteritems():
                 # delete cleared keys
                 if isinstance(v, ClearedValue) and v.value is None:
@@ -533,7 +528,6 @@
                     result[k] = v + pathsep + result[k]
 
                 # just set the value
->>>>>>> 551207a6
                 else:
                     result[k] = _strip_clear_tag(v)
 
