--- conflicted
+++ resolved
@@ -2573,69 +2573,6 @@
         """
         return [parse_setup_cmd(cmd) for cmd in self._opts['bootstrap']]
 
-<<<<<<< HEAD
-=======
-    def _parse_legacy_bootstrap(self):
-        """Parse the deprecated
-        options *bootstrap_python_packages*, and *bootstrap_cmds*
-        *bootstrap_scripts* as bootstrap commands, in that order.
-
-        This is a separate method from _parse_bootstrap() because bootstrapping
-        mrjob happens after the new bootstrap commands (so you can upgrade
-        Python) but before the legacy commands (for backwards compatibility).
-        """
-        bootstrap = []
-
-        # bootstrap_python_packages. Deprecated but still works, except
-        if self._opts['bootstrap_python_packages']:
-            log.warning(
-                'bootstrap_python_packages is deprecated since v0.4.2'
-                ' and will be removed in v0.6.0. Consider using'
-                ' bootstrap instead.')
-
-            # bootstrap_python_packages won't work on AMI 3.0.0 (out-of-date
-            # SSL keys) and AMI 2.4.2 and earlier (no pip, and have to fix
-            # sources.list to apt-get it). These AMIs are so old it's probably
-            # not worth dedicating code to this, but can add a warning if
-            # need be.
-
-            for path in self._opts['bootstrap_python_packages']:
-                path_dict = parse_legacy_hash_path('file', path)
-
-                python_bin = cmd_line(self._python_bin())
-
-                if python_bin in ('python', 'python2.6'):
-                    # Special case: in Python 2.6, we can't python -m pip
-                    bootstrap.append(['sudo pip install ', path_dict])
-                else:
-                    # Otherwise a little more robust to use Python than pip
-                    # binary; for example, there is a python3 binary but no
-                    # pip-3 (only pip-3.4)
-                    bootstrap.append(
-                        ['sudo %s -m pip install ' % python_bin, path_dict])
-
-        # setup_cmds
-        if self._opts['bootstrap_cmds']:
-            log.warning(
-                "bootstrap_cmds is deprecated since v0.4.2 and will be"
-                " removed in v0.6.0. Consider using bootstrap instead.")
-        for cmd in self._opts['bootstrap_cmds']:
-            if not isinstance(cmd, string_types):
-                cmd = cmd_line(cmd)
-            bootstrap.append([cmd])
-
-        # bootstrap_scripts
-        if self._opts['bootstrap_scripts']:
-            log.warning(
-                "bootstrap_scripts is deprecated since v0.4.2 and will be"
-                " removed in v0.6.0. Consider using bootstrap instead.")
-
-        for path in self._opts['bootstrap_scripts']:
-            path_dict = parse_legacy_hash_path('file', path)
-            bootstrap.append([path_dict])
-
-        return bootstrap
-
     # helper for _master_*_script_content() methods
     def _write_start_of_sh_script(self, writeln):
         # shebang
@@ -2650,7 +2587,6 @@
 
         writeln()
 
->>>>>>> 52a766dd
     def _master_bootstrap_script_content(self, bootstrap):
         """Create the contents of the master bootstrap script.
         """
