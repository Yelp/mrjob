# Copyright 2009-2012 Yelp and Contributors
#
# Licensed under the Apache License, Version 2.0 (the "License");
# you may not use this file except in compliance with the License.
# You may obtain a copy of the License at
#
# http://www.apache.org/licenses/LICENSE-2.0
#
# Unless required by applicable law or agreed to in writing, software
# distributed under the License is distributed on an "AS IS" BASIS,
# WITHOUT WARRANTIES OR CONDITIONS OF ANY KIND, either express or implied.
# See the License for the specific language governing permissions and
# limitations under the License.
from __future__ import with_statement

import logging
import os
<<<<<<< HEAD
import os.path
=======
import posixpath
>>>>>>> 8ae29cd1
import random
import re
import signal
import socket
import time
import urllib2
from collections import defaultdict
from datetime import datetime
from datetime import timedelta
from subprocess import Popen
from subprocess import PIPE

try:
    from cStringIO import StringIO
    StringIO  # quiet "redefinition of unused ..." warning from pyflakes
except ImportError:
    from StringIO import StringIO

try:
    import simplejson as json  # preferred because of C speedups
    json  # quiet "redefinition of unused ..." warning from pyflakes
except ImportError:
    import json  # built in to Python 2.6 and later

try:
    import boto
    import boto.ec2
    import boto.emr
    import boto.emr.connection
    import boto.emr.instance_group
    import boto.exception
    import boto.utils
    boto  # quiet "redefinition of unused ..." warning from pyflakes
except ImportError:
    # don't require boto; MRJobs don't actually need it when running
    # inside hadoop streaming
    boto = None

import mrjob
from mrjob.setup import BootstrapWorkingDirManager
from mrjob.setup import UploadDirManager
from mrjob.setup import parse_legacy_hash_path
from mrjob.compat import supports_new_distributed_cache_options
from mrjob.conf import combine_cmds
from mrjob.conf import combine_dicts
from mrjob.conf import combine_lists
from mrjob.conf import combine_paths
from mrjob.conf import combine_path_lists
from mrjob.fs.local import LocalFilesystem
from mrjob.fs.composite import CompositeFilesystem
from mrjob.fs.s3 import S3Filesystem
from mrjob.fs.s3 import wrap_aws_conn
from mrjob.fs.ssh import SSHFilesystem
from mrjob.logparsers import TASK_ATTEMPTS_LOG_URI_RE
from mrjob.logparsers import STEP_LOG_URI_RE
from mrjob.logparsers import EMR_JOB_LOG_URI_RE
from mrjob.logparsers import NODE_LOG_URI_RE
from mrjob.logparsers import best_error_from_logs
from mrjob.logparsers import scan_for_counters_in_files
from mrjob.parse import HADOOP_STREAMING_JAR_RE
from mrjob.parse import is_s3_uri
from mrjob.parse import is_uri
from mrjob.parse import parse_s3_uri
from mrjob.pool import est_time_to_hour
from mrjob.pool import pool_hash_and_name
from mrjob.runner import MRJobRunner
from mrjob.runner import RunnerOptionStore
from mrjob.ssh import ssh_copy_key
from mrjob.ssh import ssh_terminate_single_job
from mrjob.ssh import ssh_slave_addresses
from mrjob.ssh import SSH_PREFIX
from mrjob.ssh import SSH_LOG_ROOT
from mrjob.util import cmd_line
from mrjob.util import extract_dir_for_tar
from mrjob.util import hash_object
from mrjob.util import shlex_split


log = logging.getLogger('mrjob.emr')

JOB_TRACKER_RE = re.compile(r'(\d{1,3}\.\d{2})%')

# not all steps generate task attempt logs. for now, conservatively check for
# streaming steps, which always generate them.
LOG_GENERATING_STEP_NAME_RE = HADOOP_STREAMING_JAR_RE

# the port to tunnel to
EMR_JOB_TRACKER_PORT = 9100
EMR_JOB_TRACKER_PATH = '/jobtracker.jsp'

MAX_SSH_RETRIES = 20

# ssh should fail right away if it can't bind a port
WAIT_FOR_SSH_TO_FAIL = 1.0

# amount of time to wait between checks for available pooled job flows
JOB_FLOW_SLEEP_INTERVAL = 30.01  # Add .1 seconds so minutes arent spot on.

# sometimes AWS gives us seconds as a decimal, which we can't parse
# with boto.utils.ISO8601
SUBSECOND_RE = re.compile('\.[0-9]+')

# map from AWS region to EMR endpoint. See
# http://docs.amazonwebservices.com/general/latest/gr/rande.html#emr_region
REGION_TO_EMR_ENDPOINT = {
    'us-east-1': 'elasticmapreduce.us-east-1.amazonaws.com',
    'us-west-1': 'elasticmapreduce.us-west-1.amazonaws.com',
    'us-west-2': 'elasticmapreduce.us-west-2.amazonaws.com',
    'EU': 'elasticmapreduce.eu-west-1.amazonaws.com',  # for compatibility
    'eu-west-1': 'elasticmapreduce.eu-west-1.amazonaws.com',
    'ap-southeast-1': 'elasticmapreduce.ap-southeast-1.amazonaws.com',
    'ap-northeast-1': 'elasticmapreduce.ap-northeast-1.amazonaws.com',
    'sa-east-1': 'elasticmapreduce.sa-east-1.amazonaws.com',
    '': 'elasticmapreduce.amazonaws.com',  # when no region specified
}

# map from AWS region to S3 endpoint. See
# http://docs.amazonwebservices.com/general/latest/gr/rande.html#s3_region
REGION_TO_S3_ENDPOINT = {
    'us-east-1': 's3.amazonaws.com',  # no region-specific endpoint
    'us-west-1': 's3-us-west-1.amazonaws.com',
    'us-west-2': 's3-us-west-2.amazonaws.com',
    'EU': 's3-eu-west-1.amazonaws.com',
    'eu-west-1': 's3-eu-west-1.amazonaws.com',
    'ap-southeast-1': 's3-ap-southeast-1.amazonaws.com',
    'ap-northeast-1': 's3-ap-northeast-1.amazonaws.com',
    'sa-east-1': 's3-sa-east-1.amazonaws.com',
    '': 's3.amazonaws.com',
}

# map from AWS region to S3 LocationConstraint parameter for regions whose
# location constraints differ from their AWS regions. See
# http://docs.amazonwebservices.com/AmazonS3/latest/API/index.html?RESTBucketPUT.html
REGION_TO_S3_LOCATION_CONSTRAINT = {
    'us-east-1': '',
}


# map from instance type to number of compute units
# from http://aws.amazon.com/ec2/instance-types/
EC2_INSTANCE_TYPE_TO_COMPUTE_UNITS = {
    't1.micro': 2,
    'm1.small': 1,
    'm1.large': 4,
    'm1.xlarge': 8,
    'm2.xlarge': 6.5,
    'm2.2xlarge': 13,
    'm2.4xlarge': 26,
    'c1.medium': 5,
    'c1.xlarge': 20,
    'cc1.4xlarge': 33.5,
    'cg1.4xlarge': 33.5,
}


# map from instance type to GB of memory
# from http://aws.amazon.com/ec2/instance-types/
EC2_INSTANCE_TYPE_TO_MEMORY = {
    't1.micro': 0.6,
    'm1.small': 1.7,
    'm1.large': 7.5,
    'm1.xlarge': 15,
    'm2.xlarge': 17.5,
    'm2.2xlarge': 34.2,
    'm2.4xlarge': 68.4,
    'c1.medium': 1.7,
    'c1.xlarge': 7,
    'cc1.4xlarge': 23,
    'cg1.4xlarge': 22,
}

# Use this to figure out which hadoop version we're using if it's not
# explicitly specified, so we can keep from passing deprecated command-line
# options to Hadoop. If we encounter an AMI version we don't recognize,
# we use whatever version matches 'latest'.
#
# The reason we don't just create a job flow and then query its Hadoop version
# is that for most jobs, we create the steps and the job flow at the same time.
AMI_VERSION_TO_HADOOP_VERSION = {
    None: '0.18',  # ami_version not specified means version 1.0
    '1.0': '0.18',
    '2.0': '0.20.205',
    'latest': '0.20.205',
}

# EMR's hard limit on number of steps in a job flow
MAX_STEPS_PER_JOB_FLOW = 256


def s3_key_to_uri(s3_key):
    """Convert a boto Key object into an ``s3://`` URI"""
    return 's3://%s/%s' % (s3_key.bucket.name, s3_key.name)


# AWS actually gives dates in two formats, and we only recently started using
# API calls that return the second. So the date parsing function is called
# iso8601_to_*, but it also parses RFC1123.
# Until boto starts seamlessly parsing these, we check for them ourselves.

# Thu, 29 Mar 2012 04:55:44 GMT
RFC1123 = '%a, %d %b %Y %H:%M:%S %Z'

def iso8601_to_timestamp(iso8601_time):
    iso8601_time = SUBSECOND_RE.sub('', iso8601_time)
    try:
        return time.mktime(time.strptime(iso8601_time, boto.utils.ISO8601))
    except ValueError:
        return time.mktime(time.strptime(iso8601_time, RFC1123))


def iso8601_to_datetime(iso8601_time):
    iso8601_time = SUBSECOND_RE.sub('', iso8601_time)
    try:
        return datetime.strptime(iso8601_time, boto.utils.ISO8601)
    except ValueError:
        return datetime.strptime(iso8601_time, RFC1123)


def describe_all_job_flows(emr_conn, states=None, jobflow_ids=None,
                           created_after=None, created_before=None):
    """Iteratively call ``EmrConnection.describe_job_flows()`` until we really
    get all the available job flow information. Currently, 2 months of data
    is available through the EMR API.

    This is a way of getting around the limits of the API, both on number
    of job flows returned, and how far back in time we can go.

    :type states: list
    :param states: A list of strings with job flow states wanted
    :type jobflow_ids: list
    :param jobflow_ids: A list of job flow IDs
    :type created_after: datetime
    :param created_after: Bound on job flow creation time
    :type created_before: datetime
    :param created_before: Bound on job flow creation time
    """
    all_job_flows = []
    ids_seen = set()

    # weird things can happen if we send no args the DescribeJobFlows API
    # (see Issue #346), so if nothing else is set, set created_before
    # to a day in the future.
    if not (states or jobflow_ids or created_after or created_before):
        created_before = datetime.utcnow() + timedelta(days=1)

    while True:
        if created_before and created_after and created_before < created_after:
            break

        log.debug('Calling describe_jobflows(states=%r, jobflow_ids=%r,'
                  ' created_after=%r, created_before=%r)' %
                  (states, jobflow_ids, created_after, created_before))
        try:
            results = emr_conn.describe_jobflows(
                states=states, jobflow_ids=jobflow_ids,
                created_after=created_after, created_before=created_before)
        except boto.exception.BotoServerError, ex:
            if 'ValidationError' in ex.body:
                log.debug(
                    '  reached earliest allowed created_before time, done!')
                break
            else:
                raise

        # don't count the same job flow twice
        job_flows = [jf for jf in results if jf.jobflowid not in ids_seen]
        log.debug('  got %d results (%d new)' % (len(results), len(job_flows)))

        all_job_flows.extend(job_flows)
        ids_seen.update(jf.jobflowid for jf in job_flows)

        if job_flows:
            # set created_before to be just after the start time of
            # the first job returned, to deal with job flows started
            # in the same second
            min_create_time = min(iso8601_to_datetime(jf.creationdatetime)
                                  for jf in job_flows)
            created_before = min_create_time + timedelta(seconds=1)
            # if someone managed to start 501 job flows in the same second,
            # they are still screwed (the EMR API only returns up to 500),
            # but this seems unlikely. :)
        else:
            if not created_before:
                created_before = datetime.utcnow()
            created_before -= timedelta(weeks=2)

    return all_job_flows


def make_lock_uri(s3_tmp_uri, emr_job_flow_id, step_num):
    """Generate the URI to lock the job flow ``emr_job_flow_id``"""
    return s3_tmp_uri + 'locks/' + emr_job_flow_id + '/' + str(step_num)


def _lock_acquire_step_1(s3_conn, lock_uri, job_name, mins_to_expiration=None):
    bucket_name, key_prefix = parse_s3_uri(lock_uri)
    bucket = s3_conn.get_bucket(bucket_name)
    key = bucket.get_key(key_prefix)

    # EMRJobRunner should start using a job flow within about a second of
    # locking it, so if it's been a while, then it probably crashed and we
    # can just use this job flow.
    key_expired = False
    if key and mins_to_expiration is not None:
        last_modified = iso8601_to_datetime(key.last_modified)
        age = datetime.utcnow() - last_modified
        if age > timedelta(minutes=mins_to_expiration):
            key_expired = True

    if key is None or key_expired:
        key = bucket.new_key(key_prefix)
        key.set_contents_from_string(job_name)
        return key
    else:
        return None


def _lock_acquire_step_2(key, job_name):
    key_value = key.get_contents_as_string()
    return (key_value == job_name)


def attempt_to_acquire_lock(s3_conn, lock_uri, sync_wait_time, job_name,
                            mins_to_expiration=None):
    """Returns True if this session successfully took ownership of the lock
    specified by ``lock_uri``.
    """
    key = _lock_acquire_step_1(s3_conn, lock_uri, job_name, mins_to_expiration)
    if key is not None:
        time.sleep(sync_wait_time)
        success = _lock_acquire_step_2(key, job_name)
        if success:
            return True

    return False


class LogFetchError(Exception):
    pass


class EMRRunnerOptionStore(RunnerOptionStore):

    ALLOWED_KEYS = RunnerOptionStore.ALLOWED_KEYS.union(set([
        'additional_emr_info',
        'ami_version',
        'aws_access_key_id',
        'aws_availability_zone',
        'aws_region',
        'aws_secret_access_key',
        'bootstrap_actions',
        'bootstrap_cmds',
        'bootstrap_files',
        'bootstrap_python_packages',
        'bootstrap_scripts',
        'check_emr_status_every',
        'ec2_core_instance_bid_price',
        'ec2_core_instance_type',
        'ec2_instance_type',
        'ec2_key_pair',
        'ec2_key_pair_file',
        'ec2_master_instance_bid_price',
        'ec2_master_instance_type',
        'ec2_slave_instance_type',
        'ec2_task_instance_bid_price',
        'ec2_task_instance_type',
        'emr_endpoint',
        'emr_job_flow_id',
        'emr_job_flow_pool_name',
        'enable_emr_debugging',
        'hadoop_streaming_jar_on_emr',
        'hadoop_version',
        'num_ec2_core_instances',
        'pool_wait_minutes',
        'num_ec2_instances',
        'num_ec2_task_instances',
        'pool_emr_job_flows',
        's3_endpoint',
        's3_log_uri',
        's3_scratch_uri',
        's3_sync_wait_time',
        'ssh_bin',
        'ssh_bind_ports',
        'ssh_tunnel_is_open',
        'ssh_tunnel_to_job_tracker',
    ]))

    COMBINERS = combine_dicts(RunnerOptionStore.COMBINERS, {
        'bootstrap_actions': combine_lists,
        'bootstrap_cmds': combine_lists,
        'bootstrap_files': combine_path_lists,
        'bootstrap_python_packages': combine_path_lists,
        'bootstrap_scripts': combine_path_lists,
        'ec2_key_pair_file': combine_paths,
        's3_log_uri': combine_paths,
        's3_scratch_uri': combine_paths,
        'ssh_bin': combine_cmds,
    })

    def __init__(self, alias, opts, conf_path):
        super(EMRRunnerOptionStore, self).__init__(alias, opts, conf_path)
        self._fix_ec2_instance_opts()

    def default_options(self):
        super_opts = super(EMRRunnerOptionStore, self).default_options()
        return combine_dicts(super_opts, {
            'check_emr_status_every': 30,
            'ec2_core_instance_type': 'm1.small',
            'ec2_master_instance_type': 'm1.small',
            'emr_job_flow_pool_name': 'default',
            'hadoop_version': None,
            'hadoop_streaming_jar_on_emr':
                '/home/hadoop/contrib/streaming/hadoop-streaming.jar',
            'num_ec2_core_instances': 0,
            'num_ec2_instances': 1,
            'num_ec2_task_instances': 0,
            's3_sync_wait_time': 5.0,
            'ssh_bin': ['ssh'],
            'ssh_bind_ports': range(40001, 40841),
            'ssh_tunnel_to_job_tracker': False,
            'ssh_tunnel_is_open': False,
        })

    def _fix_ec2_instance_opts(self):
        """If the *ec2_instance_type* option is set, override instance
        type for the nodes that actually run tasks (see Issue #66). Allow
        command-line arguments to override defaults and arguments
        in mrjob.conf (see Issue #311).

        Also, make sure that core and slave instance type are the same,
        total number of instances matches number of master, core, and task
        instances, and that bid prices of zero are converted to None.
        """
        # Make sure slave and core instance type have the same value
        # Within EMRJobRunner we only ever use ec2_core_instance_type,
        # but we want ec2_slave_instance_type to be correct in the
        # options dictionary.
        if (self['ec2_slave_instance_type'] and
            (self._opt_priority['ec2_slave_instance_type'] >
             self._opt_priority['ec2_core_instance_type'])):
            self['ec2_core_instance_type'] = (
                self['ec2_slave_instance_type'])
        else:
            self['ec2_slave_instance_type'] = (
                self['ec2_core_instance_type'])

        # If task instance type is not set, use core instance type
        # (This is mostly so that we don't inadvertently join a pool
        # with task instance types with too little memory.)
        if not self['ec2_task_instance_type']:
            self['ec2_task_instance_type'] = (
                self['ec2_core_instance_type'])

        # Within EMRJobRunner, we use num_ec2_core_instances and
        # num_ec2_task_instances, not num_ec2_instances. (Number
        # of master instances is always 1.)
        if (self._opt_priority['num_ec2_instances'] >
            max(self._opt_priority['num_ec2_core_instances'],
                self._opt_priority['num_ec2_task_instances'])):
            # assume 1 master, n - 1 core, 0 task
            self['num_ec2_core_instances'] = (
                self['num_ec2_instances'] - 1)
            self['num_ec2_task_instances'] = 0
        else:
            # issue a warning if we used both kinds of instance number
            # options on the command line or in mrjob.conf
            if (self._opt_priority['num_ec2_instances'] >= 2 and
                self._opt_priority['num_ec2_instances'] <=
                max(self._opt_priority['num_ec2_core_instances'],
                    self._opt_priority['num_ec2_task_instances'])):
                log.warn('Mixing num_ec2_instances and'
                         ' num_ec2_{core,task}_instances does not make sense;'
                         ' ignoring num_ec2_instances')
            # recalculate number of EC2 instances
            self['num_ec2_instances'] = (
                1 +
                self['num_ec2_core_instances'] +
                self['num_ec2_task_instances'])

        # Allow ec2 instance type to override other instance types
        ec2_instance_type = self['ec2_instance_type']
        if ec2_instance_type:
            # core (slave) instances
            if (self._opt_priority['ec2_instance_type'] >
                max(self._opt_priority['ec2_core_instance_type'],
                    self._opt_priority['ec2_slave_instance_type'])):
                self['ec2_core_instance_type'] = ec2_instance_type
                self['ec2_slave_instance_type'] = ec2_instance_type

            # master instance only does work when it's the only instance
            if (self['num_ec2_core_instances'] <= 0 and
                self['num_ec2_task_instances'] <= 0 and
                (self._opt_priority['ec2_instance_type'] >
                 self._opt_priority['ec2_master_instance_type'])):
                self['ec2_master_instance_type'] = ec2_instance_type

            # task instances
            if (self._opt_priority['ec2_instance_type'] >
                self._opt_priority['ec2_task_instance_type']):
                self['ec2_task_instance_type'] = ec2_instance_type

        # convert a bid price of '0' to None
        for role in ('core', 'master', 'task'):
            opt_name = 'ec2_%s_instance_bid_price' % role
            if not self[opt_name]:
                self[opt_name] = None
            else:
                # convert "0", "0.00" etc. to None
                try:
                    value = float(self[opt_name])
                    if value == 0:
                        self[opt_name] = None
                except ValueError:
                    pass  # maybe EMR will accept non-floats?


class EMRJobRunner(MRJobRunner):
    """Runs an :py:class:`~mrjob.job.MRJob` on Amazon Elastic MapReduce.

    :py:class:`EMRJobRunner` runs your job in an EMR job flow, which is
    basically a temporary Hadoop cluster. Normally, it creates a job flow
    just for your job; it's also possible to run your job in a specific
    job flow by setting *emr_job_flow_id* or to automatically choose a
    waiting job flow, creating one if none exists, by setting
    *pool_emr_job_flows*.

    Input, support, and jar files can be either local or on S3; use
    ``s3://...`` URLs to refer to files on S3.

    This class has some useful utilities for talking directly to S3 and EMR,
    so you may find it useful to instantiate it without a script::

        from mrjob.emr import EMRJobRunner

        emr_conn = EMRJobRunner().make_emr_conn()
        job_flows = emr_conn.describe_jobflows()
        ...
    """
    alias = 'emr'

    OPTION_STORE_CLASS = EMRRunnerOptionStore

    def __init__(self, **kwargs):
        """:py:class:`~mrjob.emr.EMRJobRunner` takes the same arguments as
        :py:class:`~mrjob.runner.MRJobRunner`, plus some additional options
        which can be defaulted in :ref:`mrjob.conf <mrjob.conf>`.

        *aws_access_key_id* and *aws_secret_access_key* are required if you
        haven't set them up already for boto (e.g. by setting the environment
        variables :envvar:`AWS_ACCESS_KEY_ID` and
        :envvar:`AWS_SECRET_ACCESS_KEY`)

        A lengthy list of additional options can be found in
        :doc:`guides/emr-opts.rst`.
        """
        super(EMRJobRunner, self).__init__(**kwargs)

        # make aws_region an instance variable; we might want to set it
        # based on the scratch bucket
        self._aws_region = self._opts['aws_region'] or ''

        # if we're going to create a bucket to use as temp space, we don't
        # want to actually create it until we run the job (Issue #50).
        # This variable helps us create the bucket as needed
        self._s3_temp_bucket_to_create = None

        self._fix_s3_scratch_and_log_uri_opts()

        # pick a tmp dir based on the job name
        self._s3_tmp_uri = self._opts['s3_scratch_uri'] + self._job_name + '/'

        # pick/validate output dir
        if self._output_dir:
            self._output_dir = self._check_and_fix_s3_dir(self._output_dir)
        else:
            self._output_dir = self._s3_tmp_uri + 'output/'

        # manage working dir for bootstrap script
        self._b_mgr = BootstrapWorkingDirManager()

        # manage local files that we want to upload to S3. We'll add them
        # to this manager just before we need them.
        s3_files_dir = self._s3_tmp_uri + 'files/'
        self._upload_mgr = UploadDirManager(s3_files_dir)

        # add the bootstrap files to a list of files to upload
        self._bootstrap_actions = []
        for action in self._opts['bootstrap_actions']:
            args = shlex_split(action)
            if not args:
                raise ValueError('bad bootstrap action: %r' % (action,))
            # don't use _add_bootstrap_file() because this is a raw bootstrap
            self._bootstrap_actions.append({
                'path': args[0],
                'args': args[1:],
            })

        for path in self._opts['bootstrap_files']:
            self._b_mgr.add(**parse_legacy_hash_path(
                'file', path, must_name='bootstrap_files'))

        self._bootstrap_scripts = []
        for path in self._opts['bootstrap_scripts']:
            bootstrap_script = parse_legacy_hash_path('file', path)
            self._bootstrap_scripts.append(bootstrap_script)
            self._b_mgr.add(**bootstrap_script)

        self._bootstrap_python_packages = []
        for path in self._opts['bootstrap_python_packages']:
            bpp = parse_legacy_hash_path('file', path)

            if not bpp['path'].endswith('.tar.gz'):
                raise ValueError(
                    'bootstrap_python_packages only accepts .tar.gz files!')
            self._bootstrap_python_packages.append(bpp)
            self._b_mgr.add(**bpp)

        if not (isinstance(self._opts['additional_emr_info'], basestring)
                or self._opts['additional_emr_info'] is None):
            self._opts['additional_emr_info'] = json.dumps(
                self._opts['additional_emr_info'])

        # where our own logs ended up (we'll find this out once we run the job)
        self._s3_job_log_uri = None

        # we'll create the script later
        self._master_bootstrap_script_path = None

        # the ID assigned by EMR to this job (might be None)
        self._emr_job_flow_id = self._opts['emr_job_flow_id']

        # when did our particular task start?
        self._emr_job_start = None

        # ssh state
        self._ssh_proc = None
        self._gave_cant_ssh_warning = False
        # we don't upload the ssh key to master until it's needed
        self._ssh_key_is_copied = False

        # cache for SSH address
        self._address = None
        self._ssh_slave_addrs = None

        # store the tracker URL for completion status
        self._tracker_url = None

        # turn off tracker progress until tunnel is up
        self._show_tracker_progress = False

        # default requested hadoop version if AMI version is not set
        if not (self._opts['ami_version'] or self._opts['hadoop_version']):
            self._opts['hadoop_version'] = '0.20'

        # init hadoop version cache
        self._inferred_hadoop_version = None

    def _fix_s3_scratch_and_log_uri_opts(self):
        """Fill in s3_scratch_uri and s3_log_uri (in self._opts) if they
        aren't already set.

        Helper for __init__.
        """
        s3_conn = self.make_s3_conn()
        # check s3_scratch_uri against aws_region if specified
        if self._opts['s3_scratch_uri']:
            bucket_name, _ = parse_s3_uri(self._opts['s3_scratch_uri'])
            bucket_loc = s3_conn.get_bucket(bucket_name).get_location()

            # make sure they can communicate if both specified
            if (self._aws_region and bucket_loc and
                self._aws_region != bucket_loc):
                log.warning('warning: aws_region (%s) does not match bucket'
                            ' region (%s). Your EC2 instances may not be able'
                            ' to reach your S3 buckets.' %
                            (self._aws_region, bucket_loc))

            # otherwise derive aws_region from bucket_loc
            elif bucket_loc and not self._aws_region:
                log.info(
                    "inferring aws_region from scratch bucket's region (%s)" %
                    bucket_loc)
                self._aws_region = bucket_loc
        # set s3_scratch_uri by checking for existing buckets
        else:
            self._set_s3_scratch_uri(s3_conn)
            log.info('using %s as our scratch dir on S3' %
                     self._opts['s3_scratch_uri'])

        self._opts['s3_scratch_uri'] = self._check_and_fix_s3_dir(
            self._opts['s3_scratch_uri'])

        # set s3_log_uri
        if self._opts['s3_log_uri']:
            self._opts['s3_log_uri'] = self._check_and_fix_s3_dir(
                self._opts['s3_log_uri'])
        else:
            self._opts['s3_log_uri'] = self._opts['s3_scratch_uri'] + 'logs/'

    def _set_s3_scratch_uri(self, s3_conn):
        """Helper for _fix_s3_scratch_and_log_uri_opts"""
        buckets = s3_conn.get_all_buckets()
        mrjob_buckets = [b for b in buckets if b.name.startswith('mrjob-')]

        # Loop over buckets until we find one that is not region-
        #   restricted, matches aws_region, or can be used to
        #   infer aws_region if no aws_region is specified
        for scratch_bucket in mrjob_buckets:
            scratch_bucket_name = scratch_bucket.name
            scratch_bucket_location = scratch_bucket.get_location()

            if scratch_bucket_location:
                if scratch_bucket_location == self._aws_region:
                    # Regions are both specified and match
                    log.info("using existing scratch bucket %s" %
                             scratch_bucket_name)
                    self._opts['s3_scratch_uri'] = (
                        's3://%s/tmp/' % scratch_bucket_name)
                    return
                elif not self._aws_region:
                    # aws_region not specified, so set it based on this
                    #   bucket's location and use this bucket
                    self._aws_region = scratch_bucket_location
                    log.info("inferring aws_region from scratch bucket's"
                             " region (%s)" % self._aws_region)
                    self._opts['s3_scratch_uri'] = (
                        's3://%s/tmp/' % scratch_bucket_name)
                    return
                elif scratch_bucket_location != self._aws_region:
                    continue
            elif not self._aws_region:
                # Only use regionless buckets if the job flow is regionless
                log.info("using existing scratch bucket %s" %
                         scratch_bucket_name)
                self._opts['s3_scratch_uri'] = (
                    's3://%s/tmp/' % scratch_bucket_name)
                return

        # That may have all failed. If so, pick a name.
        scratch_bucket_name = 'mrjob-%016x' % random.randint(0, 2 ** 64 - 1)
        self._s3_temp_bucket_to_create = scratch_bucket_name
        log.info("creating new scratch bucket %s" % scratch_bucket_name)
        self._opts['s3_scratch_uri'] = 's3://%s/tmp/' % scratch_bucket_name

    def _set_s3_job_log_uri(self, job_flow):
        """Given a job flow description, set self._s3_job_log_uri. This allows
        us to call self.ls(), etc. without running the job.
        """
        log_uri = getattr(job_flow, 'loguri', '')
        if log_uri:
            self._s3_job_log_uri = '%s%s/' % (
                log_uri.replace('s3n://', 's3://'), self._emr_job_flow_id)

    def _create_s3_temp_bucket_if_needed(self):
        """Make sure temp bucket exists"""
        if self._s3_temp_bucket_to_create:
            s3_conn = self.make_s3_conn()
            log.info('creating S3 bucket %r to use as scratch space' %
                     self._s3_temp_bucket_to_create)
            location = REGION_TO_S3_LOCATION_CONSTRAINT.get(
                self._aws_region, self._aws_region)
            s3_conn.create_bucket(self._s3_temp_bucket_to_create,
                                  location=(location or ''))
            self._s3_temp_bucket_to_create = None

    def _check_and_fix_s3_dir(self, s3_uri):
        """Helper for __init__"""
        if not is_s3_uri(s3_uri):
            raise ValueError('Invalid S3 URI: %r' % s3_uri)
        if not s3_uri.endswith('/'):
            s3_uri = s3_uri + '/'

        return s3_uri

    @property
    def _ssh_key_name(self):
        return self._job_name + '.pem'

    @property
    def fs(self):
        """:py:class:`~mrjob.fs.base.Filesystem` object for SSH, S3, and the
        local filesystem.
        """
        if self._fs is None:
            if self._opts['s3_endpoint']:
                s3_endpoint = self._opts['s3_endpoint']
            else:
                # look it up in our table
                try:
                    s3_endpoint = REGION_TO_S3_ENDPOINT[self._aws_region]
                except KeyError:
                    raise Exception(
                        "Don't know the S3 endpoint for %s;"
                        " try setting s3_endpoint explicitly" % (
                            self._aws_region))

            self._s3_fs = S3Filesystem(self._opts['aws_access_key_id'],
                                       self._opts['aws_secret_access_key'],
                                       s3_endpoint)

            if self._opts['ec2_key_pair_file']:
                self._ssh_fs = SSHFilesystem(self._opts['ssh_bin'],
                                             self._opts['ec2_key_pair_file'],
                                             self._ssh_key_name)
                self._fs = CompositeFilesystem(self._ssh_fs, self._s3_fs,
                                               LocalFilesystem())
            else:
                self._ssh_fs = None
                self._fs = CompositeFilesystem(self._s3_fs, LocalFilesystem())

        return self._fs

    def _run(self):
        self._prepare_for_launch()

        self._launch_emr_job()
        self._wait_for_job_to_complete()

    def _prepare_for_launch(self):
        self._check_input_exists()
        self._create_wrapper_script()
        self._add_bootstrap_files_for_upload()
        self._add_job_files_for_upload()
        self._upload_local_files_to_s3()

    def _check_input_exists(self):
        """Make sure all input exists before continuing with our job.
        """
        for path in self._input_paths:
            if path == '-':
                continue  # STDIN always exists

            if is_uri(path) and not is_s3_uri(path):
                continue  # can't check non-S3 URIs, hope for the best

            if not self.path_exists(path):
                raise AssertionError(
                    'Input path %s does not exist!' % (path,))

    def _add_bootstrap_files_for_upload(self):
        """Add files needed by the bootstrap script to self._upload_mgr.

        Tar up mrjob if bootstrap_mrjob is True.

        Create the master bootstrap script if necessary.
        """
        # lazily create mrjob.tar.gz
        if self._opts['bootstrap_mrjob']:
            self._create_mrjob_tar_gz()
            self._b_mgr.add('file', self._mrjob_tar_gz_path)

        # all other files needed by the script are already in _b_mgr
        for path in self._b_mgr.paths():
            self._upload_mgr.add(path)

        # now that we know where the above files live, we can create
        # the master bootstrap script
        self._create_master_bootstrap_script_if_needed()
        if self._master_bootstrap_script_path:
            self._upload_mgr.add(self._master_bootstrap_script_path)

        # finally, make sure bootstrap action scripts are on S3
        for bootstrap_action in self._bootstrap_actions:
            self._upload_mgr.add(bootstrap_action['path'])

    def _add_job_files_for_upload(self):
        """Add files needed for running the job (setup and input)
        to self._upload_mgr."""
        for path in self._get_input_paths():
            self._upload_mgr.add(path)

        for path in self._wd_mgr.paths():
            self._upload_mgr.add(path)

        if self._opts['hadoop_streaming_jar']:
            self._upload_mgr.add(path)

    def _upload_local_files_to_s3(self):
        """Copy local files tracked by self._upload_mgr to S3."""
        self._create_s3_temp_bucket_if_needed()

        log.info('Copying non-input files into %s' % self._upload_mgr.prefix)

        s3_conn = self.make_s3_conn()

        for path, s3_uri in self._upload_mgr.path_to_uri().iteritems():
            log.debug('uploading %s -> %s' % (path, s3_uri))
            s3_key = self.make_s3_key(s3_uri, s3_conn)
            s3_key.set_contents_from_filename(path)

    def setup_ssh_tunnel_to_job_tracker(self, host):
        """setup the ssh tunnel to the job tracker, if it's not currently
        running.

        Args:
        host -- hostname of the EMR master node.
        """
        REQUIRED_OPTS = ['ec2_key_pair', 'ec2_key_pair_file', 'ssh_bind_ports']
        for opt_name in REQUIRED_OPTS:
            if not self._opts[opt_name]:
                if not self._gave_cant_ssh_warning:
                    log.warning(
                        "You must set %s in order to ssh to the job tracker!" %
                        opt_name)
                    self._gave_cant_ssh_warning = True
                return

        # if there was already a tunnel, make sure it's still up
        if self._ssh_proc:
            self._ssh_proc.poll()
            if self._ssh_proc.returncode is None:
                return
            else:
                log.warning('Oops, ssh subprocess exited with return code %d,'
                            ' restarting...' % self._ssh_proc.returncode)
                self._ssh_proc = None

        log.info('Opening ssh tunnel to Hadoop job tracker')

        # if ssh detects that a host key has changed, it will silently not
        # open the tunnel, so make a fake empty known_hosts file and use that.
        # (you can actually use /dev/null as your known hosts file, but
        # that's UNIX-specific)
        fake_known_hosts_file = os.path.join(
            self._get_local_tmp_dir(), 'fake_ssh_known_hosts')
        # blank out the file, if it exists
        f = open(fake_known_hosts_file, 'w')
        f.close()
        log.debug('Created empty ssh known-hosts file: %s' % (
            fake_known_hosts_file,))

        bind_port = None
        for bind_port in self._pick_ssh_bind_ports():
            args = self._opts['ssh_bin'] + [
                '-o', 'VerifyHostKeyDNS=no',
                '-o', 'StrictHostKeyChecking=no',
                '-o', 'ExitOnForwardFailure=yes',
                '-o', 'UserKnownHostsFile=%s' % fake_known_hosts_file,
                '-L', '%d:localhost:%d' % (bind_port, EMR_JOB_TRACKER_PORT),
                '-N', '-q',  # no shell, no output
                '-i', self._opts['ec2_key_pair_file'],
            ]
            if self._opts['ssh_tunnel_is_open']:
                args.extend(['-g', '-4'])  # -4: listen on IPv4 only
            args.append('hadoop@' + host)
            log.debug('> %s' % cmd_line(args))

            ssh_proc = Popen(args, stdin=PIPE, stdout=PIPE, stderr=PIPE)
            time.sleep(WAIT_FOR_SSH_TO_FAIL)
            ssh_proc.poll()
            # still running. We are golden
            if ssh_proc.returncode is None:
                self._ssh_proc = ssh_proc
                break

        if not self._ssh_proc:
            log.warning('Failed to open ssh tunnel to job tracker')
        else:
            if self._opts['ssh_tunnel_is_open']:
                bind_host = socket.getfqdn()
            else:
                bind_host = 'localhost'
            self._tracker_url = 'http://%s:%d%s' % (
                bind_host, bind_port, EMR_JOB_TRACKER_PATH)
            self._show_tracker_progress = True
            log.info('Connect to job tracker at: %s' % self._tracker_url)

    def _pick_ssh_bind_ports(self):
        """Pick a list of ports to try binding our SSH tunnel to.

        We will try to bind the same port for any given job flow (Issue #67)
        """
        # don't perturb the random number generator
        random_state = random.getstate()
        try:
            # seed random port selection on job flow ID
            random.seed(self._emr_job_flow_id)
            num_picks = min(MAX_SSH_RETRIES, len(self._opts['ssh_bind_ports']))
            return random.sample(self._opts['ssh_bind_ports'], num_picks)
        finally:
            random.setstate(random_state)

    def _enable_slave_ssh_access(self):
        if self._ssh_fs and not self._ssh_key_is_copied:
            ssh_copy_key(
                self._opts['ssh_bin'],
                self._address_of_master(),
                self._opts['ec2_key_pair_file'],
                self._ssh_key_name)

    ### Running the job ###

    def cleanup(self, mode=None):
        super(EMRJobRunner, self).cleanup(mode=mode)

        # always stop our SSH tunnel if it's still running
        if self._ssh_proc:
            self._ssh_proc.poll()
            if self._ssh_proc.returncode is None:
                log.info('Killing our SSH tunnel (pid %d)' %
                         self._ssh_proc.pid)
                try:
                    os.kill(self._ssh_proc.pid, signal.SIGKILL)
                    self._ssh_proc = None
                except Exception, e:
                    log.exception(e)

        # stop the job flow if it belongs to us (it may have stopped on its
        # own already, but that's fine)
        # don't stop it if it was created due to --pool because the user
        # probably wants to use it again
        if self._emr_job_flow_id and not self._opts['emr_job_flow_id'] \
           and not self._opts['pool_emr_job_flows']:
            log.info('Terminating job flow: %s' % self._emr_job_flow_id)
            try:
                self.make_emr_conn().terminate_jobflow(self._emr_job_flow_id)
            except Exception, e:
                log.exception(e)

    def _cleanup_remote_scratch(self):
        # delete all the files we created
        if self._s3_tmp_uri:
            try:
                log.info('Removing all files in %s' % self._s3_tmp_uri)
                self.rm(self._s3_tmp_uri)
                self._s3_tmp_uri = None
            except Exception, e:
                log.exception(e)

    def _cleanup_logs(self):
        super(EMRJobRunner, self)._cleanup_logs()

        # delete the log files, if it's a job flow we created (the logs
        # belong to the job flow)
        if self._s3_job_log_uri and not self._opts['emr_job_flow_id'] \
           and not self._opts['pool_emr_job_flows']:
            try:
                log.info('Removing all files in %s' % self._s3_job_log_uri)
                self.rm(self._s3_job_log_uri)
                self._s3_job_log_uri = None
            except Exception, e:
                log.exception(e)

    def _cleanup_job(self):
        # kill the job if we won't be taking down the whole job flow
        if not (self._emr_job_flow_id or
                self._opts['emr_job_flow_id'] or
                self._opts['pool_emr_job_flows']):
            # we're taking down the job flow, don't bother
            return

        error_msg = ('Unable to kill job without terminating job flow and'
                     ' job is still running. You may wish to terminate it'
                     ' yourself with "python -m mrjob.tools.emr.terminate_job_'
                     'flow %s".' % self._emr_job_flow_id)

        try:
            addr = self._address_of_master()
        except IOError:
            return

        if not self._ran_job:
            try:
                log.info("Attempting to terminate job...")
                had_job = ssh_terminate_single_job(
                    self._opts['ssh_bin'],
                    addr,
                    self._opts['ec2_key_pair_file'])
                if had_job:
                    log.info("Succeeded in terminating job")
                else:
                    log.info("Job appears to have already been terminated")
            except IOError:
                log.info(error_msg)

    def _cleanup_job_flow(self):
        if not self._emr_job_flow_id:
            # If we don't have a job flow, then we can't terminate it.
            return

        emr_conn = self.make_emr_conn()
        try:
            log.info("Attempting to terminate job flow")
            emr_conn.terminate_jobflow(self._emr_job_flow_id)
        except Exception, e:
            # Something happened with boto and the user should know.
            log.exception(e)
            return
        log.info('Job flow %s successfully terminated' % self._emr_job_flow_id)

    def _wait_for_s3_eventual_consistency(self):
        """Sleep for a little while, to give S3 a chance to sync up.
        """
        log.info('Waiting %.1fs for S3 eventual consistency' %
                 self._opts['s3_sync_wait_time'])
        time.sleep(self._opts['s3_sync_wait_time'])

    def _job_flow_is_done(self, job_flow):
        return job_flow.state in ('TERMINATED', 'COMPLETED', 'FAILED',
                                  'SHUTTING_DOWN')

    def _wait_for_job_flow_termination(self):
        try:
            jobflow = self._describe_jobflow()
        except boto.exception.S3ResponseError:
            # mockboto throws this for some reason
            return
        if (jobflow.keepjobflowalivewhennosteps == 'true' and
            jobflow.state == 'WAITING'):
            raise Exception('Operation requires job flow to terminate, but'
                            ' it may never do so.')
        while not self._job_flow_is_done(jobflow):
            msg = 'Waiting for job flow to terminate (currently %s)' % \
                                                         jobflow.state
            log.info(msg)
            time.sleep(self._opts['check_emr_status_every'])
            jobflow = self._describe_jobflow()

    def _create_instance_group(self, role, instance_type, count, bid_price):
        """Helper method for creating instance groups. For use when
        creating a jobflow using a list of InstanceGroups, instead
        of the typical triumverate of
        num_instances/master_instance_type/slave_instance_type.

            - Role is either 'master', 'core', or 'task'.
            - instance_type is an EC2 instance type
            - count is an int
            - bid_price is a number, a string, or None. If None,
              this instance group will be use the ON-DEMAND market
              instead of the SPOT market.
        """

        if not instance_type:
            if self._opts['ec2_instance_type']:
                instance_type = self._opts['ec2_instance_type']
            else:
                raise ValueError('Missing instance type for %s node(s)'
                    % role)

        if bid_price:
            market = 'SPOT'
            bid_price = str(bid_price)  # must be a string
        else:
            market = 'ON_DEMAND'
            bid_price = None

        # Just name the groups "master", "task", and "core"
        name = role.lower()

        return boto.emr.instance_group.InstanceGroup(
            count, role, instance_type, market, name, bidprice=bid_price
            )

    def _create_job_flow(self, persistent=False, steps=None):
        """Create an empty job flow on EMR, and return the ID of that
        job.

        persistent -- if this is true, create the job flow with the --alive
            option, indicating the job will have to be manually terminated.
        """
        # make sure we can see the files we copied to S3
        self._wait_for_s3_eventual_consistency()

        log.info('Creating Elastic MapReduce job flow')
        args = self._job_flow_args(persistent, steps)

        emr_conn = self.make_emr_conn()
        log.debug('Calling run_jobflow(%r, %r, %s)' % (
            self._job_name, self._opts['s3_log_uri'],
            ', '.join('%s=%r' % (k, v) for k, v in args.iteritems())))
        emr_job_flow_id = emr_conn.run_jobflow(
            self._job_name, self._opts['s3_log_uri'], **args)

         # keep track of when we started our job
        self._emr_job_start = time.time()

        log.info('Job flow created with ID: %s' % emr_job_flow_id)
        return emr_job_flow_id

    def _job_flow_args(self, persistent=False, steps=None):
        """Build kwargs for emr_conn.run_jobflow()"""
        args = {}

        args['ami_version'] = self._opts['ami_version']
        args['hadoop_version'] = self._opts['hadoop_version']

        if self._opts['aws_availability_zone']:
            args['availability_zone'] = self._opts['aws_availability_zone']

        # The old, simple API, available if we're not using task instances
        # or bid prices
        if not (self._opts['num_ec2_task_instances'] or
                self._opts['ec2_core_instance_bid_price'] or
                self._opts['ec2_master_instance_bid_price'] or
                self._opts['ec2_task_instance_bid_price']):
            args['num_instances'] = self._opts['num_ec2_core_instances'] + 1
            args['master_instance_type'] = (
                self._opts['ec2_master_instance_type'])
            args['slave_instance_type'] = self._opts['ec2_core_instance_type']
        else:
            # Create a list of InstanceGroups
            args['instance_groups'] = [
                self._create_instance_group(
                    'MASTER',
                    self._opts['ec2_master_instance_type'],
                    1,
                    self._opts['ec2_master_instance_bid_price']
                    ),
            ]

            if self._opts['num_ec2_core_instances']:
                args['instance_groups'].append(
                    self._create_instance_group(
                        'CORE',
                        self._opts['ec2_core_instance_type'],
                        self._opts['num_ec2_core_instances'],
                        self._opts['ec2_core_instance_bid_price']
                    )
                )

            if self._opts['num_ec2_task_instances']:
                args['instance_groups'].append(
                    self._create_instance_group(
                        'TASK',
                        self._opts['ec2_task_instance_type'],
                        self._opts['num_ec2_task_instances'],
                        self._opts['ec2_task_instance_bid_price']
                        )
                    )

        # bootstrap actions
        bootstrap_action_args = []

        for i, bootstrap_action in enumerate(self._bootstrap_actions):
            s3_uri = self._upload_mgr.uri(bootstrap_action['path'])
            bootstrap_action_args.append(
                boto.emr.BootstrapAction(
                'action %d' % i, s3_uri, bootstrap_action['args']))

        if self._master_bootstrap_script_path:
            master_bootstrap_script_args = []
            if self._opts['pool_emr_job_flows']:
                master_bootstrap_script_args = [
                    'pool-' + self._pool_hash(),
                    self._opts['emr_job_flow_pool_name'],
                ]
            bootstrap_action_args.append(
                boto.emr.BootstrapAction(
                    'master',
                    self._upload_mgr.uri(self._master_bootstrap_script_path),
                    master_bootstrap_script_args))

        if bootstrap_action_args:
            args['bootstrap_actions'] = bootstrap_action_args

        if self._opts['ec2_key_pair']:
            args['ec2_keyname'] = self._opts['ec2_key_pair']

        if self._opts['enable_emr_debugging']:
            args['enable_debugging'] = True

        if self._opts['additional_emr_info']:
            args['additional_info'] = self._opts['additional_emr_info']

        if persistent or self._opts['pool_emr_job_flows']:
            args['keep_alive'] = True

        if steps:
            args['steps'] = steps

        return args

    def _build_steps(self):
        """Return a list of boto Step objects corresponding to the
        steps we want to run."""
        # quick, add the other steps before the job spins up and
        # then shuts itself down (in practice this takes several minutes)
        steps = self._get_steps()
        step_list = []

        for step_num, step in enumerate(steps):
            if step['type'] == 'streaming':
                step_list.append(
                    self._build_streaming_step(step, step_num, len(steps)))
            elif step['type'] == 'jar':
                step_list.append(
                    self._build_jar_step(step, step_num, len(steps)))

        return step_list

    @property
    def _action_on_failure(self):
        # don't terminate other people's job flows
        if (self._opts['emr_job_flow_id'] or
            self._opts['pool_emr_job_flows']):
            return 'CANCEL_AND_WAIT'
        else:
            return 'TERMINATE_JOB_FLOW'

    def _executable(self, steps=False):
        # detect executable files so we can discard the explicit interpreter if
        # possible

        # TODO: checking for executability is a hack; use file extension
        if os.access(self._script_path, os.X_OK):
            if steps:
                return [os.path.abspath(self._script_path)]
            else:
                return ['./' + self._wd_mgr.name('file', self._script_path)]
        else:
            return super(EMRJobRunner, self)._executable(steps)

    def _build_streaming_step(self, step, step_num, num_steps):
        streaming_step_kwargs = {
            'name': '%s: Step %d of %d' % (
                self._job_name, step_num + 1, num_steps),
            'input': self._s3_step_input_uris(step_num),
            'output': self._s3_step_output_uri(step_num),
            'jar': self._get_jar(),
            'action_on_failure': self._action_on_failure,
        }

        streaming_step_kwargs.update(self._cache_kwargs())

        streaming_step_kwargs['step_args'].extend(
            self._hadoop_conf_args(step_num, num_steps))

        mapper, combiner, reducer = (
            self._hadoop_streaming_commands(step, step_num))

        streaming_step_kwargs['mapper'] = mapper

        if combiner:
            streaming_step_kwargs['combiner'] = combiner

        streaming_step_kwargs['reducer'] = reducer

        return boto.emr.StreamingStep(**streaming_step_kwargs)

    def _build_jar_step(self, step):
        return boto.emr.JarStep(
            name=step['name'],
            jar=step['jar'],
            main_class=step['main_class'],
            step_args=step['step_args'],
            action_on_failure=self._action_on_failure)


    def _upload_hash_paths(self, type):
        for name, path in self._wd_mgr.name_to_path(type).iteritems():
            uri = self._upload_mgr.uri(path)
            yield '%s#%s' % (uri, name)

    def _cache_kwargs(self):
        """Returns
        ``{'step_args': [..], 'cache_files': [..], 'cache_archives': [..])``,
        populating each according to the correct behavior for the current
        Hadoop version.

        For < 0.20, populate cache_files and cache_archives.
        For >= 0.20, populate step_args.

        step_args should be inserted into the step arguments before anything
            else.

        cache_files and cache_archives should be passed as arguments to
            StreamingStep.
        """
        version = self.get_hadoop_version()

        step_args = []
        cache_files = []
        cache_archives = []

        if supports_new_distributed_cache_options(version):
            # boto doesn't support non-deprecated 0.20 options, so insert
            # them ourselves
            step_args.extend(self._new_upload_args(self._upload_mgr))
        else:
            cache_files.extend(
                self._arg_hash_paths('file', self._upload_mgr))
            cache_archives.extend(
                self._arg_hash_paths('archive', self._upload_mgr))

        return {
            'step_args': step_args,
            'cache_files': cache_files,
            'cache_archives': cache_archives,
        }

    def _get_jar(self):
        if self._opts['hadoop_streaming_jar']:
            return self._upload_mgr.uri(self._opts['hadoop_streaming_jar'])
        else:
            return self._opts['hadoop_streaming_jar_on_emr']

    def _launch_emr_job(self):
        """Create an empty jobflow on EMR, and set self._emr_job_flow_id to
        the ID for that job."""
        self._create_s3_temp_bucket_if_needed()
        # define out steps
        steps = self._build_steps()

        # try to find a job flow from the pool. basically auto-fill
        # 'emr_job_flow_id' if possible and then follow normal behavior.
        if self._opts['pool_emr_job_flows'] and not self._emr_job_flow_id:
            job_flow = self.find_job_flow(num_steps=len(steps))
            if job_flow:
                self._emr_job_flow_id = job_flow.jobflowid

        # create a job flow if we're not already using an existing one
        if not self._emr_job_flow_id:
            self._emr_job_flow_id = self._create_job_flow(
                persistent=False, steps=steps)
        else:
            emr_conn = self.make_emr_conn()
            log.info('Adding our job to job flow %s' % self._emr_job_flow_id)
            log.debug('Calling add_jobflow_steps(%r, %r)' % (
                self._emr_job_flow_id, steps))
            emr_conn.add_jobflow_steps(self._emr_job_flow_id, steps)

        # keep track of when we launched our job
        self._emr_job_start = time.time()

    def _wait_for_job_to_complete(self):
        """Wait for the job to complete, and raise an exception if
        the job failed.

        Also grab log URI from the job status (since we may not know it)
        """
        success = False

        while True:
            # don't antagonize EMR's throttling
            log.debug('Waiting %.1f seconds...' %
                      self._opts['check_emr_status_every'])
            time.sleep(self._opts['check_emr_status_every'])

            job_flow = self._describe_jobflow()

            self._set_s3_job_log_uri(job_flow)

            job_state = job_flow.state
            reason = getattr(job_flow, 'laststatechangereason', '')

            # find all steps belonging to us, and get their state
            step_states = []
            running_step_name = ''
            total_step_time = 0.0
            step_nums = []  # step numbers belonging to us. 1-indexed
            lg_step_num_mapping = {}

            steps = job_flow.steps or []
            latest_lg_step_num = 0
            for i, step in enumerate(steps):
                if LOG_GENERATING_STEP_NAME_RE.match(
                    posixpath.basename(step.jar)):
                    latest_lg_step_num += 1

                # ignore steps belonging to other jobs
                if not step.name.startswith(self._job_name):
                    continue

                step_nums.append(i + 1)
                if LOG_GENERATING_STEP_NAME_RE.match(
                    posixpath.basename(step.jar)):
                    lg_step_num_mapping[i + 1] = latest_lg_step_num

                step.state = step.state
                step_states.append(step.state)
                if step.state == 'RUNNING':
                    running_step_name = step.name

                if (hasattr(step, 'startdatetime') and
                    hasattr(step, 'enddatetime')):
                    start_time = iso8601_to_timestamp(step.startdatetime)
                    end_time = iso8601_to_timestamp(step.enddatetime)
                    total_step_time += end_time - start_time

            if not step_states:
                raise AssertionError("Can't find our steps in the job flow!")

            # if all our steps have completed, we're done!
            if all(state == 'COMPLETED' for state in step_states):
                success = True
                break

            # if any step fails, give up
            if any(state in ('FAILED', 'CANCELLED') for state in step_states):
                break

            # (the other step states are PENDING and RUNNING)

            # keep track of how long we've been waiting
            running_time = time.time() - self._emr_job_start

            # otherwise, we can print a status message
            if running_step_name:
                log.info('Job launched %.1fs ago, status %s: %s (%s)' %
                         (running_time, job_state, reason, running_step_name))
                if self._show_tracker_progress:
                    try:
                        tracker_handle = urllib2.urlopen(self._tracker_url)
                        tracker_page = ''.join(tracker_handle.readlines())
                        tracker_handle.close()
                        # first two formatted percentages, map then reduce
                        map_complete, reduce_complete = [float(complete)
                            for complete in JOB_TRACKER_RE.findall(
                                tracker_page)[:2]]
                        log.info(' map %3d%% reduce %3d%%' % (
                                 map_complete, reduce_complete))
                    except:
                        log.error('Unable to load progress from job tracker')
                        # turn off progress for rest of job
                        self._show_tracker_progress = False
                # once a step is running, it's safe to set up the ssh tunnel to
                # the job tracker
                job_host = getattr(job_flow, 'masterpublicdnsname', None)
                if job_host and self._opts['ssh_tunnel_to_job_tracker']:
                    self.setup_ssh_tunnel_to_job_tracker(job_host)

            # other states include STARTING and SHUTTING_DOWN
            elif reason:
                log.info('Job launched %.1fs ago, status %s: %s' %
                         (running_time, job_state, reason))
            else:
                log.info('Job launched %.1fs ago, status %s' %
                         (running_time, job_state,))

        if success:
            log.info('Job completed.')
            log.info('Running time was %.1fs (not counting time spent waiting'
                     ' for the EC2 instances)' % total_step_time)
            self._fetch_counters(step_nums, lg_step_num_mapping)
            self.print_counters(range(1, len(step_nums) + 1))
        else:
            msg = 'Job on job flow %s failed with status %s: %s' % (
                job_flow.jobflowid, job_state, reason)
            log.error(msg)
            if self._s3_job_log_uri:
                log.info('Logs are in %s' % self._s3_job_log_uri)
            # look for a Python traceback
            cause = self._find_probable_cause_of_failure(
                step_nums, sorted(lg_step_num_mapping.values()))
            if cause:
                # log cause, and put it in exception
                cause_msg = []  # lines to log and put in exception
                cause_msg.append('Probable cause of failure (from %s):' %
                           cause['log_file_uri'])
                cause_msg.extend(line.strip('\n') for line in cause['lines'])
                if cause['input_uri']:
                    cause_msg.append('(while reading from %s)' %
                                     cause['input_uri'])

                for line in cause_msg:
                    log.error(line)

                # add cause_msg to exception message
                msg += '\n' + '\n'.join(cause_msg) + '\n'

            raise Exception(msg)

    def _s3_step_input_uris(self, step_num):
        """Get the s3:// URIs for input for the given step."""
        if step_num == 0:
            return [self._upload_mgr.uri(path)
                    for path in self._get_input_paths()]
        else:
            # put intermediate data in HDFS
            return ['hdfs:///tmp/mrjob/%s/step-output/%s/' % (
                self._job_name, step_num)]

    def _s3_step_output_uri(self, step_num):
        if step_num == len(self._get_steps()) - 1:
            return self._output_dir
        else:
            # put intermediate data in HDFS
            return 'hdfs:///tmp/mrjob/%s/step-output/%s/' % (
                self._job_name, step_num + 1)

    ### LOG FETCHING/PARSING ###

    def _enforce_path_regexp(self, paths, regexp, step_nums=None):
        """Helper for log fetching functions to filter out unwanted
        logs. Only pass ``step_nums`` if ``regexp`` has a ``step_nums`` group.
        """
        for path in paths:
            m = regexp.match(path)
            if (m and
                (step_nums is None or
                 int(m.group('step_num')) in step_nums)):
                yield path
            else:
                log.debug('Ignore %s' % path)

    ## SSH LOG FETCHING

    def _ssh_path(self, relative):
        return SSH_PREFIX + self._address_of_master() + SSH_LOG_ROOT + '/' + relative

    def _ls_ssh_logs(self, relative_path):
        """List logs over SSH by path relative to log root directory"""
        try:
            self._enable_slave_ssh_access()
            log.debug('Search %s for logs' % self._ssh_path(relative_path))
            return self.ls(self._ssh_path(relative_path))
        except IOError, e:
            raise LogFetchError(e)

    def _ls_slave_ssh_logs(self, addr, relative_path):
        """List logs over multi-hop SSH by path relative to log root directory
        """
        self._enable_slave_ssh_access()
        root_path = '%s%s!%s%s' % (SSH_PREFIX,
                                   self._address_of_master(),
                                   addr,
                                   SSH_LOG_ROOT + '/' + relative_path)
        log.debug('Search %s for logs' % root_path)
        return self.ls(root_path)

    def ls_task_attempt_logs_ssh(self, step_nums):
        all_paths = []
        try:
            all_paths.extend(self._ls_ssh_logs('userlogs/'))
        except IOError:
            # sometimes the master doesn't have these
            pass
        if not all_paths:
            # get them from the slaves instead (takes a little longer)
            try:
                for addr in self._addresses_of_slaves():
                    logs = self._ls_slave_ssh_logs(addr, 'userlogs/')
                    all_paths.extend(logs)
            except IOError:
                # sometimes the slaves don't have them either
                pass
        return self._enforce_path_regexp(all_paths,
                                         TASK_ATTEMPTS_LOG_URI_RE,
                                         step_nums)

    def ls_step_logs_ssh(self, step_nums):
        self._enable_slave_ssh_access()
        return self._enforce_path_regexp(
            self._ls_ssh_logs('steps/'),
            STEP_LOG_URI_RE,
            step_nums)

    def ls_job_logs_ssh(self, step_nums):
        self._enable_slave_ssh_access()
        return self._enforce_path_regexp(self._ls_ssh_logs('history/'),
                                         EMR_JOB_LOG_URI_RE,
                                         step_nums)

    def ls_node_logs_ssh(self):
        self._enable_slave_ssh_access()
        all_paths = []
        for addr in self._addresses_of_slaves():
            logs = self._ls_slave_ssh_logs(addr, '')
            all_paths.extend(logs)
        return self._enforce_path_regexp(all_paths, NODE_LOG_URI_RE)

    def ls_all_logs_ssh(self):
        """List all log files in the log root directory"""
        return self._ls_ssh_logs('')

    ## S3 LOG FETCHING ##

    def _ls_s3_logs(self, relative_path):
        """List logs over S3 by path relative to log root directory"""
        if not self._s3_job_log_uri:
            self._set_s3_job_log_uri(self._describe_jobflow())

        if not self._s3_job_log_uri:
            raise LogFetchError('Could not determine S3 job log URI')

        full_path = self._s3_job_log_uri + relative_path
        log.debug('Search %s for logs' % full_path)
        return self.ls(full_path)

    def ls_task_attempt_logs_s3(self, step_nums):
        return self._enforce_path_regexp(self._ls_s3_logs('task-attempts/'),
                                         TASK_ATTEMPTS_LOG_URI_RE,
                                         step_nums)

    def ls_step_logs_s3(self, step_nums):
        return self._enforce_path_regexp(self._ls_s3_logs('steps/'),
                                         STEP_LOG_URI_RE,
                                         step_nums)

    def ls_job_logs_s3(self, step_nums):
        return  self._enforce_path_regexp(self._ls_s3_logs('jobs/'),
                                          EMR_JOB_LOG_URI_RE,
                                          step_nums)

    def ls_node_logs_s3(self):
        return self._enforce_path_regexp(self._ls_s3_logs('node/'),
                                         NODE_LOG_URI_RE)

    def ls_all_logs_s3(self):
        """List all log files in the S3 log root directory"""
        if not self._s3_job_log_uri:
            self._set_s3_job_log_uri(self._describe_jobflow())
        return self.ls(self._s3_job_log_uri)

    ## LOG PARSING ##

    def _fetch_counters(self, step_nums, lg_step_num_mapping=None,
                        skip_s3_wait=False):
        """Read Hadoop counters from S3.

        Args:
        step_nums -- the steps belonging to us, so that we can ignore counters
                     from other jobs when sharing a job flow
        """
        # empty list is a valid value for lg_step_nums, but it is an optional
        # parameter
        if lg_step_num_mapping is None:
            lg_step_num_mapping = dict((n, n) for n in step_nums)
        lg_step_nums = list(sorted(lg_step_num_mapping[k] for k in step_nums))

        self._counters = []
        new_counters = {}
        if self._opts['ec2_key_pair_file']:
            try:
                new_counters = self._fetch_counters_ssh(lg_step_nums)
            except LogFetchError:
                new_counters = self._fetch_counters_s3(
                    lg_step_nums, skip_s3_wait)
            except IOError:
                # Can get 'file not found' if test suite was lazy or Hadoop
                # logs moved. We shouldn't crash in either case.
                new_counters = self._fetch_counters_s3(
                    lg_step_nums, skip_s3_wait)
        else:
            log.info('ec2_key_pair_file not specified, going to S3')
            new_counters = self._fetch_counters_s3(lg_step_nums, skip_s3_wait)

        # step_nums is relative to the start of the job flow
        # we only want them relative to the job
        for step_num in step_nums:
            if step_num in lg_step_num_mapping:
                self._counters.append(
                    new_counters.get(lg_step_num_mapping[step_num], {}))
            else:
                self._counters.append({})

    def _fetch_counters_ssh(self, step_nums):
        uris = list(self.ls_job_logs_ssh(step_nums))
        log.info('Fetching counters from SSH...')
        return scan_for_counters_in_files(uris, self,
                                          self.get_hadoop_version())

    def _fetch_counters_s3(self, step_nums, skip_s3_wait=False):
        log.info('Fetching counters from S3...')

        if not skip_s3_wait:
            self._wait_for_s3_eventual_consistency()

        try:
            uris = self.ls_job_logs_s3(step_nums)
            results = scan_for_counters_in_files(uris, self,
                                                 self.get_hadoop_version())

            if not results:
                job_flow = self._describe_jobflow()
                if not self._job_flow_is_done(job_flow):
                    # TODO: refer to mrjob binary instead
                    log.info("Counters may not have been uploaded to S3 yet."
                             " Try again in 5 minutes with 'python -m"
                             " mrjob.tools.emr.fetch_logs --counters %s'." %
                             job_flow.jobflowid)
            return results
        except LogFetchError, e:
            log.info("Unable to fetch counters: %s" % e)
            return {}

    def counters(self):
        return self._counters

    def _find_probable_cause_of_failure(self, step_nums, lg_step_nums=None):
        """Scan logs for Python exception tracebacks.

        :param step_nums: the numbers of steps belonging to us, so that we
                          can ignore errors from other jobs when sharing a job
                          flow
        :param lg_step_nums: "Log generating step numbers" - list of
                             (job flow step num, hadoop job num) mapping a job
                             flow step number to the number hadoop sees.
                             Necessary because not all steps generate task
                             attempt logs, and when there are steps that don't,
                             the number in the log path differs from the job
                             flow step number.

        Returns:
        None (nothing found) or a dictionary containing:
        lines -- lines in the log file containing the error message
        log_file_uri -- the log file containing the error message
        input_uri -- if the error happened in a mapper in the first
            step, the URI of the input file that caused the error
            (otherwise None)
        """
        if self._opts['ec2_key_pair_file']:
            try:
                return self._find_probable_cause_of_failure_ssh(
                    step_nums, lg_step_nums)
            except LogFetchError:
                return self._find_probable_cause_of_failure_s3(
                    step_nums, lg_step_nums)
        else:
            log.info('ec2_key_pair_file not specified, going to S3')
            return self._find_probable_cause_of_failure_s3(
                step_nums, lg_step_nums)

    def _find_probable_cause_of_failure_ssh(self, step_nums,
                                            lg_step_nums=None):
        # empty list is a valid value for lg_step_nums, but it is an optional
        # parameter
        if lg_step_nums is None:
            lg_step_nums = step_nums
        self._enable_slave_ssh_access()
        task_attempt_logs = self.ls_task_attempt_logs_ssh(step_nums)
        step_logs = self.ls_step_logs_ssh(lg_step_nums)
        job_logs = self.ls_job_logs_ssh(step_nums)
        log.info('Scanning SSH logs for probable cause of failure')
        return best_error_from_logs(self, task_attempt_logs, step_logs,
                                    job_logs)

    def _find_probable_cause_of_failure_s3(self, step_nums, lg_step_nums):
        # empty list is a valid value for lg_step_nums, but it is an optional
        # parameter
        if lg_step_nums is None:
            lg_step_nums = step_nums
        log.info('Scanning S3 logs for probable cause of failure')
        self._wait_for_s3_eventual_consistency()
        self._wait_for_job_flow_termination()

        task_attempt_logs = self.ls_task_attempt_logs_s3(step_nums)
        step_logs = self.ls_step_logs_s3(step_nums)
        job_logs = self.ls_job_logs_s3(lg_step_nums)
        return best_error_from_logs(self, task_attempt_logs, step_logs,
                                    job_logs)

    ### Bootstrapping ###

    def _create_master_bootstrap_script_if_needed(self):
        """Create the master bootstrap script and write it into our local
        temp directory. Set self._master_bootstrap_script_path.

        This will do nothing if there are no bootstrap scripts or commands,
        or if it has already been called."""
        if self._master_bootstrap_script_path:
            return

        # don't bother if we're not starting a job flow
        if self._opts['emr_job_flow_id']:
            return

        # Also don't bother if we're not bootstrapping
        if not any(key.startswith('bootstrap_') and
               key != 'bootstrap_actions' and  # these are separate scripts
               value
               for (key, value) in self._opts.iteritems()):
            return

        # we call the script b.py because there's a character limit on
        # bootstrap script names (or there was at one time, anyway)
        path = os.path.join(self._get_local_tmp_dir(), 'b.py')
        log.info('writing master bootstrap script to %s' % path)

        contents = self._master_bootstrap_script_content()
        for line in StringIO(contents):
            log.debug('BOOTSTRAP: ' + line.rstrip('\r\n'))

        with open(path, 'w') as f:
            f.write(contents)

        self._master_bootstrap_script_path = path

    def _master_bootstrap_script_content(self):
        """Create the contents of the master bootstrap script.
        """
        out = StringIO()

        python_bin_in_list = ', '.join(
            repr(arg) for arg in self._opts['python_bin'])

        def writeln(line=''):
            out.write(line + '\n')

        # shebang
        writeln('#!/usr/bin/python')
        writeln()

        # imports
        writeln('from __future__ import with_statement')
        writeln()
        writeln('import distutils.sysconfig')
        writeln('import os')
        writeln('import stat')
        writeln('from subprocess import call, check_call')
        writeln('from tempfile import mkstemp')
        writeln('from xml.etree.ElementTree import ElementTree')
        writeln()

        # download files using hadoop fs
        writeln('# download files using hadoop fs -copyToLocal')
        for name, path in self._b_mgr.name_to_path('file').iteritems():
            s3_uri = self._upload_mgr.uri(path)
            writeln(
                "check_call(['hadoop', 'fs', '-copyToLocal', %r, %r])" %
                (s3_uri, name))
        writeln()

        # make scripts executable
        if self._bootstrap_scripts:
            writeln('# make bootstrap scripts executable')
            for path_dict in self._bootstrap_scripts:
                writeln("check_call(['chmod', 'a+rx', %r])" %
                        path_dict['name'])
            writeln()

        # bootstrap mrjob
        if self._opts['bootstrap_mrjob']:
            name = self._b_mgr.name('file', self._mrjob_tar_gz_path)
            writeln('# bootstrap mrjob')
            writeln("site_packages = distutils.sysconfig.get_python_lib()")
            writeln(
                "check_call(['sudo', 'tar', 'xfz', %r, '-C', site_packages])" %
                name)
            # re-compile pyc files now, since mappers/reducers can't
            # write to this directory. Don't fail if there is extra
            # un-compileable crud in the tarball.
            writeln("mrjob_dir = os.path.join(site_packages, 'mrjob')")
            writeln("call(["
                    "'sudo', %s, '-m', 'compileall', '-f', mrjob_dir])" %
                    python_bin_in_list)
            writeln()

        # install our python modules
        if self._bootstrap_python_packages:
            writeln('# install python modules:')
            for path_dict in self._bootstrap_python_packages:
                writeln("check_call(['tar', 'xfz', %r])" %
                        self._b_mgr.name(**path_dict))
                # figure out name of dir to CD into
                assert path_dict['path'].endswith('.tar.gz')
                cd_into = extract_dir_for_tar(path_dict['path'])
                # install the module
                writeln("check_call(["
                        "'sudo', %s, 'setup.py', 'install'], cwd=%r)" %
                        (python_bin_in_list, cd_into))

        # run our commands
        if self._opts['bootstrap_cmds']:
            writeln('# run bootstrap cmds:')
            for cmd in self._opts['bootstrap_cmds']:
                if isinstance(cmd, basestring):
                    writeln('check_call(%r, shell=True)' % cmd)
                else:
                    writeln('check_call(%r)' % cmd)
            writeln()

        # run our scripts
        if self._bootstrap_scripts:
            writeln('# run bootstrap scripts:')
            for path_dict in self._bootstrap_scripts:
                writeln('check_call(%r)' % (
                    ['./' + self._b_mgr.name(**path_dict)],))
            writeln()

        return out.getvalue()

    ### EMR JOB MANAGEMENT UTILS ###

    def make_persistent_job_flow(self):
        """Create a new EMR job flow that requires manual termination, and
        return its ID.

        You can also fetch the job ID by calling self.get_emr_job_flow_id()
        """
        if (self._emr_job_flow_id):
            raise AssertionError(
                'This runner is already associated with job flow ID %s' %
                (self._emr_job_flow_id))

        log.info('Creating persistent job flow to run several jobs in...')

        self._add_bootstrap_files_for_upload()
        self._upload_local_files_to_s3()

        # don't allow user to call run()
        self._ran_job = True

        self._emr_job_flow_id = self._create_job_flow(persistent=True)

        return self._emr_job_flow_id

    def get_emr_job_flow_id(self):
        return self._emr_job_flow_id

    def usable_job_flows(self, emr_conn=None, exclude=None, num_steps=1):
        """Get job flows that this runner can use.

        We basically expect to only join available job flows with the exact
        same setup as our own, that is:

        - same bootstrap setup (including mrjob version)
        - have the same Hadoop and AMI version
        - same number and type of instances

        However, we allow joining job flows where for each role, every instance
        has at least as much memory as we require, and the total number of
        compute units is at least what we require.

        There also must be room for our job in the job flow (job flows top out
        at 256 steps).

        We then sort by:
        - total compute units for core + task nodes
        - total compute units for master node
        - time left to an even instance hour

        The most desirable job flows come *last* in the list.

        :return: list of (job_minutes_float,
                 :py:class:`botoemr.emrobject.JobFlow`)
        """
        emr_conn = emr_conn or self.make_emr_conn()
        exclude = exclude or set()

        req_hash = self._pool_hash()

        # decide memory and total compute units requested for each
        # role type
        role_to_req_instance_type = {}
        role_to_req_num_instances = {}
        role_to_req_mem = {}
        role_to_req_cu = {}
        role_to_req_bid_price = {}

        for role in ('core', 'master', 'task'):
            instance_type = self._opts['ec2_%s_instance_type' % role]
            if role == 'master':
                num_instances = 1
            else:
                num_instances = self._opts['num_ec2_%s_instances' % role]

            role_to_req_instance_type[role] = instance_type
            role_to_req_num_instances[role] = num_instances

            role_to_req_bid_price[role] = (
                self._opts['ec2_%s_instance_bid_price' % role])

            # unknown instance types can only match themselves
            role_to_req_mem[role] = (
                EC2_INSTANCE_TYPE_TO_MEMORY.get(instance_type, float('Inf')))
            role_to_req_cu[role] = (
                num_instances *
                EC2_INSTANCE_TYPE_TO_COMPUTE_UNITS.get(instance_type,
                                                       float('Inf')))

        sort_keys_and_job_flows = []

        def add_if_match(job_flow):
            # this may be a retry due to locked job flows
            if job_flow.jobflowid in exclude:
                return

            # only take persistent job flows
            if job_flow.keepjobflowalivewhennosteps != 'true':
                return

            # match pool name, and (bootstrap) hash
            hash, name = pool_hash_and_name(job_flow)
            if req_hash != hash:
                return

            if self._opts['emr_job_flow_pool_name'] != name:
                return

            # match hadoop version
            if job_flow.hadoopversion != self.get_hadoop_version():
                return

            # match AMI version
            job_flow_ami_version = getattr(job_flow, 'amiversion', None)
            if job_flow_ami_version != self._opts['ami_version']:
                return

            # there is a hard limit of 256 steps per job flow
            if len(job_flow.steps) + num_steps > MAX_STEPS_PER_JOB_FLOW:
                return

            # in rare cases, job flow can be WAITING *and* have incomplete
            # steps
            if any(getattr(step, 'enddatetime', None) is None
                   for step in job_flow.steps):
                return

            # total compute units per group
            role_to_cu = defaultdict(float)
            # total number of instances of the same type in each group.
            # This allows us to match unknown instance types.
            role_to_matched_instances = defaultdict(int)

            # check memory and compute units, bailing out if we hit
            # an instance with too little memory
            for ig in job_flow.instancegroups:
                role = ig.instancerole.lower()

                # unknown, new kind of role; bail out!
                if role not in ('core', 'master', 'task'):
                    return

                req_instance_type = role_to_req_instance_type[role]
                if ig.instancetype != req_instance_type:
                    # if too little memory, bail out
                    mem = EC2_INSTANCE_TYPE_TO_MEMORY.get(ig.instancetype, 0.0)
                    req_mem = role_to_req_mem.get(role, 0.0)
                    if mem < req_mem:
                        return

                # if bid price is too low, don't count compute units
                req_bid_price = role_to_req_bid_price[role]
                bid_price = getattr(ig, 'bidprice', None)

                # if the instance is on-demand (no bid price) or bid prices
                # are the same, we're okay
                if bid_price and bid_price != req_bid_price:
                    # whoops, we didn't want spot instances at all
                    if not req_bid_price:
                        continue

                    try:
                        if float(req_bid_price) > float(bid_price):
                            continue
                    except ValueError:
                        # we don't know what to do with non-float bid prices,
                        # and we know it's not equal to what we requested
                        continue

                # don't require instances to be running; we'd be worse off if
                # we started our own job flow from scratch. (This can happen if
                # the previous job finished while some task instances were
                # still being provisioned.)
                cu = (int(ig.instancerequestcount) *
                      EC2_INSTANCE_TYPE_TO_COMPUTE_UNITS.get(
                          ig.instancetype, 0.0))
                role_to_cu.setdefault(role, 0.0)
                role_to_cu[role] += cu

                # track number of instances of the same type
                if ig.instancetype == req_instance_type:
                    role_to_matched_instances[role] += (
                        int(ig.instancerequestcount))

            # check if there are enough compute units
            for role, req_cu in role_to_req_cu.iteritems():
                req_num_instances = role_to_req_num_instances[role]
                # if we have at least as many units of the right type,
                # don't bother counting compute units
                if req_num_instances > role_to_matched_instances[role]:
                    cu = role_to_cu.get(role, 0.0)
                    if cu < req_cu:
                        return

            # make a sort key
            sort_key = (role_to_cu['core'] + role_to_cu['task'],
                        role_to_cu['master'],
                        est_time_to_hour(job_flow))

            sort_keys_and_job_flows.append((sort_key, job_flow))

        for job_flow in emr_conn.describe_jobflows(states=['WAITING']):
            add_if_match(job_flow)

        return [job_flow for (sort_key, job_flow)
                in sorted(sort_keys_and_job_flows)]

    def find_job_flow(self, num_steps=1):
        """Find a job flow that can host this runner. Prefer flows with more
        compute units. Break ties by choosing flow with longest idle time.
        Return ``None`` if no suitable flows exist.
        """
        exclude = set()
        emr_conn = self.make_emr_conn()
        s3_conn = self.make_s3_conn()
        max_wait_time = self._opts['pool_wait_minutes']
        now = datetime.now()
        end_time = now + timedelta(minutes=max_wait_time)
        time_sleep = timedelta(seconds=JOB_FLOW_SLEEP_INTERVAL)
        log.info("Attempting to find an available job flow...")
        while now <= end_time:
            sorted_tagged_job_flows = self.usable_job_flows(
                emr_conn=emr_conn,
                exclude=exclude,
                num_steps=num_steps)
            if sorted_tagged_job_flows:
                job_flow = sorted_tagged_job_flows[-1]
                status = attempt_to_acquire_lock(
                    s3_conn, self._lock_uri(job_flow),
                    self._opts['s3_sync_wait_time'], self._job_name)
                if status:
                    return sorted_tagged_job_flows[-1]
                else:
                    exclude.add(job_flow.jobflowid)
            elif max_wait_time == 0:
                return None
            else:
                # Reset the exclusion set since it is possible to reclaim a
                # lock that was previously unavailable.
                exclude = set()
                log.info("No job flows available in pool '%s'. Checking again"
                         " in %d seconds." % (
                             self._opts['emr_job_flow_pool_name'],
                             int(JOB_FLOW_SLEEP_INTERVAL)))
                time.sleep(JOB_FLOW_SLEEP_INTERVAL)
                now += time_sleep
        return None

    def _lock_uri(self, job_flow):
        return make_lock_uri(self._opts['s3_scratch_uri'],
                             job_flow.jobflowid,
                             len(job_flow.steps) + 1)

    def _pool_hash(self):
        """Generate a hash of the bootstrap configuration so it can be used to
        match jobs and job flows. This first argument passed to the bootstrap
        script will be ``'pool-'`` plus this hash.

        The way the hash is calculated may vary between point releases
        (pooling requires the exact same version of :py:mod:`mrjob` anyway).
        """
        things_to_hash = [
            # exclude mrjob.tar.gz because it's only created if the
            # job starts its own job flow (also, its hash changes every time
            # since the tarball contains different timestamps)
            dict((name,self.md5sum(path)) for name, path
                 in self._b_mgr.name_to_path('file').iteritems()
                 if not path == self._mrjob_tar_gz_path),
            self._opts['additional_emr_info'],
            self._opts['bootstrap_mrjob'],
            self._opts['bootstrap_cmds'],
            self._bootstrap_actions,
        ]

        if self._opts['bootstrap_mrjob']:
            things_to_hash.append(mrjob.__version__)
        return hash_object(things_to_hash)

    ### EMR-specific STUFF ###

    def make_emr_conn(self):
        """Create a connection to EMR.

        :return: a :py:class:`boto.emr.connection.EmrConnection`,
                 wrapped in a :py:class:`mrjob.retry.RetryWrapper`
        """
        # ...which is then wrapped in bacon! Mmmmm!

        # give a non-cryptic error message if boto isn't installed
        if boto is None:
            raise ImportError('You must install boto to connect to EMR')

        region = self._get_region_info_for_emr_conn()
        log.debug('creating EMR connection (to %s)' % region.endpoint)

        raw_emr_conn = boto.emr.connection.EmrConnection(
            aws_access_key_id=self._opts['aws_access_key_id'],
            aws_secret_access_key=self._opts['aws_secret_access_key'],
            region=region)
        return wrap_aws_conn(raw_emr_conn)

    def _get_region_info_for_emr_conn(self):
        """Get a :py:class:`boto.ec2.regioninfo.RegionInfo` object to
        initialize EMR connections with.

        This is kind of silly because all
        :py:class:`boto.emr.connection.EmrConnection` ever does with
        this object is extract the hostname, but that's how boto rolls.
        """
        if self._opts['emr_endpoint']:
            endpoint = self._opts['emr_endpoint']
        else:
            # look up endpoint in our table
            try:
                endpoint = REGION_TO_EMR_ENDPOINT[self._aws_region]
            except KeyError:
                raise Exception(
                    "Don't know the EMR endpoint for %s;"
                    " try setting emr_endpoint explicitly" % self._aws_region)

        return boto.ec2.regioninfo.RegionInfo(None, self._aws_region, endpoint)

    def _describe_jobflow(self, emr_conn=None):
        emr_conn = emr_conn or self.make_emr_conn()
        return emr_conn.describe_jobflow(self._emr_job_flow_id)

    def get_hadoop_version(self):
        if not self._inferred_hadoop_version:
            if self._emr_job_flow_id:
                # if joining a job flow, infer the version
                self._inferred_hadoop_version = (
                    self._describe_jobflow().hadoopversion)
            else:
                # otherwise, read it from hadoop_version/ami_version
                hadoop_version = self._opts['hadoop_version']
                if hadoop_version:
                    self._inferred_hadoop_version = hadoop_version
                else:
                    ami_version = self._opts['ami_version']
                    # don't explode if we see an AMI version that's
                    # newer than what we know about.
                    self._inferred_hadoop_version = (
                        AMI_VERSION_TO_HADOOP_VERSION.get(ami_version) or
                        AMI_VERSION_TO_HADOOP_VERSION['latest'])

        return self._inferred_hadoop_version

    def _address_of_master(self, emr_conn=None):
        """Get the address of the master node so we can SSH to it"""
        # cache address of master to avoid redundant calls to describe_jobflow
        # also convenient for testing (pretend we can SSH when we really can't
        # by setting this to something not False)
        if self._address:
            return self._address

        try:
            jobflow = self._describe_jobflow(emr_conn)
            if jobflow.state not in ('WAITING', 'RUNNING'):
                raise IOError(
                    'Cannot ssh to master; job flow is not waiting or running')
        except boto.exception.S3ResponseError:
            # This error is raised by some versions of boto when the jobflow
            # doesn't exist
            raise IOError('Could not get job flow information')
        except boto.exception.EmrResponseError:
            # This error is raised by other version of boto when the jobflow
            # doesn't exist (some time before 2.4)
            raise IOError('Could not get job flow information')

        self._address = jobflow.masterpublicdnsname
        return self._address

    def _addresses_of_slaves(self):
        if not self._ssh_slave_addrs:
            self._ssh_slave_addrs = ssh_slave_addresses(
                self._opts['ssh_bin'],
                self._address_of_master(),
                self._opts['ec2_key_pair_file'])
        return self._ssh_slave_addrs<|MERGE_RESOLUTION|>--- conflicted
+++ resolved
@@ -15,11 +15,8 @@
 
 import logging
 import os
-<<<<<<< HEAD
 import os.path
-=======
 import posixpath
->>>>>>> 8ae29cd1
 import random
 import re
 import signal
