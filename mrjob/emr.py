--- conflicted
+++ resolved
@@ -1373,11 +1373,7 @@
         return boto.emr.JarStep(
             name='%s: Step %d of %d' % (
                 self._job_name, step_num + 1, num_steps),
-<<<<<<< HEAD
             jar=self._upload_mgr.uri(step['jar']),
-=======
-            jar=step['jar'],
->>>>>>> 4706087b
             main_class=step['main_class'],
             step_args=step['step_args'],
             action_on_failure=self._action_on_failure)
