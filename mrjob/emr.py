# Copyright 2009-2012 Yelp and Contributors
#
# Licensed under the Apache License, Version 2.0 (the "License");
# you may not use this file except in compliance with the License.
# You may obtain a copy of the License at
#
# http://www.apache.org/licenses/LICENSE-2.0
#
# Unless required by applicable law or agreed to in writing, software
# distributed under the License is distributed on an "AS IS" BASIS,
# WITHOUT WARRANTIES OR CONDITIONS OF ANY KIND, either express or implied.
# See the License for the specific language governing permissions and
# limitations under the License.
from __future__ import with_statement

from collections import defaultdict
from datetime import datetime
from datetime import timedelta
import logging
import os
import random
import re
import shlex
import signal
import socket
from subprocess import Popen
from subprocess import PIPE
import time
import urllib2

try:
    from cStringIO import StringIO
    StringIO  # quiet "redefinition of unused ..." warning from pyflakes
except ImportError:
    from StringIO import StringIO

try:
    import simplejson as json  # preferred because of C speedups
    json  # quiet "redefinition of unused ..." warning from pyflakes
except ImportError:
    import json  # built in to Python 2.6 and later

try:
    import boto
    import boto.ec2
    import boto.emr
    import boto.emr.connection
    import boto.emr.instance_group
    import boto.exception
    import boto.utils
    boto  # quiet "redefinition of unused ..." warning from pyflakes
except ImportError:
    # don't require boto; MRJobs don't actually need it when running
    # inside hadoop streaming
    boto = None

import mrjob
from mrjob import compat
from mrjob.conf import combine_cmds
from mrjob.conf import combine_dicts
from mrjob.conf import combine_lists
from mrjob.conf import combine_paths
from mrjob.conf import combine_path_lists
from mrjob.fs.local import LocalFilesystem
from mrjob.fs.composite import CompositeFilesystem
from mrjob.fs.s3 import S3Filesystem
from mrjob.fs.ssh import SSHFilesystem
from mrjob.logparsers import TASK_ATTEMPTS_LOG_URI_RE
from mrjob.logparsers import STEP_LOG_URI_RE
from mrjob.logparsers import EMR_JOB_LOG_URI_RE
from mrjob.logparsers import NODE_LOG_URI_RE
from mrjob.logparsers import scan_for_counters_in_files
from mrjob.logparsers import scan_logs_in_order
from mrjob.parse import is_s3_uri
from mrjob.parse import parse_s3_uri
from mrjob.pool import est_time_to_hour
from mrjob.pool import pool_hash_and_name
from mrjob.runner import MRJobRunner
from mrjob.runner import RunnerOptionStore
from mrjob.ssh import ssh_copy_key
from mrjob.ssh import ssh_terminate_single_job
from mrjob.ssh import ssh_slave_addresses
from mrjob.ssh import SSHException
from mrjob.ssh import SSH_PREFIX
from mrjob.ssh import SSH_LOG_ROOT
from mrjob.util import cmd_line
from mrjob.util import extract_dir_for_tar
from mrjob.util import hash_object


log = logging.getLogger('mrjob.emr')

JOB_TRACKER_RE = re.compile('(\d{1,3}\.\d{2})%')

# the port to tunnel to
EMR_JOB_TRACKER_PORT = 9100
EMR_JOB_TRACKER_PATH = '/jobtracker.jsp'

MAX_SSH_RETRIES = 20

# ssh should fail right away if it can't bind a port
WAIT_FOR_SSH_TO_FAIL = 1.0

<<<<<<< HEAD
# Max amount of retries for EMR and S3
MAX_EMR_RETRIES = 10
=======
# amount of time to wait between checks for available pooled job flows
JOB_FLOW_SLEEP_INTERVAL = 30.01  # Add .1 seconds so minutes arent spot on.
>>>>>>> 99f28865

# sometimes AWS gives us seconds as a decimal, which we can't parse
# with boto.utils.ISO8601
SUBSECOND_RE = re.compile('\.[0-9]+')

# map from AWS region to EMR endpoint. See
# http://docs.amazonwebservices.com/ElasticMapReduce/latest/DeveloperGuide/index.html?ConceptsRequestEndpoints.html
REGION_TO_EMR_ENDPOINT = {
    'EU': 'eu-west-1.elasticmapreduce.amazonaws.com',
    'us-east-1': 'us-east-1.elasticmapreduce.amazonaws.com',
    'us-west-1': 'us-west-1.elasticmapreduce.amazonaws.com',
    '': 'elasticmapreduce.amazonaws.com',  # when no region specified
}

# map from AWS region to S3 endpoint. See
# http://docs.amazonwebservices.com/AmazonS3/latest/dev/MakingRequests.html#RequestEndpoints
REGION_TO_S3_ENDPOINT = {
    'EU': 's3-eu-west-1.amazonaws.com',
    'us-east-1': 's3.amazonaws.com',  # no region-specific endpoint
    'us-west-1': 's3-us-west-1.amazonaws.com',
    'ap-southeast-1': 's3-ap-southeast-1.amazonaws.com',  # no EMR endpoint yet
    '': 's3.amazonaws.com',
}

# map from AWS region to S3 LocationConstraint parameter for regions whose
# location constraints differ from their AWS regions. See
# http://docs.amazonwebservices.com/AmazonS3/latest/API/index.html?RESTBucketPUT.html
REGION_TO_S3_LOCATION_CONSTRAINT = {
    'us-east-1': '',
}


# map from instance type to number of compute units
# from http://aws.amazon.com/ec2/instance-types/
EC2_INSTANCE_TYPE_TO_COMPUTE_UNITS = {
    't1.micro': 2,
    'm1.small': 1,
    'm1.large': 4,
    'm1.xlarge': 8,
    'm2.xlarge': 6.5,
    'm2.2xlarge': 13,
    'm2.4xlarge': 26,
    'c1.medium': 5,
    'c1.xlarge': 20,
    'cc1.4xlarge': 33.5,
    'cg1.4xlarge': 33.5,
}


# map from instance type to GB of memory
# from http://aws.amazon.com/ec2/instance-types/
EC2_INSTANCE_TYPE_TO_MEMORY = {
    't1.micro': 0.6,
    'm1.small': 1.7,
    'm1.large': 7.5,
    'm1.xlarge': 15,
    'm2.xlarge': 17.5,
    'm2.2xlarge': 34.2,
    'm2.4xlarge': 68.4,
    'c1.medium': 1.7,
    'c1.xlarge': 7,
    'cc1.4xlarge': 23,
    'cg1.4xlarge': 22,
}

# Use this to figure out which hadoop version we're using if it's not
# explicitly specified, so we can keep from passing deprecated command-line
# options to Hadoop. If we encounter an AMI version we don't recognize,
# we use whatever version matches 'latest'.
#
# The reason we don't just create a job flow and then query its Hadoop version
# is that for most jobs, we create the steps and the job flow at the same time.
AMI_VERSION_TO_HADOOP_VERSION = {
    None: '0.18',  # ami_version not specified means version 1.0
    '1.0': '0.18',
    '2.0': '0.20.205',
    'latest': '0.20.205',
}

# EMR's hard limit on number of steps in a job flow
MAX_STEPS_PER_JOB_FLOW = 256


def s3_key_to_uri(s3_key):
    """Convert a boto Key object into an ``s3://`` URI"""
    return 's3://%s/%s' % (s3_key.bucket.name, s3_key.name)


# AWS actually gives dates in two formats, and we only recently started using
# API calls that return the second. So the date parsing function is called
# iso8601_to_*, but it also parses RFC1123.
# Until boto starts seamlessly parsing these, we check for them ourselves.

# Thu, 29 Mar 2012 04:55:44 GMT
RFC1123 = '%a, %d %b %Y %H:%M:%S %Z'

def iso8601_to_timestamp(iso8601_time):
    iso8601_time = SUBSECOND_RE.sub('', iso8601_time)
    try:
        return time.mktime(time.strptime(iso8601_time, boto.utils.ISO8601))
    except ValueError:
        return time.mktime(time.strptime(iso8601_time, RFC1123))


def iso8601_to_datetime(iso8601_time):
    iso8601_time = SUBSECOND_RE.sub('', iso8601_time)
    try:
        return datetime.strptime(iso8601_time, boto.utils.ISO8601)
    except ValueError:
        return datetime.strptime(iso8601_time, RFC1123)


def describe_all_job_flows(emr_conn, states=None, jobflow_ids=None,
                           created_after=None, created_before=None):
    """Iteratively call ``EmrConnection.describe_job_flows()`` until we really
    get all the available job flow information. Currently, 2 months of data
    is available through the EMR API.

    This is a way of getting around the limits of the API, both on number
    of job flows returned, and how far back in time we can go.

    :type states: list
    :param states: A list of strings with job flow states wanted
    :type jobflow_ids: list
    :param jobflow_ids: A list of job flow IDs
    :type created_after: datetime
    :param created_after: Bound on job flow creation time
    :type created_before: datetime
    :param created_before: Bound on job flow creation time
    """
    all_job_flows = []
    ids_seen = set()

    # weird things can happen if we send no args the DescribeJobFlows API
    # (see Issue #346), so if nothing else is set, set created_before
    # to a day in the future.
    if not (states or jobflow_ids or created_after or created_before):
        created_before = datetime.utcnow() + timedelta(days=1)

    while True:
        if created_before and created_after and created_before < created_after:
            break

        log.debug('Calling describe_jobflows(states=%r, jobflow_ids=%r,'
                  ' created_after=%r, created_before=%r)' %
                  (states, jobflow_ids, created_after, created_before))
        try:
            results = emr_conn.describe_jobflows(
                states=states, jobflow_ids=jobflow_ids,
                created_after=created_after, created_before=created_before)
        except boto.exception.BotoServerError, ex:
            if 'ValidationError' in ex.body:
                log.debug(
                    '  reached earliest allowed created_before time, done!')
                break
            else:
                raise

        # don't count the same job flow twice
        job_flows = [jf for jf in results if jf.jobflowid not in ids_seen]
        log.debug('  got %d results (%d new)' % (len(results), len(job_flows)))

        all_job_flows.extend(job_flows)
        ids_seen.update(jf.jobflowid for jf in job_flows)

        if job_flows:
            # set created_before to be just after the start time of
            # the first job returned, to deal with job flows started
            # in the same second
            min_create_time = min(iso8601_to_datetime(jf.creationdatetime)
                                  for jf in job_flows)
            created_before = min_create_time + timedelta(seconds=1)
            # if someone managed to start 501 job flows in the same second,
            # they are still screwed (the EMR API only returns up to 500),
            # but this seems unlikely. :)
        else:
            if not created_before:
                created_before = datetime.utcnow()
            created_before -= timedelta(weeks=2)

    return all_job_flows


def make_lock_uri(s3_tmp_uri, emr_job_flow_id, step_num):
    """Generate the URI to lock the job flow ``emr_job_flow_id``"""
    return s3_tmp_uri + 'locks/' + emr_job_flow_id + '/' + str(step_num)


def _lock_acquire_step_1(s3_conn, lock_uri, job_name, mins_to_expiration=None):
    bucket_name, key_prefix = parse_s3_uri(lock_uri)
    bucket = s3_conn.get_bucket(bucket_name)
    key = bucket.get_key(key_prefix)

    # EMRJobRunner should start using a job flow within about a second of
    # locking it, so if it's been a while, then it probably crashed and we
    # can just use this job flow.
    key_expired = False
    if key and mins_to_expiration is not None:
        last_modified = iso8601_to_datetime(key.last_modified)
        age = datetime.utcnow() - last_modified
        if age > timedelta(minutes=mins_to_expiration):
            key_expired = True

    if key is None or key_expired:
        key = bucket.new_key(key_prefix)
        key.set_contents_from_string(job_name)
        return key
    else:
        return None


def _lock_acquire_step_2(key, job_name):
    key_value = key.get_contents_as_string()
    return (key_value == job_name)


def attempt_to_acquire_lock(s3_conn, lock_uri, sync_wait_time, job_name,
                            mins_to_expiration=None):
    """Returns True if this session successfully took ownership of the lock
    specified by ``lock_uri``.
    """
    key = _lock_acquire_step_1(s3_conn, lock_uri, job_name, mins_to_expiration)
    if key is not None:
        time.sleep(sync_wait_time)
        success = _lock_acquire_step_2(key, job_name)
        if success:
            return True

    return False


class LogFetchError(Exception):
    pass


class EMRRunnerOptionStore(RunnerOptionStore):

    ALLOWED_KEYS = RunnerOptionStore.ALLOWED_KEYS.union(set([
        'additional_emr_info',
        'ami_version',
        'aws_access_key_id',
        'aws_availability_zone',
        'aws_region',
        'aws_secret_access_key',
        'bootstrap_actions',
        'bootstrap_cmds',
        'bootstrap_files',
        'bootstrap_python_packages',
        'bootstrap_scripts',
        'check_emr_status_every',
        'ec2_core_instance_bid_price',
        'ec2_core_instance_type',
        'ec2_instance_type',
        'ec2_key_pair',
        'ec2_key_pair_file',
        'ec2_master_instance_bid_price',
        'ec2_master_instance_type',
        'ec2_slave_instance_type',
        'ec2_task_instance_bid_price',
        'ec2_task_instance_type',
        'emr_endpoint',
        'emr_job_flow_id',
        'emr_job_flow_pool_name',
        'enable_emr_debugging',
        'enable_emr_debugging',
        'hadoop_streaming_jar_on_emr',
        'hadoop_version',
        'num_ec2_core_instances',
        'pool_wait_minutes',
        'num_ec2_instances',
        'num_ec2_task_instances',
        'pool_emr_job_flows',
        's3_endpoint',
        's3_log_uri',
        's3_scratch_uri',
        's3_sync_wait_time',
        'ssh_bin',
        'ssh_bind_ports',
        'ssh_tunnel_is_open',
        'ssh_tunnel_to_job_tracker',
    ]))

    COMBINERS = combine_dicts(RunnerOptionStore.COMBINERS, {
        'bootstrap_actions': combine_lists,
        'bootstrap_cmds': combine_lists,
        'bootstrap_files': combine_path_lists,
        'bootstrap_python_packages': combine_path_lists,
        'bootstrap_scripts': combine_path_lists,
        'ec2_key_pair_file': combine_paths,
        's3_log_uri': combine_paths,
        's3_scratch_uri': combine_paths,
        'ssh_bin': combine_cmds,
    })

    def __init__(self, alias, opts, conf_path):
        super(EMRRunnerOptionStore, self).__init__(alias, opts, conf_path)
        self._fix_ec2_instance_opts()

    def default_options(self):
        super_opts = super(EMRRunnerOptionStore, self).default_options()
        return combine_dicts(super_opts, {
            'check_emr_status_every': 30,
            'ec2_core_instance_type': 'm1.small',
            'ec2_master_instance_type': 'm1.small',
            'emr_job_flow_pool_name': 'default',
            'hadoop_version': None,
            'hadoop_streaming_jar_on_emr':
                '/home/hadoop/contrib/streaming/hadoop-streaming.jar',
            'num_ec2_core_instances': 0,
            'num_ec2_instances': 1,
            'num_ec2_task_instances': 0,
            's3_sync_wait_time': 5.0,
            'ssh_bin': ['ssh'],
            'ssh_bind_ports': range(40001, 40841),
            'ssh_tunnel_to_job_tracker': False,
            'ssh_tunnel_is_open': False,
        })

    def _fix_ec2_instance_opts(self):
        """If the *ec2_instance_type* option is set, override instance
        type for the nodes that actually run tasks (see Issue #66). Allow
        command-line arguments to override defaults and arguments
        in mrjob.conf (see Issue #311).

        Also, make sure that core and slave instance type are the same,
        total number of instances matches number of master, core, and task
        instances, and that bid prices of zero are converted to None.
        """
        # Make sure slave and core instance type have the same value
        # Within EMRJobRunner we only ever use ec2_core_instance_type,
        # but we want ec2_slave_instance_type to be correct in the
        # options dictionary.
        if (self['ec2_slave_instance_type'] and
            (self._opt_priority['ec2_slave_instance_type'] >
             self._opt_priority['ec2_core_instance_type'])):
            self['ec2_core_instance_type'] = (
                self['ec2_slave_instance_type'])
        else:
            self['ec2_slave_instance_type'] = (
                self['ec2_core_instance_type'])

        # If task instance type is not set, use core instance type
        # (This is mostly so that we don't inadvertently join a pool
        # with task instance types with too little memory.)
        if not self['ec2_task_instance_type']:
            self['ec2_task_instance_type'] = (
                self['ec2_core_instance_type'])

        # Within EMRJobRunner, we use num_ec2_core_instances and
        # num_ec2_task_instances, not num_ec2_instances. (Number
        # of master instances is always 1.)
        if (self._opt_priority['num_ec2_instances'] >
            max(self._opt_priority['num_ec2_core_instances'],
                self._opt_priority['num_ec2_task_instances'])):
            # assume 1 master, n - 1 core, 0 task
            self['num_ec2_core_instances'] = (
                self['num_ec2_instances'] - 1)
            self['num_ec2_task_instances'] = 0
        else:
            # issue a warning if we used both kinds of instance number
            # options on the command line or in mrjob.conf
            if (self._opt_priority['num_ec2_instances'] >= 2 and
                self._opt_priority['num_ec2_instances'] <=
                max(self._opt_priority['num_ec2_core_instances'],
                    self._opt_priority['num_ec2_task_instances'])):
                log.warn('Mixing num_ec2_instances and'
                         ' num_ec2_{core,task}_instances does not make sense;'
                         ' ignoring num_ec2_instances')
            # recalculate number of EC2 instances
            self['num_ec2_instances'] = (
                1 +
                self['num_ec2_core_instances'] +
                self['num_ec2_task_instances'])

        # Allow ec2 instance type to override other instance types
        ec2_instance_type = self['ec2_instance_type']
        if ec2_instance_type:
            # core (slave) instances
            if (self._opt_priority['ec2_instance_type'] >
                max(self._opt_priority['ec2_core_instance_type'],
                    self._opt_priority['ec2_slave_instance_type'])):
                self['ec2_core_instance_type'] = ec2_instance_type
                self['ec2_slave_instance_type'] = ec2_instance_type

            # master instance only does work when it's the only instance
            if (self['num_ec2_core_instances'] <= 0 and
                self['num_ec2_task_instances'] <= 0 and
                (self._opt_priority['ec2_instance_type'] >
                 self._opt_priority['ec2_master_instance_type'])):
                self['ec2_master_instance_type'] = ec2_instance_type

            # task instances
            if (self._opt_priority['ec2_instance_type'] >
                self._opt_priority['ec2_task_instance_type']):
                self['ec2_task_instance_type'] = ec2_instance_type

        # convert a bid price of '0' to None
        for role in ('core', 'master', 'task'):
            opt_name = 'ec2_%s_instance_bid_price' % role
            if not self[opt_name]:
                self[opt_name] = None
            else:
                # convert "0", "0.00" etc. to None
                try:
                    value = float(self[opt_name])
                    if value == 0:
                        self[opt_name] = None
                except ValueError:
                    pass  # maybe EMR will accept non-floats?


class EMRJobRunner(MRJobRunner):
    """Runs an :py:class:`~mrjob.job.MRJob` on Amazon Elastic MapReduce.

    :py:class:`EMRJobRunner` runs your job in an EMR job flow, which is
    basically a temporary Hadoop cluster. Normally, it creates a job flow
    just for your job; it's also possible to run your job in a specific
    job flow by setting *emr_job_flow_id* or to automatically choose a
    waiting job flow, creating one if none exists, by setting
    *pool_emr_job_flows*.

    Input, support, and jar files can be either local or on S3; use
    ``s3://...`` URLs to refer to files on S3.

    This class has some useful utilities for talking directly to S3 and EMR,
    so you may find it useful to instantiate it without a script::

        from mrjob.emr import EMRJobRunner

        emr_conn = EMRJobRunner().make_emr_conn()
        job_flows = emr_conn.describe_jobflows()
        ...
    """
    alias = 'emr'

    OPTION_STORE_CLASS = EMRRunnerOptionStore

    def __init__(self, **kwargs):
        """:py:class:`~mrjob.emr.EMRJobRunner` takes the same arguments as
        :py:class:`~mrjob.runner.MRJobRunner`, plus some additional options
        which can be defaulted in :ref:`mrjob.conf <mrjob.conf>`.

        *aws_access_key_id* and *aws_secret_access_key* are required if you
        haven't set them up already for boto (e.g. by setting the environment
        variables :envvar:`AWS_ACCESS_KEY_ID` and
        :envvar:`AWS_SECRET_ACCESS_KEY`)

        A lengthy list of additional options can be found in
        :doc:`guides/emr-opts.rst`.
        """
        super(EMRJobRunner, self).__init__(**kwargs)

        # make aws_region an instance variable; we might want to set it
        # based on the scratch bucket
        self._aws_region = self._opts['aws_region'] or ''

        # if we're going to create a bucket to use as temp space, we don't
        # want to actually create it until we run the job (Issue #50).
        # This variable helps us create the bucket as needed
        self._s3_temp_bucket_to_create = None

        self._fix_s3_scratch_and_log_uri_opts()

        # pick a tmp dir based on the job name
        self._s3_tmp_uri = self._opts['s3_scratch_uri'] + self._job_name + '/'

        # pick/validate output dir
        if self._output_dir:
            self._output_dir = self._check_and_fix_s3_dir(self._output_dir)
        else:
            self._output_dir = self._s3_tmp_uri + 'output/'

        # add the bootstrap files to a list of files to upload
        self._bootstrap_actions = []
        for action in self._opts['bootstrap_actions']:
            args = shlex.split(action)
            if not args:
                raise ValueError('bad bootstrap action: %r' % (action,))
            # don't use _add_bootstrap_file() because this is a raw bootstrap
            # action, not part of mrjob's bootstrap utilities
            file_dict = self._add_file(args[0])
            file_dict['args'] = args[1:]
            self._bootstrap_actions.append(file_dict)

        for path in self._opts['bootstrap_files']:
            self._add_bootstrap_file(path)

        self._bootstrap_scripts = []
        for path in self._opts['bootstrap_scripts']:
            file_dict = self._add_bootstrap_file(path)
            self._bootstrap_scripts.append(file_dict)

        self._bootstrap_python_packages = []
        for path in self._opts['bootstrap_python_packages']:
            name, path = self._split_path(path)
            if not path.endswith('.tar.gz'):
                raise ValueError(
                    'bootstrap_python_packages only accepts .tar.gz files!')
            file_dict = self._add_bootstrap_file(path)
            self._bootstrap_python_packages.append(file_dict)

        self._streaming_jar = None
        if self._opts.get('hadoop_streaming_jar'):
            self._streaming_jar = self._add_file_for_upload(
                self._opts['hadoop_streaming_jar'])

        if not (isinstance(self._opts['additional_emr_info'], basestring)
                or self._opts['additional_emr_info'] is None):
            self._opts['additional_emr_info'] = json.dumps(
                self._opts['additional_emr_info'])

        # if we're bootstrapping mrjob, keep track of the file_dict
        # for mrjob.tar.gz
        self._mrjob_tar_gz_file = None

        # where our own logs ended up (we'll find this out once we run the job)
        self._s3_job_log_uri = None

        # where to get input from. We'll fill this later. Once filled,
        # this must be a list (not some other sort of container)
        self._s3_input_uris = None

        # we'll create the script later
        self._master_bootstrap_script = None

        # the ID assigned by EMR to this job (might be None)
        self._emr_job_flow_id = self._opts['emr_job_flow_id']

        # when did our particular task start?
        self._emr_job_start = None

        # ssh state
        self._ssh_proc = None
        self._gave_cant_ssh_warning = False
        # we don't upload the ssh key to master until it's needed
        self._ssh_key_is_copied = False

        # cache for SSH address
        self._address = None
        self._ssh_slave_addrs = None

        # store the tracker URL for completion status
        self._tracker_url = None

        # turn off tracker progress until tunnel is up
        self._show_tracker_progress = False

        # default requested hadoop version if AMI version is not set
        if not (self._opts['ami_version'] or self._opts['hadoop_version']):
            self._opts['hadoop_version'] = '0.20'

        # init hadoop version cache
        self._inferred_hadoop_version = None

    def _fix_s3_scratch_and_log_uri_opts(self):
        """Fill in s3_scratch_uri and s3_log_uri (in self._opts) if they
        aren't already set.

        Helper for __init__.
        """
        s3_conn = self.make_s3_conn()
        # check s3_scratch_uri against aws_region if specified
        if self._opts['s3_scratch_uri']:
            bucket_name, _ = parse_s3_uri(self._opts['s3_scratch_uri'])
            bucket_loc = s3_conn.get_bucket(bucket_name).get_location()

            # make sure they can communicate if both specified
            if (self._aws_region and bucket_loc and
                self._aws_region != bucket_loc):
                log.warning('warning: aws_region (%s) does not match bucket'
                            ' region (%s). Your EC2 instances may not be able'
                            ' to reach your S3 buckets.' %
                            (self._aws_region, bucket_loc))

            # otherwise derive aws_region from bucket_loc
            elif bucket_loc and not self._aws_region:
                log.info(
                    "inferring aws_region from scratch bucket's region (%s)" %
                    bucket_loc)
                self._aws_region = bucket_loc
        # set s3_scratch_uri by checking for existing buckets
        else:
            self._set_s3_scratch_uri(s3_conn)
            log.info('using %s as our scratch dir on S3' %
                     self._opts['s3_scratch_uri'])

        self._opts['s3_scratch_uri'] = self._check_and_fix_s3_dir(
            self._opts['s3_scratch_uri'])

        # set s3_log_uri
        if self._opts['s3_log_uri']:
            self._opts['s3_log_uri'] = self._check_and_fix_s3_dir(
                self._opts['s3_log_uri'])
        else:
            self._opts['s3_log_uri'] = self._opts['s3_scratch_uri'] + 'logs/'

    def _set_s3_scratch_uri(self, s3_conn):
        """Helper for _fix_s3_scratch_and_log_uri_opts"""
        buckets = s3_conn.get_all_buckets()
        mrjob_buckets = [b for b in buckets if b.name.startswith('mrjob-')]

        # Loop over buckets until we find one that is not region-
        #   restricted, matches aws_region, or can be used to
        #   infer aws_region if no aws_region is specified
        for scratch_bucket in mrjob_buckets:
            scratch_bucket_name = scratch_bucket.name
            scratch_bucket_location = scratch_bucket.get_location()

            if scratch_bucket_location:
                if scratch_bucket_location == self._aws_region:
                    # Regions are both specified and match
                    log.info("using existing scratch bucket %s" %
                             scratch_bucket_name)
                    self._opts['s3_scratch_uri'] = (
                        's3://%s/tmp/' % scratch_bucket_name)
                    return
                elif not self._aws_region:
                    # aws_region not specified, so set it based on this
                    #   bucket's location and use this bucket
                    self._aws_region = scratch_bucket_location
                    log.info("inferring aws_region from scratch bucket's"
                             " region (%s)" % self._aws_region)
                    self._opts['s3_scratch_uri'] = (
                        's3://%s/tmp/' % scratch_bucket_name)
                    return
                elif scratch_bucket_location != self._aws_region:
                    continue
            elif not self._aws_region:
                # Only use regionless buckets if the job flow is regionless
                log.info("using existing scratch bucket %s" %
                         scratch_bucket_name)
                self._opts['s3_scratch_uri'] = (
                    's3://%s/tmp/' % scratch_bucket_name)
                return

        # That may have all failed. If so, pick a name.
        scratch_bucket_name = 'mrjob-%016x' % random.randint(0, 2 ** 64 - 1)
        self._s3_temp_bucket_to_create = scratch_bucket_name
        log.info("creating new scratch bucket %s" % scratch_bucket_name)
        self._opts['s3_scratch_uri'] = 's3://%s/tmp/' % scratch_bucket_name

    def _set_s3_job_log_uri(self, job_flow):
        """Given a job flow description, set self._s3_job_log_uri. This allows
        us to call self.ls(), etc. without running the job.
        """
        log_uri = getattr(job_flow, 'loguri', '')
        if log_uri:
            self._s3_job_log_uri = '%s%s/' % (
                log_uri.replace('s3n://', 's3://'), self._emr_job_flow_id)

    def _create_s3_temp_bucket_if_needed(self):
        """Make sure temp bucket exists"""
        if self._s3_temp_bucket_to_create:
            s3_conn = self.make_s3_conn()
            log.info('creating S3 bucket %r to use as scratch space' %
                     self._s3_temp_bucket_to_create)
            location = REGION_TO_S3_LOCATION_CONSTRAINT.get(
                self._aws_region, self._aws_region)
            s3_conn.create_bucket(self._s3_temp_bucket_to_create,
                                  location=(location or ''))
            self._s3_temp_bucket_to_create = None

    def _check_and_fix_s3_dir(self, s3_uri):
        """Helper for __init__"""
        if not is_s3_uri(s3_uri):
            raise ValueError('Invalid S3 URI: %r' % s3_uri)
        if not s3_uri.endswith('/'):
            s3_uri = s3_uri + '/'

        return s3_uri

    @property
    def _ssh_key_name(self):
        return self._job_name + '.pem'

    @property
    def fs(self):
        """:py:class:`~mrjob.fs.base.Filesystem` object for SSH, S3, and the
        local filesystem.
        """
        if self._fs is None:
            if self._opts['s3_endpoint']:
                s3_endpoint = self._opts['s3_endpoint']
            else:
                # look it up in our table
                try:
                    s3_endpoint = REGION_TO_S3_ENDPOINT[self._aws_region]
                except KeyError:
                    raise Exception(
                        "Don't know the S3 endpoint for %s;"
                        " try setting s3_endpoint explicitly" % (
                            self._aws_region))

            self._s3_fs = S3Filesystem(self._opts['aws_access_key_id'],
                                       self._opts['aws_secret_access_key'],
                                       s3_endpoint)

            if self._opts['ec2_key_pair_file']:
                self._ssh_fs = SSHFilesystem(self._opts['ssh_bin'],
                                             self._opts['ec2_key_pair_file'],
                                             self._ssh_key_name)
                self._fs = CompositeFilesystem(self._ssh_fs, self._s3_fs,
                                               LocalFilesystem())
            else:
                self._ssh_fs = None
                self._fs = CompositeFilesystem(self._s3_fs, LocalFilesystem())

        return self._fs

    def _run(self):
        self._prepare_for_launch()

        self._launch_emr_job()
        self._wait_for_job_to_complete()

    def _prepare_for_launch(self):
        self._setup_input()
        self._create_wrapper_script()
        self._create_master_bootstrap_script()
        self._upload_non_input_files()

    def _setup_input(self):
        """Copy local input files (if any) to a special directory on S3.

        Set self._s3_input_uris
        Helper for _run
        """
        self._create_s3_temp_bucket_if_needed()
        # winnow out s3 files from local ones
        self._s3_input_uris = []
        local_input_paths = []
        for path in self._input_paths:
            if is_s3_uri(path):
                # Don't even bother running the job if the input isn't there,
                # since it's costly to spin up instances.
                if not self.path_exists(path):
                    raise AssertionError(
                        'Input path %s does not exist!' % (path,))
                self._s3_input_uris.append(path)
            else:
                local_input_paths.append(path)

        # copy local files into an input directory, with names like
        # 00000-actual_name.ext
        if local_input_paths:
            s3_input_dir = self._s3_tmp_uri + 'input/'
            log.info('Uploading input to %s' % s3_input_dir)

            s3_conn = self.make_s3_conn()
            for file_num, path in enumerate(local_input_paths):
                if path == '-':
                    path = self._dump_stdin_to_local_file()

                target = '%s%05d-%s' % (
                    s3_input_dir, file_num, os.path.basename(path))
                log.debug('uploading %s -> %s' % (path, target))
                s3_key = self.make_s3_key(target, s3_conn)
                s3_key.set_contents_from_filename(path)

            self._s3_input_uris.append(s3_input_dir)

    def _add_bootstrap_file(self, path):
        name, path = self._split_path(path)
        file_dict = {'path': path, 'name': name, 'bootstrap': 'file'}
        self._files.append(file_dict)
        return file_dict

    def _pick_s3_uris_for_files(self):
        """Decide where each file will be uploaded on S3.

        Okay to call this multiple times.
        """
        self._assign_unique_names_to_files(
            's3_uri', prefix=self._s3_tmp_uri + 'files/',
            match=is_s3_uri)

    def _upload_non_input_files(self):
        """Copy files to S3

        Pick S3 URIs for them if we haven't already."""
        self._create_s3_temp_bucket_if_needed()
        self._pick_s3_uris_for_files()

        s3_files_dir = self._s3_tmp_uri + 'files/'
        log.info('Copying non-input files into %s' % s3_files_dir)

        s3_conn = self.make_s3_conn()
        for file_dict in self._files:
            path = file_dict['path']

            # don't bother with files that are already on s3
            if is_s3_uri(path):
                continue

            s3_uri = file_dict['s3_uri']

            log.debug('uploading %s -> %s' % (path, s3_uri))
            s3_key = self.make_s3_key(s3_uri, s3_conn)
            s3_key.set_contents_from_filename(file_dict['path'])

    def setup_ssh_tunnel_to_job_tracker(self, host):
        """setup the ssh tunnel to the job tracker, if it's not currently
        running.

        Args:
        host -- hostname of the EMR master node.
        """
        REQUIRED_OPTS = ['ec2_key_pair', 'ec2_key_pair_file', 'ssh_bind_ports']
        for opt_name in REQUIRED_OPTS:
            if not self._opts[opt_name]:
                if not self._gave_cant_ssh_warning:
                    log.warning(
                        "You must set %s in order to ssh to the job tracker!" %
                        opt_name)
                    self._gave_cant_ssh_warning = True
                return

        # if there was already a tunnel, make sure it's still up
        if self._ssh_proc:
            self._ssh_proc.poll()
            if self._ssh_proc.returncode is None:
                return
            else:
                log.warning('Oops, ssh subprocess exited with return code %d,'
                            ' restarting...' % self._ssh_proc.returncode)
                self._ssh_proc = None

        log.info('Opening ssh tunnel to Hadoop job tracker')

        # if ssh detects that a host key has changed, it will silently not
        # open the tunnel, so make a fake empty known_hosts file and use that.
        # (you can actually use /dev/null as your known hosts file, but
        # that's UNIX-specific)
        fake_known_hosts_file = os.path.join(
            self._get_local_tmp_dir(), 'fake_ssh_known_hosts')
        # blank out the file, if it exists
        f = open(fake_known_hosts_file, 'w')
        f.close()
        log.debug('Created empty ssh known-hosts file: %s' % (
            fake_known_hosts_file,))

        bind_port = None
        for bind_port in self._pick_ssh_bind_ports():
            args = self._opts['ssh_bin'] + [
                '-o', 'VerifyHostKeyDNS=no',
                '-o', 'StrictHostKeyChecking=no',
                '-o', 'ExitOnForwardFailure=yes',
                '-o', 'UserKnownHostsFile=%s' % fake_known_hosts_file,
                '-L', '%d:localhost:%d' % (bind_port, EMR_JOB_TRACKER_PORT),
                '-N', '-q',  # no shell, no output
                '-i', self._opts['ec2_key_pair_file'],
            ]
            if self._opts['ssh_tunnel_is_open']:
                args.extend(['-g', '-4'])  # -4: listen on IPv4 only
            args.append('hadoop@' + host)
            log.debug('> %s' % cmd_line(args))

            ssh_proc = Popen(args, stdin=PIPE, stdout=PIPE, stderr=PIPE)
            time.sleep(WAIT_FOR_SSH_TO_FAIL)
            ssh_proc.poll()
            # still running. We are golden
            if ssh_proc.returncode is None:
                self._ssh_proc = ssh_proc
                break

        if not self._ssh_proc:
            log.warning('Failed to open ssh tunnel to job tracker')
        else:
            if self._opts['ssh_tunnel_is_open']:
                bind_host = socket.getfqdn()
            else:
                bind_host = 'localhost'
            self._tracker_url = 'http://%s:%d%s' % (
                bind_host, bind_port, EMR_JOB_TRACKER_PATH)
            self._show_tracker_progress = True
            log.info('Connect to job tracker at: %s' % self._tracker_url)

    def _pick_ssh_bind_ports(self):
        """Pick a list of ports to try binding our SSH tunnel to.

        We will try to bind the same port for any given job flow (Issue #67)
        """
        # don't perturb the random number generator
        random_state = random.getstate()
        try:
            # seed random port selection on job flow ID
            random.seed(self._emr_job_flow_id)
            num_picks = min(MAX_SSH_RETRIES, len(self._opts['ssh_bind_ports']))
            return random.sample(self._opts['ssh_bind_ports'], num_picks)
        finally:
            random.setstate(random_state)

    def _enable_slave_ssh_access(self):
        if self._ssh_fs and not self._ssh_key_is_copied:
            ssh_copy_key(
                self._opts['ssh_bin'],
                self._address_of_master(),
                self._opts['ec2_key_pair_file'],
                self._ssh_key_name)

    ### Running the job ###

    def cleanup(self, mode=None):
        super(EMRJobRunner, self).cleanup(mode=mode)

        # always stop our SSH tunnel if it's still running
        if self._ssh_proc:
            self._ssh_proc.poll()
            if self._ssh_proc.returncode is None:
                log.info('Killing our SSH tunnel (pid %d)' %
                         self._ssh_proc.pid)
                try:
                    os.kill(self._ssh_proc.pid, signal.SIGKILL)
                    self._ssh_proc = None
                except Exception, e:
                    log.exception(e)

        # stop the job flow if it belongs to us (it may have stopped on its
        # own already, but that's fine)
        # don't stop it if it was created due to --pool because the user
        # probably wants to use it again
        if self._emr_job_flow_id and not self._opts['emr_job_flow_id'] \
           and not self._opts['pool_emr_job_flows']:
            log.info('Terminating job flow: %s' % self._emr_job_flow_id)
            try:
                self.make_emr_conn().terminate_jobflow(self._emr_job_flow_id)
            except Exception, e:
                log.exception(e)

    def _cleanup_remote_scratch(self):
        # delete all the files we created
        if self._s3_tmp_uri:
            try:
                log.info('Removing all files in %s' % self._s3_tmp_uri)
                self.rm(self._s3_tmp_uri)
                self._s3_tmp_uri = None
            except Exception, e:
                log.exception(e)

    def _cleanup_logs(self):
        super(EMRJobRunner, self)._cleanup_logs()

        # delete the log files, if it's a job flow we created (the logs
        # belong to the job flow)
        if self._s3_job_log_uri and not self._opts['emr_job_flow_id'] \
           and not self._opts['pool_emr_job_flows']:
            try:
                log.info('Removing all files in %s' % self._s3_job_log_uri)
                self.rm(self._s3_job_log_uri)
                self._s3_job_log_uri = None
            except Exception, e:
                log.exception(e)

    def _cleanup_job(self):
        # kill the job if we won't be taking down the whole job flow
        if not (self._emr_job_flow_id or
                self._opts['emr_job_flow_id'] or
                self._opts['pool_emr_job_flows']):
            # we're taking down the job flow, don't bother
            return

        error_msg = ('Unable to kill job without terminating job flow and'
                     ' job is still running. You may wish to terminate it'
                     ' yourself with "python -m mrjob.tools.emr.terminate_job_'
                     'flow %s".' % self._emr_job_flow_id)

        try:
            addr = self._address_of_master()
        except IOError:
            return

        if not self._ran_job:
            try:
                log.info("Attempting to terminate job...")
                had_job = ssh_terminate_single_job(
                    self._opts['ssh_bin'],
                    addr,
                    self._opts['ec2_key_pair_file'])
                if had_job:
                    log.info("Succeeded in terminating job")
                else:
                    log.info("Job appears to have already been terminated")
            except SSHException:
                log.info(error_msg)
            except IOError:
                log.info(error_msg)

    def _wait_for_s3_eventual_consistency(self):
        """Sleep for a little while, to give S3 a chance to sync up.
        """
        log.info('Waiting %.1fs for S3 eventual consistency' %
                 self._opts['s3_sync_wait_time'])
        time.sleep(self._opts['s3_sync_wait_time'])

    def _job_flow_is_done(self, job_flow):
        return job_flow.state in ('TERMINATED', 'COMPLETED', 'FAILED',
                                  'SHUTTING_DOWN')

    def _wait_for_job_flow_termination(self):
        try:
            jobflow = self._describe_jobflow()
        except boto.exception.S3ResponseError:
            # mockboto throws this for some reason
            return
        if (jobflow.keepjobflowalivewhennosteps == 'true' and
            jobflow.state == 'WAITING'):
            raise Exception('Operation requires job flow to terminate, but'
                            ' it may never do so.')
        while not self._job_flow_is_done(jobflow):
            msg = 'Waiting for job flow to terminate (currently %s)' % \
                                                         jobflow.state
            log.info(msg)
            time.sleep(self._opts['check_emr_status_every'])
            jobflow = self._describe_jobflow()

    def _create_instance_group(self, role, instance_type, count, bid_price):
        """Helper method for creating instance groups. For use when
        creating a jobflow using a list of InstanceGroups, instead
        of the typical triumverate of
        num_instances/master_instance_type/slave_instance_type.

            - Role is either 'master', 'core', or 'task'.
            - instance_type is an EC2 instance type
            - count is an int
            - bid_price is a number, a string, or None. If None,
              this instance group will be use the ON-DEMAND market
              instead of the SPOT market.
        """

        if not instance_type:
            if self._opts['ec2_instance_type']:
                instance_type = self._opts['ec2_instance_type']
            else:
                raise ValueError('Missing instance type for %s node(s)'
                    % role)

        if bid_price:
            market = 'SPOT'
            bid_price = str(bid_price)  # must be a string
        else:
            market = 'ON_DEMAND'
            bid_price = None

        # Just name the groups "master", "task", and "core"
        name = role.lower()

        return boto.emr.instance_group.InstanceGroup(
            count, role, instance_type, market, name, bidprice=bid_price
            )

    def _create_job_flow(self, persistent=False, steps=None):
        """Create an empty job flow on EMR, and return the ID of that
        job.

        persistent -- if this is true, create the job flow with the --alive
            option, indicating the job will have to be manually terminated.
        """
        # make sure we can see the files we copied to S3
        self._wait_for_s3_eventual_consistency()

        # figure out local names and S3 URIs for our bootstrap actions, if any
        self._name_files()
        self._pick_s3_uris_for_files()

        log.info('Creating Elastic MapReduce job flow')
        args = self._job_flow_args(persistent, steps)

        emr_conn = self.make_emr_conn()
        log.debug('Calling run_jobflow(%r, %r, %s)' % (
            self._job_name, self._opts['s3_log_uri'],
            ', '.join('%s=%r' % (k, v) for k, v in args.iteritems())))
        emr_job_flow_id = emr_conn.run_jobflow(
            self._job_name, self._opts['s3_log_uri'], **args)

         # keep track of when we started our job
        self._emr_job_start = time.time()

        log.info('Job flow created with ID: %s' % emr_job_flow_id)
        return emr_job_flow_id

    def _job_flow_args(self, persistent=False, steps=None):
        """Build kwargs for emr_conn.run_jobflow()"""
        args = {}

        args['ami_version'] = self._opts['ami_version']
        args['hadoop_version'] = self._opts['hadoop_version']

        if self._opts['aws_availability_zone']:
            args['availability_zone'] = self._opts['aws_availability_zone']

        # The old, simple API, available if we're not using task instances
        # or bid prices
        if not (self._opts['num_ec2_task_instances'] or
                self._opts['ec2_core_instance_bid_price'] or
                self._opts['ec2_master_instance_bid_price'] or
                self._opts['ec2_task_instance_bid_price']):
            args['num_instances'] = self._opts['num_ec2_core_instances'] + 1
            args['master_instance_type'] = (
                self._opts['ec2_master_instance_type'])
            args['slave_instance_type'] = self._opts['ec2_core_instance_type']
        else:
            # Create a list of InstanceGroups
            args['instance_groups'] = [
                self._create_instance_group(
                    'MASTER',
                    self._opts['ec2_master_instance_type'],
                    1,
                    self._opts['ec2_master_instance_bid_price']
                    ),
            ]

            if self._opts['num_ec2_core_instances']:
                args['instance_groups'].append(
                    self._create_instance_group(
                        'CORE',
                        self._opts['ec2_core_instance_type'],
                        self._opts['num_ec2_core_instances'],
                        self._opts['ec2_core_instance_bid_price']
                    )
                )

            if self._opts['num_ec2_task_instances']:
                args['instance_groups'].append(
                    self._create_instance_group(
                        'TASK',
                        self._opts['ec2_task_instance_type'],
                        self._opts['num_ec2_task_instances'],
                        self._opts['ec2_task_instance_bid_price']
                        )
                    )

        # bootstrap actions
        bootstrap_action_args = []

        for file_dict in self._bootstrap_actions:
            # file_dict is not populated the same way by tools and real job
            # runs, so use s3_uri or path as appropriate
            s3_uri = file_dict.get('s3_uri', None) or file_dict['path']
            bootstrap_action_args.append(
                boto.emr.BootstrapAction(
                file_dict['name'], s3_uri, file_dict['args']))

        if self._master_bootstrap_script:
            master_bootstrap_script_args = []
            if self._opts['pool_emr_job_flows']:
                master_bootstrap_script_args = [
                    'pool-' + self._pool_hash(),
                    self._opts['emr_job_flow_pool_name'],
                ]
            bootstrap_action_args.append(
                boto.emr.BootstrapAction(
                    'master', self._master_bootstrap_script['s3_uri'],
                    master_bootstrap_script_args))

        if bootstrap_action_args:
            args['bootstrap_actions'] = bootstrap_action_args

        if self._opts['ec2_key_pair']:
            args['ec2_keyname'] = self._opts['ec2_key_pair']

        if self._opts['enable_emr_debugging']:
            args['enable_debugging'] = True

        if self._opts['additional_emr_info']:
            args['additional_info'] = self._opts['additional_emr_info']

        if persistent or self._opts['pool_emr_job_flows']:
            args['keep_alive'] = True

        if steps:
            args['steps'] = steps

        return args

    def _build_steps(self):
        """Return a list of boto Step objects corresponding to the
        steps we want to run."""
        assert self._script  # can't build steps if no script!

        # figure out local names for our files
        self._name_files()
        self._pick_s3_uris_for_files()

        # we're going to instruct EMR to upload the MR script and the
        # wrapper script (if any) to the job's local directory
        self._script['upload'] = 'file'
        if self._wrapper_script:
            self._wrapper_script['upload'] = 'file'

        # quick, add the other steps before the job spins up and
        # then shuts itself down (in practice this takes several minutes)
        steps = self._get_steps()
        step_list = []

        version = self.get_hadoop_version()

        for step_num, step in enumerate(steps):
            # EMR-specific stuff
            name = '%s: Step %d of %d' % (
                self._job_name, step_num + 1, len(steps))

            # don't terminate other people's job flows
            if (self._opts['emr_job_flow_id'] or
                self._opts['pool_emr_job_flows']):
                action_on_failure = 'CANCEL_AND_WAIT'
            else:
                action_on_failure = 'TERMINATE_JOB_FLOW'

            # Hadoop streaming stuff
            if 'M' not in step:  # if we have an identity mapper
                mapper = 'cat'
            else:
                mapper = cmd_line(self._mapper_args(step_num))

            if 'C' in step:
                combiner = cmd_line(self._combiner_args(step_num))
            else:
                combiner = None

            if 'R' in step:  # i.e. if there is a reducer:
                reducer = cmd_line(self._reducer_args(step_num))
            else:
                reducer = None

            input = self._s3_step_input_uris(step_num)
            output = self._s3_step_output_uri(step_num)\

            step_args, cache_files, cache_archives = self._cache_args()

            step_args.extend(self._hadoop_conf_args(step_num, len(steps)))
            jar = self._get_jar()

            if combiner is not None:
                if compat.supports_combiners_in_hadoop_streaming(version):
                    step_args.extend(['-combiner', combiner])
                else:
                    mapper = "bash -c '%s | sort | %s'" % (mapper, combiner)

            streaming_step = boto.emr.StreamingStep(
                name=name, mapper=mapper, reducer=reducer,
                action_on_failure=action_on_failure,
                cache_files=cache_files, cache_archives=cache_archives,
                step_args=step_args, input=input, output=output,
                jar=jar)

            step_list.append(streaming_step)

        return step_list

    def _cache_args(self):
        """Returns ``(step_args, cache_files, cache_archives)``, populating
        each according to the correct behavior for the current Hadoop version.

        For < 0.20, populate cache_files and cache_archives.
        For >= 0.20, populate step_args.

        step_args should be inserted into the step arguments before anything
            else.

        cache_files and cache_archives should be passed as arguments to
            StreamingStep.
        """
        version = self.get_hadoop_version()

        step_args = []
        cache_files = []
        cache_archives = []

        if compat.supports_new_distributed_cache_options(version):
            # boto doesn't support non-deprecated 0.20 options, so insert
            # them ourselves

            def escaped_paths(file_dicts):
                # return list of strings to join with commas and pass to the
                # hadoop binary
                return ["%s#%s" % (fd['s3_uri'], fd['name'])
                        for fd in file_dicts]

            # index by type
            all_files = {}
            for fd in self._files:
                all_files.setdefault(fd.get('upload'), []).append(fd)

            if 'file' in all_files:
                step_args.append('-files')
                step_args.append(','.join(escaped_paths(all_files['file'])))

            if 'archive' in all_files:
                step_args.append('-archives')
                step_args.append(','.join(escaped_paths(all_files['archive'])))
        else:
            for file_dict in self._files:
                if file_dict.get('upload') == 'file':
                    cache_files.append(
                        '%s#%s' % (file_dict['s3_uri'], file_dict['name']))
                elif file_dict.get('upload') == 'archive':
                    cache_archives.append(
                        '%s#%s' % (file_dict['s3_uri'], file_dict['name']))

        return step_args, cache_files, cache_archives

    def _get_jar(self):
        self._name_files()
        self._pick_s3_uris_for_files()

        if self._streaming_jar:
            return self._streaming_jar['s3_uri']
        else:
            return self._opts['hadoop_streaming_jar_on_emr']

    def _launch_emr_job(self):
        """Create an empty jobflow on EMR, and set self._emr_job_flow_id to
        the ID for that job."""
        self._create_s3_temp_bucket_if_needed()
        # define out steps
        steps = self._build_steps()

        # try to find a job flow from the pool. basically auto-fill
        # 'emr_job_flow_id' if possible and then follow normal behavior.
        if self._opts['pool_emr_job_flows']:
            job_flow = self.find_job_flow(num_steps=len(steps))
            if job_flow:
                self._emr_job_flow_id = job_flow.jobflowid

        # create a job flow if we're not already using an existing one
        if not self._emr_job_flow_id:
            self._emr_job_flow_id = self._create_job_flow(
                persistent=False, steps=steps)
        else:
            emr_conn = self.make_emr_conn()
            log.info('Adding our job to job flow %s' % self._emr_job_flow_id)
            log.debug('Calling add_jobflow_steps(%r, %r)' % (
                self._emr_job_flow_id, steps))
            emr_conn.add_jobflow_steps(self._emr_job_flow_id, steps)

        # keep track of when we launched our job
        self._emr_job_start = time.time()

    def _wait_for_job_to_complete(self):
        """Wait for the job to complete, and raise an exception if
        the job failed.

        Also grab log URI from the job status (since we may not know it)
        """
        success = False

        while True:
            # don't antagonize EMR's throttling
            log.debug('Waiting %.1f seconds...' %
                      self._opts['check_emr_status_every'])
            time.sleep(self._opts['check_emr_status_every'])

            job_flow = self._describe_jobflow()

            self._set_s3_job_log_uri(job_flow)

            job_state = job_flow.state
            reason = getattr(job_flow, 'laststatechangereason', '')

            # find all steps belonging to us, and get their state
            step_states = []
            running_step_name = ''
            total_step_time = 0.0
            step_nums = []  # step numbers belonging to us. 1-indexed

            steps = job_flow.steps or []
            for i, step in enumerate(steps):
                # ignore steps belonging to other jobs
                if not step.name.startswith(self._job_name):
                    continue

                step_nums.append(i + 1)

                step.state = step.state
                step_states.append(step.state)
                if step.state == 'RUNNING':
                    running_step_name = step.name

                if (hasattr(step, 'startdatetime') and
                    hasattr(step, 'enddatetime')):
                    start_time = iso8601_to_timestamp(step.startdatetime)
                    end_time = iso8601_to_timestamp(step.enddatetime)
                    total_step_time += end_time - start_time

            if not step_states:
                raise AssertionError("Can't find our steps in the job flow!")

            # if all our steps have completed, we're done!
            if all(state == 'COMPLETED' for state in step_states):
                success = True
                break

            # if any step fails, give up
            if any(state in ('FAILED', 'CANCELLED') for state in step_states):
                break

            # (the other step states are PENDING and RUNNING)

            # keep track of how long we've been waiting
            running_time = time.time() - self._emr_job_start

            # otherwise, we can print a status message
            if running_step_name:
                log.info('Job launched %.1fs ago, status %s: %s (%s)' %
                         (running_time, job_state, reason, running_step_name))
                if self._show_tracker_progress:
                    try:
                        tracker_handle = urllib2.urlopen(self._tracker_url)
                        tracker_page = ''.join(tracker_handle.readlines())
                        tracker_handle.close()
                        # first two formatted percentages, map then reduce
                        map_complete, reduce_complete = [float(complete)
                            for complete in JOB_TRACKER_RE.findall(
                                tracker_page)[:2]]
                        log.info(' map %3d%% reduce %3d%%' % (
                                 map_complete, reduce_complete))
                    except:
                        log.error('Unable to load progress from job tracker')
                        # turn off progress for rest of job
                        self._show_tracker_progress = False
                # once a step is running, it's safe to set up the ssh tunnel to
                # the job tracker
                job_host = getattr(job_flow, 'masterpublicdnsname', None)
                if job_host and self._opts['ssh_tunnel_to_job_tracker']:
                    self.setup_ssh_tunnel_to_job_tracker(job_host)

            # other states include STARTING and SHUTTING_DOWN
            elif reason:
                log.info('Job launched %.1fs ago, status %s: %s' %
                         (running_time, job_state, reason))
            else:
                log.info('Job launched %.1fs ago, status %s' %
                         (running_time, job_state,))

        if success:
            log.info('Job completed.')
            log.info('Running time was %.1fs (not counting time spent waiting'
                     ' for the EC2 instances)' % total_step_time)
            self._fetch_counters(step_nums)
            self.print_counters(range(1, len(step_nums) + 1))
        else:
            msg = 'Job on job flow %s failed with status %s: %s' % (
                job_flow.jobflowid, job_state, reason)
            log.error(msg)
            if self._s3_job_log_uri:
                log.info('Logs are in %s' % self._s3_job_log_uri)
            # look for a Python traceback
            cause = self._find_probable_cause_of_failure(step_nums)
            if cause:
                # log cause, and put it in exception
                cause_msg = []  # lines to log and put in exception
                cause_msg.append('Probable cause of failure (from %s):' %
                           cause['log_file_uri'])
                cause_msg.extend(line.strip('\n') for line in cause['lines'])
                if cause['input_uri']:
                    cause_msg.append('(while reading from %s)' %
                                     cause['input_uri'])

                for line in cause_msg:
                    log.error(line)

                # add cause_msg to exception message
                msg += '\n' + '\n'.join(cause_msg) + '\n'

            raise Exception(msg)

    def _script_args(self):
        """How to invoke the script inside EMR"""
        # We can invoke the script by its S3 URL, but we don't really
        # gain anything from that, and EMR is touchy about distinguishing
        # python scripts from shell scripts

        assert self._script  # shouldn't call _script_args() if no script

        args = self._opts['python_bin'] + [self._script['name']]
        if self._wrapper_script:
            args = (self._opts['python_bin'] +
                    [self._wrapper_script['name']] +
                    args)

        return args

    def _mapper_args(self, step_num):
        return (self._script_args() +
                ['--step-num=%d' % step_num, '--mapper'] +
                self._mr_job_extra_args())

    def _reducer_args(self, step_num):
        return (self._script_args() +
                ['--step-num=%d' % step_num, '--reducer'] +
                self._mr_job_extra_args())

    def _combiner_args(self, step_num):
        return (self._script_args() +
                ['--step-num=%d' % step_num, '--combiner'] +
                self._mr_job_extra_args())

    def _s3_step_input_uris(self, step_num):
        """Get the s3:// URIs for input for the given step."""
        if step_num == 0:
            return self._s3_input_uris
        else:
            # put intermediate data in HDFS
            return ['hdfs:///tmp/mrjob/%s/step-output/%s/' % (
                self._job_name, step_num)]

    def _s3_step_output_uri(self, step_num):
        if step_num == len(self._get_steps()) - 1:
            return self._output_dir
        else:
            # put intermediate data in HDFS
            return 'hdfs:///tmp/mrjob/%s/step-output/%s/' % (
                self._job_name, step_num + 1)

    ### LOG FETCHING/PARSING ###

    def _enforce_path_regexp(self, paths, regexp, step_nums=None):
        """Helper for log fetching functions to filter out unwanted
        logs. Only pass ``step_nums`` if ``regexp`` has a ``step_nums`` group.
        """
        for path in paths:
            m = regexp.match(path)
            if (m and
                (step_nums is None or
                 int(m.group('step_num')) in step_nums)):
                yield path
            else:
                log.debug('Ignore %s' % path)

    ## SSH LOG FETCHING

    def _ssh_path(self, relative):
        return SSH_PREFIX + self._address_of_master() + SSH_LOG_ROOT + '/' + relative

    def _ls_ssh_logs(self, relative_path):
        """List logs over SSH by path relative to log root directory"""
        try:
            self._enable_slave_ssh_access()
            log.debug('Search %s for logs' % self._ssh_path(relative_path))
            return self.ls(self._ssh_path(relative_path))
        except IOError, e:
            raise LogFetchError(e)

    def _ls_slave_ssh_logs(self, addr, relative_path):
        """List logs over multi-hop SSH by path relative to log root directory
        """
        self._enable_slave_ssh_access()
        root_path = '%s%s!%s%s' % (SSH_PREFIX,
                                   self._address_of_master(),
                                   addr,
                                   SSH_LOG_ROOT + '/' + relative_path)
        log.debug('Search %s for logs' % root_path)
        return self.ls(root_path)

    def ls_task_attempt_logs_ssh(self, step_nums):
        all_paths = []
        try:
            all_paths.extend(self._ls_ssh_logs('userlogs/'))
        except IOError:
            # sometimes the master doesn't have these
            pass
        if not all_paths:
            # get them from the slaves instead (takes a little longer)
            try:
                for addr in self._addresses_of_slaves():
                    logs = self._ls_slave_ssh_logs(addr, 'userlogs/')
                    all_paths.extend(logs)
            except IOError:
                # sometimes the slaves don't have them either
                pass
        return self._enforce_path_regexp(all_paths,
                                         TASK_ATTEMPTS_LOG_URI_RE,
                                         step_nums)

    def ls_step_logs_ssh(self, step_nums):
        self._enable_slave_ssh_access()
        return self._enforce_path_regexp(
            self._ls_ssh_logs('steps/'),
            STEP_LOG_URI_RE,
            step_nums)

    def ls_job_logs_ssh(self, step_nums):
        self._enable_slave_ssh_access()
        return self._enforce_path_regexp(self._ls_ssh_logs('history/'),
                                         EMR_JOB_LOG_URI_RE,
                                         step_nums)

    def ls_node_logs_ssh(self):
        self._enable_slave_ssh_access()
        all_paths = []
        for addr in self._addresses_of_slaves():
            logs = self._ls_slave_ssh_logs(addr, '')
            all_paths.extend(logs)
        return self._enforce_path_regexp(all_paths, NODE_LOG_URI_RE)

    def ls_all_logs_ssh(self):
        """List all log files in the log root directory"""
        return self._ls_ssh_logs('')

    ## S3 LOG FETCHING ##

    def _ls_s3_logs(self, relative_path):
        """List logs over S3 by path relative to log root directory"""
        if not self._s3_job_log_uri:
            self._set_s3_job_log_uri(self._describe_jobflow())

        if not self._s3_job_log_uri:
            raise LogFetchError('Could not determine S3 job log URI')

        full_path = self._s3_job_log_uri + relative_path
        log.debug('Search %s for logs' % full_path)
        return self.ls(full_path)

    def ls_task_attempt_logs_s3(self, step_nums):
        return self._enforce_path_regexp(self._ls_s3_logs('task-attempts/'),
                                         TASK_ATTEMPTS_LOG_URI_RE,
                                         step_nums)

    def ls_step_logs_s3(self, step_nums):
        return self._enforce_path_regexp(self._ls_s3_logs('steps/'),
                                         STEP_LOG_URI_RE,
                                         step_nums)

    def ls_job_logs_s3(self, step_nums):
        return  self._enforce_path_regexp(self._ls_s3_logs('jobs/'),
                                          EMR_JOB_LOG_URI_RE,
                                          step_nums)

    def ls_node_logs_s3(self):
        return self._enforce_path_regexp(self._ls_s3_logs('node/'),
                                         NODE_LOG_URI_RE)

    def ls_all_logs_s3(self):
        """List all log files in the S3 log root directory"""
        if not self._s3_job_log_uri:
            self._set_s3_job_log_uri(self._describe_jobflow())
        return self.ls(self._s3_job_log_uri)

    ## LOG PARSING ##

    def _fetch_counters(self, step_nums, skip_s3_wait=False):
        """Read Hadoop counters from S3.

        Args:
        step_nums -- the steps belonging to us, so that we can ignore counters
                     from other jobs when sharing a job flow
        """
        self._counters = []
        new_counters = {}
        if self._opts['ec2_key_pair_file']:
            try:
                new_counters = self._fetch_counters_ssh(step_nums)
            except LogFetchError:
                new_counters = self._fetch_counters_s3(step_nums, skip_s3_wait)
            except IOError:
                # Can get 'file not found' if test suite was lazy or Hadoop
                # logs moved. We shouldn't crash in either case.
                new_counters = self._fetch_counters_s3(step_nums, skip_s3_wait)
        else:
            log.info('ec2_key_pair_file not specified, going to S3')
            new_counters = self._fetch_counters_s3(step_nums, skip_s3_wait)

        # step_nums is relative to the start of the job flow
        # we only want them relative to the job
        for step_num in step_nums:
            self._counters.append(new_counters.get(step_num, {}))

    def _fetch_counters_ssh(self, step_nums):
        uris = list(self.ls_job_logs_ssh(step_nums))
        log.info('Fetching counters from SSH...')
        return scan_for_counters_in_files(uris, self,
                                          self.get_hadoop_version())

    def _fetch_counters_s3(self, step_nums, skip_s3_wait=False):
        log.info('Fetching counters from S3...')

        if not skip_s3_wait:
            self._wait_for_s3_eventual_consistency()

        try:
            uris = self.ls_job_logs_s3(step_nums)
            results = scan_for_counters_in_files(uris, self,
                                                 self.get_hadoop_version())

            if not results:
                job_flow = self._describe_jobflow()
                if not self._job_flow_is_done(job_flow):
                    log.info("Counters may not have been uploaded to S3 yet. Try"
                             " again in 5 minutes with 'python -m"
                             " mrjob.tools.emr.fetch_logs --counters %s'." %
                             job_flow.jobflowid)
            return results
        except LogFetchError, e:
            log.info("Unable to fetch counters: %s" % e)
            return {}

    def counters(self):
        return self._counters

    def _find_probable_cause_of_failure(self, step_nums):
        """Scan logs for Python exception tracebacks.

        Args:
        step_nums -- the numbers of steps belonging to us, so that we
            can ignore errors from other jobs when sharing a job flow

        Returns:
        None (nothing found) or a dictionary containing:
        lines -- lines in the log file containing the error message
        log_file_uri -- the log file containing the error message
        input_uri -- if the error happened in a mapper in the first
            step, the URI of the input file that caused the error
            (otherwise None)
        """
        if self._opts['ec2_key_pair_file']:
            try:
                return self._find_probable_cause_of_failure_ssh(step_nums)
            except LogFetchError:
                return self._find_probable_cause_of_failure_s3(step_nums)
        else:
            log.info('ec2_key_pair_file not specified, going to S3')
            return self._find_probable_cause_of_failure_s3(step_nums)

    def _find_probable_cause_of_failure_ssh(self, step_nums):
        self._enable_slave_ssh_access()
        task_attempt_logs = self.ls_task_attempt_logs_ssh(step_nums)
        step_logs = self.ls_step_logs_ssh(step_nums)
        job_logs = self.ls_job_logs_ssh(step_nums)
        log.info('Scanning SSH logs for probable cause of failure')
        return scan_logs_in_order(task_attempt_logs=task_attempt_logs,
                                  step_logs=step_logs,
                                  job_logs=job_logs,
                                  runner=self)

    def _find_probable_cause_of_failure_s3(self, step_nums):
        log.info('Scanning S3 logs for probable cause of failure')
        self._wait_for_s3_eventual_consistency()
        self._wait_for_job_flow_termination()

        task_attempt_logs = self.ls_task_attempt_logs_s3(step_nums)
        step_logs = self.ls_step_logs_s3(step_nums)
        job_logs = self.ls_job_logs_s3(step_nums)
        return scan_logs_in_order(task_attempt_logs=task_attempt_logs,
                                  step_logs=step_logs,
                                  job_logs=job_logs,
                                  runner=self)

    ### Bootstrapping ###

    def _create_master_bootstrap_script(self, dest='b.py'):
        """Create the master bootstrap script and write it into our local
        temp directory.

        This will do nothing if there are no bootstrap scripts or commands,
        or if _create_master_bootstrap_script() has already been called."""
        # we call the script b.py because there's a character limit on
        # bootstrap script names (or there was at one time, anyway)

        if not any(key.startswith('bootstrap_') and value
                   for (key, value) in self._opts.iteritems()):
            return

        # don't bother if we're not starting a job flow
        if self._opts['emr_job_flow_id']:
            return

        # Also don't bother if we're not pooling (and therefore don't need
        # to have a bootstrap script to attach to) and we're not bootstrapping
        # anything else
        if not (self._opts['pool_emr_job_flows'] or
            any(key.startswith('bootstrap_') and
                key != 'bootstrap_actions' and  # these are separate scripts
                value
                for (key, value) in self._opts.iteritems())):
            return

        if self._opts['bootstrap_mrjob']:
            if self._mrjob_tar_gz_file is None:
                self._mrjob_tar_gz_file = self._add_bootstrap_file(
                    self._create_mrjob_tar_gz() + '#')

        # need to know what files are called
        self._name_files()
        self._pick_s3_uris_for_files()

        path = os.path.join(self._get_local_tmp_dir(), dest)
        log.info('writing master bootstrap script to %s' % path)

        contents = self._master_bootstrap_script_content()
        for line in StringIO(contents):
            log.debug('BOOTSTRAP: ' + line.rstrip('\r\n'))

        f = open(path, 'w')
        f.write(contents)
        f.close()

        name, _ = self._split_path(path)
        self._master_bootstrap_script = {'path': path, 'name': name}
        self._files.append(self._master_bootstrap_script)

    def _master_bootstrap_script_content(self):
        """Create the contents of the master bootstrap script.

        This will give names and S3 URIs to files that don't already have them.

        This function does NOT pick S3 URIs for files or anything like
        that; _create_master_bootstrap_script() is responsible for that.
        """
        out = StringIO()

        python_bin_in_list = ', '.join(repr(opt) for opt in self._opts['python_bin'])

        def writeln(line=''):
            out.write(line + '\n')

        # shebang
        writeln('#!/usr/bin/python')
        writeln()

        # imports
        writeln('from __future__ import with_statement')
        writeln()
        writeln('import distutils.sysconfig')
        writeln('import os')
        writeln('import stat')
        writeln('from subprocess import call, check_call')
        writeln('from tempfile import mkstemp')
        writeln('from xml.etree.ElementTree import ElementTree')
        writeln()

        # download files using hadoop fs
        writeln('# download files using hadoop fs -copyToLocal')
        for file_dict in self._files:
            if file_dict.get('bootstrap'):
                writeln(
                    "check_call(['hadoop', 'fs', '-copyToLocal', %r, %r])" %
                    (file_dict['s3_uri'], file_dict['name']))
        writeln()

        # make scripts executable
        if self._bootstrap_scripts:
            writeln('# make bootstrap scripts executable')
            for file_dict in self._bootstrap_scripts:
                writeln("check_call(['chmod', 'a+rx', %r])" %
                        file_dict['name'])
            writeln()

        # bootstrap mrjob
        if self._opts['bootstrap_mrjob']:
            writeln('# bootstrap mrjob')
            writeln("site_packages = distutils.sysconfig.get_python_lib()")
            writeln(
                "check_call(['sudo', 'tar', 'xfz', %r, '-C', site_packages])" %
                self._mrjob_tar_gz_file['name'])
            # re-compile pyc files now, since mappers/reducers can't
            # write to this directory. Don't fail if there is extra
            # un-compileable crud in the tarball.
            writeln("mrjob_dir = os.path.join(site_packages, 'mrjob')")
            writeln("call(["
                    "'sudo', %s, '-m', 'compileall', '-f', mrjob_dir])" %
                    python_bin_in_list)
            writeln()

        # install our python modules
        if self._bootstrap_python_packages:
            writeln('# install python modules:')
            for file_dict in self._bootstrap_python_packages:
                writeln("check_call(['tar', 'xfz', %r])" %
                        file_dict['name'])
                # figure out name of dir to CD into
                assert file_dict['path'].endswith('.tar.gz')
                cd_into = extract_dir_for_tar(file_dict['path'])
                # install the module
                writeln("check_call(["
                        "'sudo', %s, 'setup.py', 'install'], cwd=%r)" %
                        (python_bin_in_list, cd_into))

        # run our commands
        if self._opts['bootstrap_cmds']:
            writeln('# run bootstrap cmds:')
            for cmd in self._opts['bootstrap_cmds']:
                if isinstance(cmd, basestring):
                    writeln('check_call(%r, shell=True)' % cmd)
                else:
                    writeln('check_call(%r)' % cmd)
            writeln()

        # run our scripts
        if self._bootstrap_scripts:
            writeln('# run bootstrap scripts:')
            for file_dict in self._bootstrap_scripts:
                writeln('check_call(%r)' % (
                    ['./' + file_dict['name']],))
            writeln()

        return out.getvalue()

    ### EMR JOB MANAGEMENT UTILS ###

    def make_persistent_job_flow(self):
        """Create a new EMR job flow that requires manual termination, and
        return its ID.

        You can also fetch the job ID by calling self.get_emr_job_flow_id()
        """
        if (self._emr_job_flow_id):
            raise AssertionError(
                'This runner is already associated with job flow ID %s' %
                (self._emr_job_flow_id))

        log.info('Creating persistent job flow to run several jobs in...')

        self._create_master_bootstrap_script()
        self._upload_non_input_files()

        # don't allow user to call run()
        self._ran_job = True

        self._emr_job_flow_id = self._create_job_flow(persistent=True)

        return self._emr_job_flow_id

    def get_emr_job_flow_id(self):
        return self._emr_job_flow_id

    def usable_job_flows(self, emr_conn=None, exclude=None, num_steps=1):
        """Get job flows that this runner can use.

        We basically expect to only join available job flows with the exact
        same setup as our own, that is:

        - same bootstrap setup (including mrjob version)
        - have the same Hadoop and AMI version
        - same number and type of instances

        However, we allow joining job flows where for each role, every instance
        has at least as much memory as we require, and the total number of
        compute units is at least what we require.

        There also must be room for our job in the job flow (job flows top out
        at 256 steps).

        We then sort by:
        - total compute units for core + task nodes
        - total compute units for master node
        - time left to an even instance hour

        The most desirable job flows come *last* in the list.

        :return: list of (job_minutes_float,
                 :py:class:`botoemr.emrobject.JobFlow`)
        """
        emr_conn = emr_conn or self.make_emr_conn()
        exclude = exclude or set()

        req_hash = self._pool_hash()

        # decide memory and total compute units requested for each
        # role type
        role_to_req_instance_type = {}
        role_to_req_num_instances = {}
        role_to_req_mem = {}
        role_to_req_cu = {}
        role_to_req_bid_price = {}

        for role in ('core', 'master', 'task'):
            instance_type = self._opts['ec2_%s_instance_type' % role]
            if role == 'master':
                num_instances = 1
            else:
                num_instances = self._opts['num_ec2_%s_instances' % role]

            role_to_req_instance_type[role] = instance_type
            role_to_req_num_instances[role] = num_instances

            role_to_req_bid_price[role] = (
                self._opts['ec2_%s_instance_bid_price' % role])

            # unknown instance types can only match themselves
            role_to_req_mem[role] = (
                EC2_INSTANCE_TYPE_TO_MEMORY.get(instance_type, float('Inf')))
            role_to_req_cu[role] = (
                num_instances *
                EC2_INSTANCE_TYPE_TO_COMPUTE_UNITS.get(instance_type,
                                                       float('Inf')))

        sort_keys_and_job_flows = []

        def add_if_match(job_flow):
            # this may be a retry due to locked job flows
            if job_flow.jobflowid in exclude:
                return

            # only take persistent job flows
            if job_flow.keepjobflowalivewhennosteps != 'true':
                return

            # match pool name, and (bootstrap) hash
            hash, name = pool_hash_and_name(job_flow)
            if req_hash != hash:
                return

            if self._opts['emr_job_flow_pool_name'] != name:
                return

            # match hadoop version
            if job_flow.hadoopversion != self.get_hadoop_version():
                return

            # match AMI version
            job_flow_ami_version = getattr(job_flow, 'amiversion', None)
            if job_flow_ami_version != self._opts['ami_version']:
                return

            # there is a hard limit of 256 steps per job flow
            if len(job_flow.steps) + num_steps > MAX_STEPS_PER_JOB_FLOW:
                return

            # in rare cases, job flow can be WAITING *and* have incomplete
            # steps
            if any(getattr(step, 'enddatetime', None) is None
                   for step in job_flow.steps):
                return

            # total compute units per group
            role_to_cu = defaultdict(float)
            # total number of instances of the same type in each group.
            # This allows us to match unknown instance types.
            role_to_matched_instances = defaultdict(int)

            # check memory and compute units, bailing out if we hit
            # an instance with too little memory
            for ig in job_flow.instancegroups:
                role = ig.instancerole.lower()

                # unknown, new kind of role; bail out!
                if role not in ('core', 'master', 'task'):
                    return

                req_instance_type = role_to_req_instance_type[role]
                if ig.instancetype != req_instance_type:
                    # if too little memory, bail out
                    mem = EC2_INSTANCE_TYPE_TO_MEMORY.get(ig.instancetype, 0.0)
                    req_mem = role_to_req_mem.get(role, 0.0)
                    if mem < req_mem:
                        return

                # if bid price is too low, don't count compute units
                req_bid_price = role_to_req_bid_price[role]
                bid_price = getattr(ig, 'bidprice', None)

                # if the instance is on-demand (no bid price) or bid prices
                # are the same, we're okay
                if bid_price and bid_price != req_bid_price:
                    # whoops, we didn't want spot instances at all
                    if not req_bid_price:
                        continue

                    try:
                        if float(req_bid_price) > float(bid_price):
                            continue
                    except ValueError:
                        # we don't know what to do with non-float bid prices,
                        # and we know it's not equal to what we requested
                        continue

                # don't require instances to be running; we'd be worse off if
                # we started our own job flow from scratch. (This can happen if
                # the previous job finished while some task instances were
                # still being provisioned.)
                cu = (int(ig.instancerequestcount) *
                      EC2_INSTANCE_TYPE_TO_COMPUTE_UNITS.get(
                          ig.instancetype, 0.0))
                role_to_cu.setdefault(role, 0.0)
                role_to_cu[role] += cu

                # track number of instances of the same type
                if ig.instancetype == req_instance_type:
                    role_to_matched_instances[role] += (
                        int(ig.instancerequestcount))

            # check if there are enough compute units
            for role, req_cu in role_to_req_cu.iteritems():
                req_num_instances = role_to_req_num_instances[role]
                # if we have at least as many units of the right type,
                # don't bother counting compute units
                if req_num_instances > role_to_matched_instances[role]:
                    cu = role_to_cu.get(role, 0.0)
                    if cu < req_cu:
                        return

            # make a sort key
            sort_key = (role_to_cu['core'] + role_to_cu['task'],
                        role_to_cu['master'],
                        est_time_to_hour(job_flow))

            sort_keys_and_job_flows.append((sort_key, job_flow))

        for job_flow in emr_conn.describe_jobflows(states=['WAITING']):
            add_if_match(job_flow)

        return [job_flow for (sort_key, job_flow)
                in sorted(sort_keys_and_job_flows)]

    def find_job_flow(self, num_steps=1):
        """Find a job flow that can host this runner. Prefer flows with more
        compute units. Break ties by choosing flow with longest idle time.
        Return ``None`` if no suitable flows exist.
        """
        exclude = set()
        emr_conn = self.make_emr_conn()
        s3_conn = self.make_s3_conn()
        max_wait_time = self._opts['pool_wait_minutes']
        now = datetime.now()
        end_time = now + timedelta(minutes=max_wait_time)
        time_sleep = timedelta(seconds=JOB_FLOW_SLEEP_INTERVAL)
        log.info("Attempting to find an available job flow...")
        while now <= end_time:
            sorted_tagged_job_flows = self.usable_job_flows(
                emr_conn=emr_conn,
                exclude=exclude,
                num_steps=num_steps)
            if sorted_tagged_job_flows:
                job_flow = sorted_tagged_job_flows[-1]
                status = attempt_to_acquire_lock(
                    s3_conn, self._lock_uri(job_flow),
                    self._opts['s3_sync_wait_time'], self._job_name)
                if status:
                    return sorted_tagged_job_flows[-1]
                else:
                    exclude.add(job_flow.jobflowid)
            elif max_wait_time == 0:
                return None
            else:
                # Reset the exclusion set since it is possible to reclaim a
                # lock that was previously unavailable.
                exclude = set()
                log.info("No job flows available in pool '%s'. Checking again"
                         " in %d seconds." % (
                             self._opts['emr_job_flow_pool_name'],
                             int(JOB_FLOW_SLEEP_INTERVAL)))
                time.sleep(JOB_FLOW_SLEEP_INTERVAL)
                now += time_sleep
        return None

    def _lock_uri(self, job_flow):
        return make_lock_uri(self._opts['s3_scratch_uri'],
                             job_flow.jobflowid,
                             len(job_flow.steps) + 1)

    def _pool_hash(self):
        """Generate a hash of the bootstrap configuration so it can be used to
        match jobs and job flows. This first argument passed to the bootstrap
        script will be ``'pool-'`` plus this hash.
        """
        def should_include_file(info):
            # Bootstrap scripts will always have a different checksum
            if 'name' in info and info['name'] in ('b.py', 'wrapper.py'):
                return False

            # Also do not include script used to spin up job
            if self._script and info['path'] == self._script['path']:
                return False

            # Only include bootstrap files
            if 'bootstrap' not in info:
                return False

            # mrjob.tar.gz is covered by the bootstrap_mrjob variable.
            # also, it seems to be different every time, causing an
            # undesirable hash mismatch.
            if (self._opts['bootstrap_mrjob']
                and info is self._mrjob_tar_gz_file):
                return False

            # Ignore job-specific files
            if info['path'] in self._input_paths:
                return False

            return True

        # strip unique s3 URI if there is one
        cleaned_bootstrap_actions = [dict(path=fd['path'], args=fd['args'])
                                     for fd in self._bootstrap_actions]

        things_to_hash = [
            [self.md5sum(fd['path'])
             for fd in self._files if should_include_file(fd)],
            self._opts['additional_emr_info'],
            self._opts['bootstrap_mrjob'],
            self._opts['bootstrap_cmds'],
            cleaned_bootstrap_actions,
        ]
        if self._opts['bootstrap_mrjob']:
            things_to_hash.append(mrjob.__version__)
        return hash_object(things_to_hash)

    ### EMR-specific STUFF ###

    def make_emr_conn(self):
        """Create a connection to EMR.

        :return: a :py:class:`boto.emr.connection.EmrConnection`
        """
        # ...which is then wrapped in bacon! Mmmmm!

        # give a non-cryptic error message if boto isn't installed
        if boto is None:
            raise ImportError('You must install boto to connect to EMR')

        region = self._get_region_info_for_emr_conn()
        log.debug('creating EMR connection (to %s)' % region.endpoint)

        emr_conn = boto.emr.connection.EmrConnection(
            aws_access_key_id=self._opts['aws_access_key_id'],
            aws_secret_access_key=self._opts['aws_secret_access_key'],
            region=region)
        emr_conn.num_tries = MAX_EMR_RETRIES
        return emr_conn

    def _get_region_info_for_emr_conn(self):
        """Get a :py:class:`boto.ec2.regioninfo.RegionInfo` object to
        initialize EMR connections with.

        This is kind of silly because all
        :py:class:`boto.emr.connection.EmrConnection` ever does with
        this object is extract the hostname, but that's how boto rolls.
        """
        if self._opts['emr_endpoint']:
            endpoint = self._opts['emr_endpoint']
        else:
            # look up endpoint in our table
            try:
                endpoint = REGION_TO_EMR_ENDPOINT[self._aws_region]
            except KeyError:
                raise Exception(
                    "Don't know the EMR endpoint for %s;"
                    " try setting emr_endpoint explicitly" % self._aws_region)

        return boto.ec2.regioninfo.RegionInfo(None, self._aws_region, endpoint)

    def _describe_jobflow(self, emr_conn=None):
        emr_conn = emr_conn or self.make_emr_conn()
        return emr_conn.describe_jobflow(self._emr_job_flow_id)

    def get_hadoop_version(self):
        if not self._inferred_hadoop_version:
            if self._emr_job_flow_id:
                # if joining a job flow, infer the version
                self._inferred_hadoop_version = (
                    self._describe_jobflow().hadoopversion)
            else:
                # otherwise, read it from hadoop_version/ami_version
                hadoop_version = self._opts['hadoop_version']
                if hadoop_version:
                    self._inferred_hadoop_version = hadoop_version
                else:
                    ami_version = self._opts['ami_version']
                    # don't explode if we see an AMI version that's
                    # newer than what we know about.
                    self._inferred_hadoop_version = (
                        AMI_VERSION_TO_HADOOP_VERSION.get(ami_version) or
                        AMI_VERSION_TO_HADOOP_VERSION['latest'])

        return self._inferred_hadoop_version

    def _address_of_master(self, emr_conn=None):
        """Get the address of the master node so we can SSH to it"""
        # cache address of master to avoid redundant calls to describe_jobflow
        # also convenient for testing (pretend we can SSH when we really can't
        # by setting this to something not False)
        if self._address:
            return self._address

        try:
            jobflow = self._describe_jobflow(emr_conn)
            if jobflow.state not in ('WAITING', 'RUNNING'):
                raise IOError(
                    'Cannot ssh to master; job flow is not waiting or running')
        except boto.exception.S3ResponseError:
            # This error is raised by some versions of boto when the jobflow
            # doesn't exist
            raise IOError('Could not get job flow information')
        except boto.exception.EmrResponseError:
            # This error is raised by other version of boto when the jobflow
            # doesn't exist (some time before 2.4)
            raise IOError('Could not get job flow information')

        self._address = jobflow.masterpublicdnsname
        return self._address

    def _addresses_of_slaves(self):
        if not self._ssh_slave_addrs:
            self._ssh_slave_addrs = ssh_slave_addresses(
                self._opts['ssh_bin'],
                self._address_of_master(),
                self._opts['ec2_key_pair_file'])
        return self._ssh_slave_addrs<|MERGE_RESOLUTION|>--- conflicted
+++ resolved
@@ -101,13 +101,10 @@
 # ssh should fail right away if it can't bind a port
 WAIT_FOR_SSH_TO_FAIL = 1.0
 
-<<<<<<< HEAD
 # Max amount of retries for EMR and S3
 MAX_EMR_RETRIES = 10
-=======
 # amount of time to wait between checks for available pooled job flows
 JOB_FLOW_SLEEP_INTERVAL = 30.01  # Add .1 seconds so minutes arent spot on.
->>>>>>> 99f28865
 
 # sometimes AWS gives us seconds as a decimal, which we can't parse
 # with boto.utils.ISO8601
