# -*- coding: utf-8 -*-
# Copyright 2009-2013 Yelp and Contributors
#
# Licensed under the Apache License, Version 2.0 (the "License");
# you may not use this file except in compliance with the License.
# You may obtain a copy of the License at
#
# http://www.apache.org/licenses/LICENSE-2.0
#
# Unless required by applicable law or agreed to in writing, software
# distributed under the License is distributed on an "AS IS" BASIS,
# WITHOUT WARRANTIES OR CONDITIONS OF ANY KIND, either express or implied.
# See the License for the specific language governing permissions and
# limitations under the License.
from __future__ import with_statement

import logging
import os
import os.path
import posixpath
import random
import re
import signal
import socket
import time
import urllib2
from collections import defaultdict
from datetime import datetime
from datetime import timedelta
from subprocess import Popen
from subprocess import PIPE

try:
    from cStringIO import StringIO
    StringIO  # quiet "redefinition of unused ..." warning from pyflakes
except ImportError:
    from StringIO import StringIO

try:
    import simplejson as json  # preferred because of C speedups
    json  # quiet "redefinition of unused ..." warning from pyflakes
except ImportError:
    import json  # built in to Python 2.6 and later

try:
    import boto
    import boto.ec2
    import boto.emr
    import boto.emr.connection
    import boto.emr.instance_group
    import boto.exception
    import boto.regioninfo
    import boto.utils
    boto  # quiet "redefinition of unused ..." warning from pyflakes
except ImportError:
    # don't require boto; MRJobs don't actually need it when running
    # inside hadoop streaming
    boto = None

# need this to retry on SSL errors (see Issue #621)
try:
    from boto.https_connection import InvalidCertificateException
    InvalidCertificateException  # quiet pyflakes warning
except ImportError:
    InvalidCertificateException = None

import mrjob
from mrjob.aws import EC2_INSTANCE_TYPE_TO_COMPUTE_UNITS
from mrjob.aws import EC2_INSTANCE_TYPE_TO_MEMORY
from mrjob.aws import MAX_STEPS_PER_JOB_FLOW
from mrjob.aws import emr_endpoint_for_region
from mrjob.aws import emr_ssl_host_for_region
from mrjob.aws import s3_endpoint_for_region
from mrjob.aws import s3_location_constraint_for_region
from mrjob.compat import supports_new_distributed_cache_options
from mrjob.conf import combine_cmds
from mrjob.conf import combine_dicts
from mrjob.conf import combine_lists
from mrjob.conf import combine_paths
from mrjob.conf import combine_path_lists
from mrjob.fs.local import LocalFilesystem
from mrjob.fs.composite import CompositeFilesystem
from mrjob.fs.s3 import S3Filesystem
from mrjob.fs.s3 import wrap_aws_conn
from mrjob.fs.ssh import SSHFilesystem
from mrjob.logparsers import TASK_ATTEMPTS_LOG_URI_RE
from mrjob.logparsers import STEP_LOG_URI_RE
from mrjob.logparsers import EMR_JOB_LOG_URI_RE
from mrjob.logparsers import NODE_LOG_URI_RE
from mrjob.logparsers import best_error_from_logs
from mrjob.logparsers import scan_for_counters_in_files
from mrjob.parse import HADOOP_STREAMING_JAR_RE
from mrjob.parse import is_s3_uri
from mrjob.parse import is_uri
from mrjob.parse import parse_s3_uri
from mrjob.pool import est_time_to_hour
from mrjob.pool import pool_hash_and_name
from mrjob.retry import RetryGoRound
from mrjob.runner import MRJobRunner
from mrjob.runner import RunnerOptionStore
from mrjob.setup import BootstrapWorkingDirManager
from mrjob.setup import UploadDirManager
from mrjob.setup import parse_legacy_hash_path
from mrjob.ssh import ssh_copy_key
from mrjob.ssh import ssh_terminate_single_job
from mrjob.ssh import ssh_slave_addresses
from mrjob.ssh import SSH_PREFIX
from mrjob.ssh import SSH_LOG_ROOT
from mrjob.util import cmd_line
from mrjob.util import extract_dir_for_tar
from mrjob.util import hash_object
from mrjob.util import shlex_split


log = logging.getLogger(__name__)

JOB_TRACKER_RE = re.compile(r'(\d{1,3}\.\d{2})%')

# not all steps generate task attempt logs. for now, conservatively check for
# streaming steps, which always generate them.
LOG_GENERATING_STEP_NAME_RE = HADOOP_STREAMING_JAR_RE

# the port to tunnel to
EMR_JOB_TRACKER_PORT = 9100
EMR_JOB_TRACKER_PATH = '/jobtracker.jsp'

MAX_SSH_RETRIES = 20

# ssh should fail right away if it can't bind a port
WAIT_FOR_SSH_TO_FAIL = 1.0

# amount of time to wait between checks for available pooled job flows
JOB_FLOW_SLEEP_INTERVAL = 30.01  # Add .1 seconds so minutes arent spot on.

# sometimes AWS gives us seconds as a decimal, which we can't parse
# with boto.utils.ISO8601
SUBSECOND_RE = re.compile('\.[0-9]+')

# Deprecated as of v0.4.1 (will be removed in v0.5).
# Use mrjob.aws.emr_endpoint_for_region() instead
REGION_TO_EMR_ENDPOINT = {
    'us-east-1': 'elasticmapreduce.us-east-1.amazonaws.com',
    'us-west-1': 'elasticmapreduce.us-west-1.amazonaws.com',
    'us-west-2': 'elasticmapreduce.us-west-2.amazonaws.com',
    'EU': 'elasticmapreduce.eu-west-1.amazonaws.com',  # for compatibility
    'eu-west-1': 'elasticmapreduce.eu-west-1.amazonaws.com',
    'ap-southeast-1': 'elasticmapreduce.ap-southeast-1.amazonaws.com',
    'ap-northeast-1': 'elasticmapreduce.ap-northeast-1.amazonaws.com',
    'sa-east-1': 'elasticmapreduce.sa-east-1.amazonaws.com',
    '': 'elasticmapreduce.amazonaws.com',  # when no region specified
}

# Deprecated as of v0.4.1 (will be removed in v0.5).
# Use mrjob.aws.s3_endpoint_for_region() instead
REGION_TO_S3_ENDPOINT = {
    'us-east-1': 's3.amazonaws.com',  # no region-specific endpoint
    'us-west-1': 's3-us-west-1.amazonaws.com',
    'us-west-2': 's3-us-west-2.amazonaws.com',
    'EU': 's3-eu-west-1.amazonaws.com',
    'eu-west-1': 's3-eu-west-1.amazonaws.com',
    'ap-southeast-1': 's3-ap-southeast-1.amazonaws.com',
    'ap-northeast-1': 's3-ap-northeast-1.amazonaws.com',
    'sa-east-1': 's3-sa-east-1.amazonaws.com',
    '': 's3.amazonaws.com',
}

# Deprecated as of v0.4.1 (will be removed in v0.5).
# Use mrjob.aws.s3_location_constraint_for_region() instead
REGION_TO_S3_LOCATION_CONSTRAINT = {
    'us-east-1': '',
}

# bootstrap action which automatically terminates idle job flows
_MAX_HOURS_IDLE_BOOTSTRAP_ACTION_PATH = os.path.join(
    os.path.dirname(mrjob.__file__),
    'bootstrap',
    'terminate_idle_job_flow.sh')


def s3_key_to_uri(s3_key):
    """Convert a boto Key object into an ``s3://`` URI"""
    return 's3://%s/%s' % (s3_key.bucket.name, s3_key.name)


# AWS actually gives dates in two formats, and we only recently started using
# API calls that return the second. So the date parsing function is called
# iso8601_to_*, but it also parses RFC1123.
# Until boto starts seamlessly parsing these, we check for them ourselves.

# Thu, 29 Mar 2012 04:55:44 GMT
RFC1123 = '%a, %d %b %Y %H:%M:%S %Z'


def iso8601_to_timestamp(iso8601_time):
    iso8601_time = SUBSECOND_RE.sub('', iso8601_time)
    try:
        return time.mktime(time.strptime(iso8601_time, boto.utils.ISO8601))
    except ValueError:
        return time.mktime(time.strptime(iso8601_time, RFC1123))


def iso8601_to_datetime(iso8601_time):
    iso8601_time = SUBSECOND_RE.sub('', iso8601_time)
    try:
        return datetime.strptime(iso8601_time, boto.utils.ISO8601)
    except ValueError:
        return datetime.strptime(iso8601_time, RFC1123)


def describe_all_job_flows(emr_conn, states=None, jobflow_ids=None,
                           created_after=None, created_before=None):
    """Iteratively call ``EmrConnection.describe_job_flows()`` until we really
    get all the available job flow information. Currently, 2 months of data
    is available through the EMR API.

    This is a way of getting around the limits of the API, both on number
    of job flows returned, and how far back in time we can go.

    :type states: list
    :param states: A list of strings with job flow states wanted
    :type jobflow_ids: list
    :param jobflow_ids: A list of job flow IDs
    :type created_after: datetime
    :param created_after: Bound on job flow creation time
    :type created_before: datetime
    :param created_before: Bound on job flow creation time
    """
    all_job_flows = []
    ids_seen = set()

    # weird things can happen if we send no args the DescribeJobFlows API
    # (see Issue #346), so if nothing else is set, set created_before
    # to a day in the future.
    if not (states or jobflow_ids or created_after or created_before):
        created_before = datetime.utcnow() + timedelta(days=1)

    while True:
        if created_before and created_after and created_before < created_after:
            break

        log.debug('Calling describe_jobflows(states=%r, jobflow_ids=%r,'
                  ' created_after=%r, created_before=%r)' %
                  (states, jobflow_ids, created_after, created_before))
        try:
            results = emr_conn.describe_jobflows(
                states=states, jobflow_ids=jobflow_ids,
                created_after=created_after, created_before=created_before)
        except boto.exception.BotoServerError, ex:
            if 'ValidationError' in ex.body:
                log.debug(
                    '  reached earliest allowed created_before time, done!')
                break
            else:
                raise

        # don't count the same job flow twice
        job_flows = [jf for jf in results
                     if getattr(jf, "jobflowid", None) and
                     jf.jobflowid not in ids_seen]
        log.debug('  got %d results (%d new)' % (len(results), len(job_flows)))

        all_job_flows.extend(job_flows)
        ids_seen.update(jf.jobflowid for jf in job_flows)

        if job_flows:
            # set created_before to be just after the start time of
            # the first job returned, to deal with job flows started
            # in the same second
            min_create_time = min(iso8601_to_datetime(jf.creationdatetime)
                                  for jf in job_flows)
            created_before = min_create_time + timedelta(seconds=1)
            # if someone managed to start 501 job flows in the same second,
            # they are still screwed (the EMR API only returns up to 500),
            # but this seems unlikely. :)
        else:
            if not created_before:
                created_before = datetime.utcnow()
            created_before -= timedelta(weeks=2)

    return all_job_flows


def make_lock_uri(s3_tmp_uri, emr_job_flow_id, step_num):
    """Generate the URI to lock the job flow ``emr_job_flow_id``"""
    return s3_tmp_uri + 'locks/' + emr_job_flow_id + '/' + str(step_num)


def _lock_acquire_step_1(s3_conn, lock_uri, job_name, mins_to_expiration=None):
    bucket_name, key_prefix = parse_s3_uri(lock_uri)
    bucket = s3_conn.get_bucket(bucket_name)
    key = bucket.get_key(key_prefix)

    # EMRJobRunner should start using a job flow within about a second of
    # locking it, so if it's been a while, then it probably crashed and we
    # can just use this job flow.
    key_expired = False
    if key and mins_to_expiration is not None:
        last_modified = iso8601_to_datetime(key.last_modified)
        age = datetime.utcnow() - last_modified
        if age > timedelta(minutes=mins_to_expiration):
            key_expired = True

    if key is None or key_expired:
        key = bucket.new_key(key_prefix)
        key.set_contents_from_string(job_name)
        return key
    else:
        return None


def _lock_acquire_step_2(key, job_name):
    key_value = key.get_contents_as_string()
    return (key_value == job_name)


def attempt_to_acquire_lock(s3_conn, lock_uri, sync_wait_time, job_name,
                            mins_to_expiration=None):
    """Returns True if this session successfully took ownership of the lock
    specified by ``lock_uri``.
    """
    key = _lock_acquire_step_1(s3_conn, lock_uri, job_name, mins_to_expiration)
    if key is not None:
        time.sleep(sync_wait_time)
        success = _lock_acquire_step_2(key, job_name)
        if success:
            return True

    return False


class LogFetchError(Exception):
    pass


class EMRRunnerOptionStore(RunnerOptionStore):

    # documentation of these options is in docs/guides/emr-opts.rst

    ALLOWED_KEYS = RunnerOptionStore.ALLOWED_KEYS.union(set([
        'additional_emr_info',
        'ami_version',
        'aws_access_key_id',
        'aws_availability_zone',
        'aws_region',
        'aws_secret_access_key',
        'bootstrap_actions',
        'bootstrap_cmds',
        'bootstrap_files',
        'bootstrap_python_packages',
        'bootstrap_scripts',
        'check_emr_status_every',
        'ec2_core_instance_bid_price',
        'ec2_core_instance_type',
        'ec2_instance_type',
        'ec2_key_pair',
        'ec2_key_pair_file',
        'ec2_master_instance_bid_price',
        'ec2_master_instance_type',
        'ec2_slave_instance_type',
        'ec2_task_instance_bid_price',
        'ec2_task_instance_type',
        'emr_endpoint',
        'emr_job_flow_id',
        'emr_job_flow_pool_name',
        'enable_emr_debugging',
        'hadoop_streaming_jar_on_emr',
        'hadoop_version',
        'max_hours_idle',
        'mins_to_end_of_hour',
        'num_ec2_core_instances',
        'pool_wait_minutes',
        'num_ec2_instances',
        'num_ec2_task_instances',
        'pool_emr_job_flows',
        's3_endpoint',
        's3_log_uri',
        's3_scratch_uri',
        's3_sync_wait_time',
        'ssh_bin',
        'ssh_bind_ports',
        'ssh_tunnel_is_open',
        'ssh_tunnel_to_job_tracker',
        'visible_to_all_users'
    ]))

    COMBINERS = combine_dicts(RunnerOptionStore.COMBINERS, {
        'bootstrap_actions': combine_lists,
        'bootstrap_cmds': combine_lists,
        'bootstrap_files': combine_path_lists,
        'bootstrap_python_packages': combine_path_lists,
        'bootstrap_scripts': combine_path_lists,
        'ec2_key_pair_file': combine_paths,
        's3_log_uri': combine_paths,
        's3_scratch_uri': combine_paths,
        'ssh_bin': combine_cmds,
    })

    def __init__(self, alias, opts, conf_path):
        super(EMRRunnerOptionStore, self).__init__(alias, opts, conf_path)
        self._fix_ec2_instance_opts()

    def default_options(self):
        super_opts = super(EMRRunnerOptionStore, self).default_options()
        return combine_dicts(super_opts, {
            'ami_version': 'latest',
            'check_emr_status_every': 30,
            'ec2_core_instance_type': 'm1.small',
            'ec2_master_instance_type': 'm1.small',
            'emr_job_flow_pool_name': 'default',
            'hadoop_version': None,
            'hadoop_streaming_jar_on_emr': (
                '/home/hadoop/contrib/streaming/hadoop-streaming.jar'),
            'mins_to_end_of_hour': 5.0,
            'num_ec2_core_instances': 0,
            'num_ec2_instances': 1,
            'num_ec2_task_instances': 0,
            's3_sync_wait_time': 5.0,
            'ssh_bin': ['ssh'],
            'ssh_bind_ports': range(40001, 40841),
            'ssh_tunnel_to_job_tracker': False,
            'ssh_tunnel_is_open': False,
            'cleanup_on_failure': ['JOB'],
            'visible_to_all_users': False
        })

    def _fix_ec2_instance_opts(self):
        """If the *ec2_instance_type* option is set, override instance
        type for the nodes that actually run tasks (see Issue #66). Allow
        command-line arguments to override defaults and arguments
        in mrjob.conf (see Issue #311).

        Also, make sure that core and slave instance type are the same,
        total number of instances matches number of master, core, and task
        instances, and that bid prices of zero are converted to None.
        """
        # Make sure slave and core instance type have the same value
        # Within EMRJobRunner we only ever use ec2_core_instance_type,
        # but we want ec2_slave_instance_type to be correct in the
        # options dictionary.
        if (self['ec2_slave_instance_type'] and
            (self._opt_priority['ec2_slave_instance_type'] >
             self._opt_priority['ec2_core_instance_type'])):
            self['ec2_core_instance_type'] = (
                self['ec2_slave_instance_type'])
        else:
            self['ec2_slave_instance_type'] = (
                self['ec2_core_instance_type'])

        # If task instance type is not set, use core instance type
        # (This is mostly so that we don't inadvertently join a pool
        # with task instance types with too little memory.)
        if not self['ec2_task_instance_type']:
            self['ec2_task_instance_type'] = (
                self['ec2_core_instance_type'])

        # Within EMRJobRunner, we use num_ec2_core_instances and
        # num_ec2_task_instances, not num_ec2_instances. (Number
        # of master instances is always 1.)
        if (self._opt_priority['num_ec2_instances'] >
            max(self._opt_priority['num_ec2_core_instances'],
                self._opt_priority['num_ec2_task_instances'])):
            # assume 1 master, n - 1 core, 0 task
            self['num_ec2_core_instances'] = (
                self['num_ec2_instances'] - 1)
            self['num_ec2_task_instances'] = 0
        else:
            # issue a warning if we used both kinds of instance number
            # options on the command line or in mrjob.conf
            if (self._opt_priority['num_ec2_instances'] >= 2 and
                self._opt_priority['num_ec2_instances'] <=
                max(self._opt_priority['num_ec2_core_instances'],
                    self._opt_priority['num_ec2_task_instances'])):
                log.warn('Mixing num_ec2_instances and'
                         ' num_ec2_{core,task}_instances does not make sense;'
                         ' ignoring num_ec2_instances')
            # recalculate number of EC2 instances
            self['num_ec2_instances'] = (
                1 +
                self['num_ec2_core_instances'] +
                self['num_ec2_task_instances'])

        # Allow ec2 instance type to override other instance types
        ec2_instance_type = self['ec2_instance_type']
        if ec2_instance_type:
            # core (slave) instances
            if (self._opt_priority['ec2_instance_type'] >
                max(self._opt_priority['ec2_core_instance_type'],
                    self._opt_priority['ec2_slave_instance_type'])):
                self['ec2_core_instance_type'] = ec2_instance_type
                self['ec2_slave_instance_type'] = ec2_instance_type

            # master instance only does work when it's the only instance
            if (self['num_ec2_core_instances'] <= 0 and
                self['num_ec2_task_instances'] <= 0 and
                (self._opt_priority['ec2_instance_type'] >
                 self._opt_priority['ec2_master_instance_type'])):
                self['ec2_master_instance_type'] = ec2_instance_type

            # task instances
            if (self._opt_priority['ec2_instance_type'] >
                    self._opt_priority['ec2_task_instance_type']):
                self['ec2_task_instance_type'] = ec2_instance_type

        # convert a bid price of '0' to None
        for role in ('core', 'master', 'task'):
            opt_name = 'ec2_%s_instance_bid_price' % role
            if not self[opt_name]:
                self[opt_name] = None
            else:
                # convert "0", "0.00" etc. to None
                try:
                    value = float(self[opt_name])
                    if value == 0:
                        self[opt_name] = None
                except ValueError:
                    pass  # maybe EMR will accept non-floats?


class EMRJobRunner(MRJobRunner):
    """Runs an :py:class:`~mrjob.job.MRJob` on Amazon Elastic MapReduce.

    :py:class:`EMRJobRunner` runs your job in an EMR job flow, which is
    basically a temporary Hadoop cluster. Normally, it creates a job flow
    just for your job; it's also possible to run your job in a specific
    job flow by setting *emr_job_flow_id* or to automatically choose a
    waiting job flow, creating one if none exists, by setting
    *pool_emr_job_flows*.

    Input, support, and jar files can be either local or on S3; use
    ``s3://...`` URLs to refer to files on S3.

    This class has some useful utilities for talking directly to S3 and EMR,
    so you may find it useful to instantiate it without a script::

        from mrjob.emr import EMRJobRunner

        emr_conn = EMRJobRunner().make_emr_conn()
        job_flows = emr_conn.describe_jobflows()
        ...
    """
    alias = 'emr'

    # Don't need to bootstrap mrjob in the setup wrapper; that's what
    # the bootstrap script is for!
    BOOTSTRAP_MRJOB_IN_SETUP = False

    OPTION_STORE_CLASS = EMRRunnerOptionStore

    def __init__(self, **kwargs):
        """:py:class:`~mrjob.emr.EMRJobRunner` takes the same arguments as
        :py:class:`~mrjob.runner.MRJobRunner`, plus some additional options
        which can be defaulted in :ref:`mrjob.conf <mrjob.conf>`.

        *aws_access_key_id* and *aws_secret_access_key* are required if you
        haven't set them up already for boto (e.g. by setting the environment
        variables :envvar:`AWS_ACCESS_KEY_ID` and
        :envvar:`AWS_SECRET_ACCESS_KEY`)

        A lengthy list of additional options can be found in
        :doc:`guides/emr-opts.rst`.
        """
        super(EMRJobRunner, self).__init__(**kwargs)

        # make aws_region an instance variable; we might want to set it
        # based on the scratch bucket
        self._aws_region = self._opts['aws_region'] or ''

        # if we're going to create a bucket to use as temp space, we don't
        # want to actually create it until we run the job (Issue #50).
        # This variable helps us create the bucket as needed
        self._s3_temp_bucket_to_create = None

        self._fix_s3_scratch_and_log_uri_opts()

        # pick a tmp dir based on the job name
        self._s3_tmp_uri = self._opts['s3_scratch_uri'] + self._job_name + '/'

        # pick/validate output dir
        if self._output_dir:
            self._output_dir = self._check_and_fix_s3_dir(self._output_dir)
        else:
            self._output_dir = self._s3_tmp_uri + 'output/'

        # manage working dir for bootstrap script
        self._bootstrap_dir_mgr = BootstrapWorkingDirManager()

        # manage local files that we want to upload to S3. We'll add them
        # to this manager just before we need them.
        s3_files_dir = self._s3_tmp_uri + 'files/'
        self._upload_mgr = UploadDirManager(s3_files_dir)

        # add the bootstrap files to a list of files to upload
        self._bootstrap_actions = []
        for action in self._opts['bootstrap_actions']:
            args = shlex_split(action)
            if not args:
                raise ValueError('bad bootstrap action: %r' % (action,))
            # don't use _add_bootstrap_file() because this is a raw bootstrap
            self._bootstrap_actions.append({
                'path': args[0],
                'args': args[1:],
            })

        for path in self._opts['bootstrap_files']:
            self._bootstrap_dir_mgr.add(**parse_legacy_hash_path(
                'file', path, must_name='bootstrap_files'))

        self._bootstrap_scripts = []
        for path in self._opts['bootstrap_scripts']:
            bootstrap_script = parse_legacy_hash_path('file', path)
            self._bootstrap_scripts.append(bootstrap_script)
            self._bootstrap_dir_mgr.add(**bootstrap_script)

        self._bootstrap_python_packages = []
        for path in self._opts['bootstrap_python_packages']:
            bpp = parse_legacy_hash_path('file', path)

            if not bpp['path'].endswith('.tar.gz'):
                raise ValueError(
                    'bootstrap_python_packages only accepts .tar.gz files!')
            self._bootstrap_python_packages.append(bpp)
            self._bootstrap_dir_mgr.add(**bpp)

        if not (isinstance(self._opts['additional_emr_info'], basestring)
                or self._opts['additional_emr_info'] is None):
            self._opts['additional_emr_info'] = json.dumps(
                self._opts['additional_emr_info'])

        # where our own logs ended up (we'll find this out once we run the job)
        self._s3_job_log_uri = None

        # we'll create the script later
        self._master_bootstrap_script_path = None

        # the ID assigned by EMR to this job (might be None)
        self._emr_job_flow_id = self._opts['emr_job_flow_id']

        # when did our particular task start?
        self._emr_job_start = None

        # ssh state
        self._ssh_proc = None
        self._gave_cant_ssh_warning = False
        # we don't upload the ssh key to master until it's needed
        self._ssh_key_is_copied = False

        # cache for SSH address
        self._address = None
        self._ssh_slave_addrs = None

        # store the tracker URL for completion status
        self._tracker_url = None

        # turn off tracker progress until tunnel is up
        self._show_tracker_progress = False

        # init hadoop version cache
        self._inferred_hadoop_version = None

    def _fix_s3_scratch_and_log_uri_opts(self):
        """Fill in s3_scratch_uri and s3_log_uri (in self._opts) if they
        aren't already set.

        Helper for __init__.
        """
        s3_conn = self.make_s3_conn()
        # check s3_scratch_uri against aws_region if specified
        if self._opts['s3_scratch_uri']:
            bucket_name, _ = parse_s3_uri(self._opts['s3_scratch_uri'])
            bucket_loc = s3_conn.get_bucket(bucket_name).get_location()

            # make sure they can communicate if both specified
            if (self._aws_region and bucket_loc and
                    self._aws_region != bucket_loc):
                log.warning('warning: aws_region (%s) does not match bucket'
                            ' region (%s). Your EC2 instances may not be able'
                            ' to reach your S3 buckets.' %
                            (self._aws_region, bucket_loc))

            # otherwise derive aws_region from bucket_loc
            elif bucket_loc and not self._aws_region:
                log.info(
                    "inferring aws_region from scratch bucket's region (%s)" %
                    bucket_loc)
                self._aws_region = bucket_loc
        # set s3_scratch_uri by checking for existing buckets
        else:
            self._set_s3_scratch_uri(s3_conn)
            log.info('using %s as our scratch dir on S3' %
                     self._opts['s3_scratch_uri'])

        self._opts['s3_scratch_uri'] = self._check_and_fix_s3_dir(
            self._opts['s3_scratch_uri'])

        # set s3_log_uri
        if self._opts['s3_log_uri']:
            self._opts['s3_log_uri'] = self._check_and_fix_s3_dir(
                self._opts['s3_log_uri'])
        else:
            self._opts['s3_log_uri'] = self._opts['s3_scratch_uri'] + 'logs/'

    def _set_s3_scratch_uri(self, s3_conn):
        """Helper for _fix_s3_scratch_and_log_uri_opts"""
        buckets = s3_conn.get_all_buckets()
        mrjob_buckets = [b for b in buckets if b.name.startswith('mrjob-')]

        # Loop over buckets until we find one that is not region-
        #   restricted, matches aws_region, or can be used to
        #   infer aws_region if no aws_region is specified
        for scratch_bucket in mrjob_buckets:
            scratch_bucket_name = scratch_bucket.name
            scratch_bucket_location = scratch_bucket.get_location()

            if scratch_bucket_location:
                if scratch_bucket_location == self._aws_region:
                    # Regions are both specified and match
                    log.info("using existing scratch bucket %s" %
                             scratch_bucket_name)
                    self._opts['s3_scratch_uri'] = (
                        's3://%s/tmp/' % scratch_bucket_name)
                    return
                elif not self._aws_region:
                    # aws_region not specified, so set it based on this
                    #   bucket's location and use this bucket
                    self._aws_region = scratch_bucket_location
                    log.info("inferring aws_region from scratch bucket's"
                             " region (%s)" % self._aws_region)
                    self._opts['s3_scratch_uri'] = (
                        's3://%s/tmp/' % scratch_bucket_name)
                    return
                elif scratch_bucket_location != self._aws_region:
                    continue
            elif not self._aws_region:
                # Only use regionless buckets if the job flow is regionless
                log.info("using existing scratch bucket %s" %
                         scratch_bucket_name)
                self._opts['s3_scratch_uri'] = (
                    's3://%s/tmp/' % scratch_bucket_name)
                return

        # That may have all failed. If so, pick a name.
        scratch_bucket_name = 'mrjob-%016x' % random.randint(0, 2 ** 64 - 1)
        self._s3_temp_bucket_to_create = scratch_bucket_name
        log.info("creating new scratch bucket %s" % scratch_bucket_name)
        self._opts['s3_scratch_uri'] = 's3://%s/tmp/' % scratch_bucket_name

    def _set_s3_job_log_uri(self, job_flow):
        """Given a job flow description, set self._s3_job_log_uri. This allows
        us to call self.ls(), etc. without running the job.
        """
        log_uri = getattr(job_flow, 'loguri', '')
        if log_uri:
            self._s3_job_log_uri = '%s%s/' % (
                log_uri.replace('s3n://', 's3://'), self._emr_job_flow_id)

    def _create_s3_temp_bucket_if_needed(self):
        """Make sure temp bucket exists"""
        if self._s3_temp_bucket_to_create:
            s3_conn = self.make_s3_conn()
            log.info('creating S3 bucket %r to use as scratch space' %
                     self._s3_temp_bucket_to_create)
            location = s3_location_constraint_for_region(self._aws_region)
            s3_conn.create_bucket(
                self._s3_temp_bucket_to_create, location=location)
            self._s3_temp_bucket_to_create = None

    def _check_and_fix_s3_dir(self, s3_uri):
        """Helper for __init__"""
        if not is_s3_uri(s3_uri):
            raise ValueError('Invalid S3 URI: %r' % s3_uri)
        if not s3_uri.endswith('/'):
            s3_uri = s3_uri + '/'

        return s3_uri

    @property
    def _ssh_key_name(self):
        return self._job_name + '.pem'

    @property
    def fs(self):
        """:py:class:`~mrjob.fs.base.Filesystem` object for SSH, S3, and the
        local filesystem.
        """
        if self._fs is None:
            if self._opts['s3_endpoint']:
                s3_endpoint = self._opts['s3_endpoint']
            else:
                s3_endpoint = s3_endpoint_for_region(self._aws_region)

            self._s3_fs = S3Filesystem(self._opts['aws_access_key_id'],
                                       self._opts['aws_secret_access_key'],
                                       s3_endpoint)

            if self._opts['ec2_key_pair_file']:
                self._ssh_fs = SSHFilesystem(self._opts['ssh_bin'],
                                             self._opts['ec2_key_pair_file'],
                                             self._ssh_key_name)
                self._fs = CompositeFilesystem(self._ssh_fs, self._s3_fs,
                                               LocalFilesystem())
            else:
                self._ssh_fs = None
                self._fs = CompositeFilesystem(self._s3_fs, LocalFilesystem())

        return self._fs

    def _run(self):
        self._prepare_for_launch()

        self._launch_emr_job()
        self._wait_for_job_to_complete()

    def _prepare_for_launch(self):
        self._check_input_exists()
        self._check_output_not_exists()
        self._create_setup_wrapper_script()
        self._add_bootstrap_files_for_upload()
        self._add_job_files_for_upload()
        self._upload_local_files_to_s3()

    def _check_input_exists(self):
        """Make sure all input exists before continuing with our job.
        """
        for path in self._input_paths:
            if path == '-':
                continue  # STDIN always exists

            if is_uri(path) and not is_s3_uri(path):
                continue  # can't check non-S3 URIs, hope for the best

            if not self.path_exists(path):
                raise AssertionError(
                    'Input path %s does not exist!' % (path,))

    def _check_output_not_exists(self):
        """Verify the output path does not already exist. This avoids
        provisioning a cluster only to have Hadoop refuse to launch.
        """
        try:
            if self.fs.path_exists(self._output_dir):
                raise IOError(
                    'Output path %s already exists!' % (self._output_dir,))
        except boto.exception.S3ResponseError:
            pass

    def _add_bootstrap_files_for_upload(self, persistent=False):
        """Add files needed by the bootstrap script to self._upload_mgr.

        Tar up mrjob if bootstrap_mrjob is True.

        Create the master bootstrap script if necessary.

        persistent -- set by make_persistent_job_flow()
        """
        # lazily create mrjob.tar.gz
        if self._opts['bootstrap_mrjob']:
            self._create_mrjob_tar_gz()
            self._bootstrap_dir_mgr.add('file', self._mrjob_tar_gz_path)

        # all other files needed by the script are already in
        # _bootstrap_dir_mgr
        for path in self._bootstrap_dir_mgr.paths():
            self._upload_mgr.add(path)

        # now that we know where the above files live, we can create
        # the master bootstrap script
        self._create_master_bootstrap_script_if_needed()
        if self._master_bootstrap_script_path:
            self._upload_mgr.add(self._master_bootstrap_script_path)

        # make sure bootstrap action scripts are on S3
        for bootstrap_action in self._bootstrap_actions:
            self._upload_mgr.add(bootstrap_action['path'])

        # Add max-hours-idle script if we need it
        if (self._opts['max_hours_idle'] and
                (persistent or self._opts['pool_emr_job_flows'])):
            self._upload_mgr.add(_MAX_HOURS_IDLE_BOOTSTRAP_ACTION_PATH)

    def _add_job_files_for_upload(self):
        """Add files needed for running the job (setup and input)
        to self._upload_mgr."""
        for path in self._get_input_paths():
            self._upload_mgr.add(path)

        for path in self._working_dir_mgr.paths():
            self._upload_mgr.add(path)

        if self._opts['hadoop_streaming_jar']:
            self._upload_mgr.add(path)

        for step in self._get_steps():
            if step.get('jar'):
                self._upload_mgr.add(step['jar'])

    def _upload_local_files_to_s3(self):
        """Copy local files tracked by self._upload_mgr to S3."""
        self._create_s3_temp_bucket_if_needed()

        log.info('Copying non-input files into %s' % self._upload_mgr.prefix)

        s3_conn = self.make_s3_conn()

        for path, s3_uri in self._upload_mgr.path_to_uri().iteritems():
            log.debug('uploading %s -> %s' % (path, s3_uri))
            s3_key = self.make_s3_key(s3_uri, s3_conn)
            s3_key.set_contents_from_filename(path)

    def setup_ssh_tunnel_to_job_tracker(self, host):
        """setup the ssh tunnel to the job tracker, if it's not currently
        running.

        Args:
        host -- hostname of the EMR master node.
        """
        REQUIRED_OPTS = ['ec2_key_pair', 'ec2_key_pair_file', 'ssh_bind_ports']
        for opt_name in REQUIRED_OPTS:
            if not self._opts[opt_name]:
                if not self._gave_cant_ssh_warning:
                    log.warning(
                        "You must set %s in order to ssh to the job tracker!" %
                        opt_name)
                    self._gave_cant_ssh_warning = True
                return

        # if there was already a tunnel, make sure it's still up
        if self._ssh_proc:
            self._ssh_proc.poll()
            if self._ssh_proc.returncode is None:
                return
            else:
                log.warning('Oops, ssh subprocess exited with return code %d,'
                            ' restarting...' % self._ssh_proc.returncode)
                self._ssh_proc = None

        log.info('Opening ssh tunnel to Hadoop job tracker')

        # if ssh detects that a host key has changed, it will silently not
        # open the tunnel, so make a fake empty known_hosts file and use that.
        # (you can actually use /dev/null as your known hosts file, but
        # that's UNIX-specific)
        fake_known_hosts_file = os.path.join(
            self._get_local_tmp_dir(), 'fake_ssh_known_hosts')
        # blank out the file, if it exists
        f = open(fake_known_hosts_file, 'w')
        f.close()
        log.debug('Created empty ssh known-hosts file: %s' % (
            fake_known_hosts_file,))

        bind_port = None
        for bind_port in self._pick_ssh_bind_ports():
            args = self._opts['ssh_bin'] + [
                '-o', 'VerifyHostKeyDNS=no',
                '-o', 'StrictHostKeyChecking=no',
                '-o', 'ExitOnForwardFailure=yes',
                '-o', 'UserKnownHostsFile=%s' % fake_known_hosts_file,
                '-L', '%d:localhost:%d' % (bind_port, EMR_JOB_TRACKER_PORT),
                '-N', '-q',  # no shell, no output
                '-i', self._opts['ec2_key_pair_file'],
            ]
            if self._opts['ssh_tunnel_is_open']:
                args.extend(['-g', '-4'])  # -4: listen on IPv4 only
            args.append('hadoop@' + host)
            log.debug('> %s' % cmd_line(args))

            ssh_proc = Popen(args, stdin=PIPE, stdout=PIPE, stderr=PIPE)
            time.sleep(WAIT_FOR_SSH_TO_FAIL)
            ssh_proc.poll()
            # still running. We are golden
            if ssh_proc.returncode is None:
                self._ssh_proc = ssh_proc
                break

        if not self._ssh_proc:
            log.warning('Failed to open ssh tunnel to job tracker')
        else:
            if self._opts['ssh_tunnel_is_open']:
                bind_host = socket.getfqdn()
            else:
                bind_host = 'localhost'
            self._tracker_url = 'http://%s:%d%s' % (
                bind_host, bind_port, EMR_JOB_TRACKER_PATH)
            self._show_tracker_progress = True
            log.info('Connect to job tracker at: %s' % self._tracker_url)

    def _pick_ssh_bind_ports(self):
        """Pick a list of ports to try binding our SSH tunnel to.

        We will try to bind the same port for any given job flow (Issue #67)
        """
        # don't perturb the random number generator
        random_state = random.getstate()
        try:
            # seed random port selection on job flow ID
            random.seed(self._emr_job_flow_id)
            num_picks = min(MAX_SSH_RETRIES, len(self._opts['ssh_bind_ports']))
            return random.sample(self._opts['ssh_bind_ports'], num_picks)
        finally:
            random.setstate(random_state)

    def _enable_slave_ssh_access(self):
        if self._ssh_fs and not self._ssh_key_is_copied:
            ssh_copy_key(
                self._opts['ssh_bin'],
                self._address_of_master(),
                self._opts['ec2_key_pair_file'],
                self._ssh_key_name)

    ### Running the job ###

    def cleanup(self, mode=None):
        super(EMRJobRunner, self).cleanup(mode=mode)

        # always stop our SSH tunnel if it's still running
        if self._ssh_proc:
            self._ssh_proc.poll()
            if self._ssh_proc.returncode is None:
                log.info('Killing our SSH tunnel (pid %d)' %
                         self._ssh_proc.pid)
                try:
                    os.kill(self._ssh_proc.pid, signal.SIGKILL)
                    self._ssh_proc = None
                except Exception, e:
                    log.exception(e)

        # stop the job flow if it belongs to us (it may have stopped on its
        # own already, but that's fine)
        # don't stop it if it was created due to --pool because the user
        # probably wants to use it again
        if self._emr_job_flow_id and not self._opts['emr_job_flow_id'] \
                and not self._opts['pool_emr_job_flows']:
            log.info('Terminating job flow: %s' % self._emr_job_flow_id)
            try:
                self.make_emr_conn().terminate_jobflow(self._emr_job_flow_id)
            except Exception, e:
                log.exception(e)

    def _cleanup_remote_scratch(self):
        # delete all the files we created
        if self._s3_tmp_uri:
            try:
                log.info('Removing all files in %s' % self._s3_tmp_uri)
                self.rm(self._s3_tmp_uri)
                self._s3_tmp_uri = None
            except Exception, e:
                log.exception(e)

    def _cleanup_logs(self):
        super(EMRJobRunner, self)._cleanup_logs()

        # delete the log files, if it's a job flow we created (the logs
        # belong to the job flow)
        if self._s3_job_log_uri and not self._opts['emr_job_flow_id'] \
                and not self._opts['pool_emr_job_flows']:
            try:
                log.info('Removing all files in %s' % self._s3_job_log_uri)
                self.rm(self._s3_job_log_uri)
                self._s3_job_log_uri = None
            except Exception, e:
                log.exception(e)

    def _cleanup_job(self):
        # kill the job if we won't be taking down the whole job flow
        if not (self._emr_job_flow_id or
                self._opts['emr_job_flow_id'] or
                self._opts['pool_emr_job_flows']):
            # we're taking down the job flow, don't bother
            return

        error_msg = ('Unable to kill job without terminating job flow and'
                     ' job is still running. You may wish to terminate it'
                     ' yourself with "python -m mrjob.tools.emr.terminate_job_'
                     'flow %s".' % self._emr_job_flow_id)

        try:
            addr = self._address_of_master()
        except IOError:
            return

        if not self._ran_job:
            try:
                log.info("Attempting to terminate job...")
                had_job = ssh_terminate_single_job(
                    self._opts['ssh_bin'],
                    addr,
                    self._opts['ec2_key_pair_file'])
                if had_job:
                    log.info("Succeeded in terminating job")
                else:
                    log.info("Job appears to have already been terminated")
            except IOError:
                log.info(error_msg)

    def _cleanup_job_flow(self):
        if not self._emr_job_flow_id:
            # If we don't have a job flow, then we can't terminate it.
            return

        emr_conn = self.make_emr_conn()
        try:
            log.info("Attempting to terminate job flow")
            emr_conn.terminate_jobflow(self._emr_job_flow_id)
        except Exception, e:
            # Something happened with boto and the user should know.
            log.exception(e)
            return
        log.info('Job flow %s successfully terminated' % self._emr_job_flow_id)

    def _wait_for_s3_eventual_consistency(self):
        """Sleep for a little while, to give S3 a chance to sync up.
        """
        log.info('Waiting %.1fs for S3 eventual consistency' %
                 self._opts['s3_sync_wait_time'])
        time.sleep(self._opts['s3_sync_wait_time'])

    def _job_flow_is_done(self, job_flow):
        return job_flow.state in ('TERMINATED', 'COMPLETED', 'FAILED',
                                  'SHUTTING_DOWN')

    def _wait_for_job_flow_termination(self):
        try:
            jobflow = self._describe_jobflow()
        except boto.exception.S3ResponseError:
            # mockboto throws this for some reason
            return
        if (jobflow.keepjobflowalivewhennosteps == 'true' and
                jobflow.state == 'WAITING'):
            raise Exception('Operation requires job flow to terminate, but'
                            ' it may never do so.')
        while not self._job_flow_is_done(jobflow):
            msg = 'Waiting for job flow to terminate (currently %s)' % (
                jobflow.state)
            log.info(msg)
            time.sleep(self._opts['check_emr_status_every'])
            jobflow = self._describe_jobflow()

    def _create_instance_group(self, role, instance_type, count, bid_price):
        """Helper method for creating instance groups. For use when
        creating a jobflow using a list of InstanceGroups, instead
        of the typical triumverate of
        num_instances/master_instance_type/slave_instance_type.

            - Role is either 'master', 'core', or 'task'.
            - instance_type is an EC2 instance type
            - count is an int
            - bid_price is a number, a string, or None. If None,
              this instance group will be use the ON-DEMAND market
              instead of the SPOT market.
        """

        if not instance_type:
            if self._opts['ec2_instance_type']:
                instance_type = self._opts['ec2_instance_type']
            else:
                raise ValueError('Missing instance type for %s node(s)' % role)

        if bid_price:
            market = 'SPOT'
            bid_price = str(bid_price)  # must be a string
        else:
            market = 'ON_DEMAND'
            bid_price = None

        # Just name the groups "master", "task", and "core"
        name = role.lower()

        return boto.emr.instance_group.InstanceGroup(
            count, role, instance_type, market, name, bidprice=bid_price
            )

    def _create_job_flow(self, persistent=False, steps=None):
        """Create an empty job flow on EMR, and return the ID of that
        job.

        persistent -- if this is true, create the job flow with the keep_alive
            option, indicating the job will have to be manually terminated.
        """
        # make sure we can see the files we copied to S3
        self._wait_for_s3_eventual_consistency()

        log.info('Creating Elastic MapReduce job flow')
        args = self._job_flow_args(persistent, steps)

        emr_conn = self.make_emr_conn()
        log.debug('Calling run_jobflow(%r, %r, %s)' % (
            self._job_name, self._opts['s3_log_uri'],
            ', '.join('%s=%r' % (k, v) for k, v in args.iteritems())))
        emr_job_flow_id = emr_conn.run_jobflow(
            self._job_name, self._opts['s3_log_uri'], **args)

         # keep track of when we started our job
        self._emr_job_start = time.time()

        log.info('Job flow created with ID: %s' % emr_job_flow_id)
        return emr_job_flow_id

    def _job_flow_args(self, persistent=False, steps=None):
        """Build kwargs for emr_conn.run_jobflow()"""
        args = {}

        args['ami_version'] = self._opts['ami_version']
        args['hadoop_version'] = self._opts['hadoop_version']

        if self._opts['aws_availability_zone']:
            args['availability_zone'] = self._opts['aws_availability_zone']

        # The old, simple API, available if we're not using task instances
        # or bid prices
        if not (self._opts['num_ec2_task_instances'] or
                self._opts['ec2_core_instance_bid_price'] or
                self._opts['ec2_master_instance_bid_price'] or
                self._opts['ec2_task_instance_bid_price']):
            args['num_instances'] = self._opts['num_ec2_core_instances'] + 1
            args['master_instance_type'] = (
                self._opts['ec2_master_instance_type'])
            args['slave_instance_type'] = self._opts['ec2_core_instance_type']
        else:
            # Create a list of InstanceGroups
            args['instance_groups'] = [
                self._create_instance_group(
                    'MASTER',
                    self._opts['ec2_master_instance_type'],
                    1,
                    self._opts['ec2_master_instance_bid_price']
                    ),
            ]

            if self._opts['num_ec2_core_instances']:
                args['instance_groups'].append(
                    self._create_instance_group(
                        'CORE',
                        self._opts['ec2_core_instance_type'],
                        self._opts['num_ec2_core_instances'],
                        self._opts['ec2_core_instance_bid_price']
                    )
                )

            if self._opts['num_ec2_task_instances']:
                args['instance_groups'].append(
                    self._create_instance_group(
                        'TASK',
                        self._opts['ec2_task_instance_type'],
                        self._opts['num_ec2_task_instances'],
                        self._opts['ec2_task_instance_bid_price']
                        )
                    )

        # bootstrap actions
        bootstrap_action_args = []

        for i, bootstrap_action in enumerate(self._bootstrap_actions):
            s3_uri = self._upload_mgr.uri(bootstrap_action['path'])
            bootstrap_action_args.append(
                boto.emr.BootstrapAction(
                    'action %d' % i, s3_uri, bootstrap_action['args']))

        if self._master_bootstrap_script_path:
            master_bootstrap_script_args = []
            if self._opts['pool_emr_job_flows']:
                master_bootstrap_script_args = [
                    'pool-' + self._pool_hash(),
                    self._opts['emr_job_flow_pool_name'],
                ]
            bootstrap_action_args.append(
                boto.emr.BootstrapAction(
                    'master',
                    self._upload_mgr.uri(self._master_bootstrap_script_path),
                    master_bootstrap_script_args))

        if persistent or self._opts['pool_emr_job_flows']:
            args['keep_alive'] = True

            # only use idle termination script on persistent job flows
            # add it last, so that we don't count bootstrapping as idle time
            if self._opts['max_hours_idle']:
                s3_uri = self._upload_mgr.uri(
                    _MAX_HOURS_IDLE_BOOTSTRAP_ACTION_PATH)
                # script takes args in (integer) seconds
                ba_args = [int(self._opts['max_hours_idle'] * 3600),
                           int(self._opts['mins_to_end_of_hour'] * 60)]
                bootstrap_action_args.append(
                    boto.emr.BootstrapAction('idle timeout', s3_uri, ba_args))

        if bootstrap_action_args:
            args['bootstrap_actions'] = bootstrap_action_args

        if self._opts['ec2_key_pair']:
            args['ec2_keyname'] = self._opts['ec2_key_pair']

        if self._opts['enable_emr_debugging']:
            args['enable_debugging'] = True

        if self._opts['additional_emr_info']:
            args['additional_info'] = self._opts['additional_emr_info']

        if self._opts['visible_to_all_users']:
            # Issue #701: this keyword arg was added to run_jobflow()
            # in boto 2.8.0, but we only require boto 2.2.0. So use
            # api_params instead.
            args.setdefault('api_params', {})
            args['api_params']['VisibleToAllUsers'] = 'true'

        if steps:
            args['steps'] = steps

        return args

    @property
    def _action_on_failure(self):
        # don't terminate other people's job flows
        if (self._opts['emr_job_flow_id'] or
                self._opts['pool_emr_job_flows']):
            return 'CANCEL_AND_WAIT'
        else:
            return 'TERMINATE_JOB_FLOW'

    def _build_steps(self):
        """Return a list of boto Step objects corresponding to the
        steps we want to run."""
        # quick, add the other steps before the job spins up and
        # then shuts itself down (in practice this takes several minutes)
        return [self._build_step(n) for n in xrange(self._num_steps())]

    def _build_step(self, step_num):
        step = self._get_step(step_num)

        if step['type'] == 'streaming':
            return self._build_streaming_step(step_num)
        elif step['type'] == 'jar':
            return self._build_jar_step(step_num)
        else:
            raise AssertionError('Bad step type: %r' % (step['type'],))

    def _build_streaming_step(self, step_num):
        streaming_step_kwargs = {
            'name': '%s: Step %d of %d' % (
                self._job_name, step_num + 1, self._num_steps()),
            'input': self._s3_step_input_uris(step_num),
            'output': self._s3_step_output_uri(step_num),
            'jar': self._get_streaming_jar(),
            'action_on_failure': self._action_on_failure,
        }

        streaming_step_kwargs.update(self._cache_kwargs())

        streaming_step_kwargs['step_args'].extend(
            self._hadoop_args_for_step(step_num))

        mapper, combiner, reducer = (
            self._hadoop_streaming_commands(step_num))

        streaming_step_kwargs['mapper'] = mapper

        if combiner:
            streaming_step_kwargs['combiner'] = combiner

        streaming_step_kwargs['reducer'] = reducer

        return boto.emr.StreamingStep(**streaming_step_kwargs)

<<<<<<< HEAD
    def _build_jar_step(self, step_num):
        step = self._get_step(step_num)

        # special case to allow access to jars inside EMR
        if step['jar'].startswith('file:///'):
            jar = step['jar'][7:]  # keep leading slash
        else:
            jar = self._upload_mgr.uri(step['jar'])
=======
    def _build_jar_step(self, step, step_num, num_steps):
        input_paths = self._s3_step_input_uris(step_num)
        output_path = self._s3_step_output_uri(step_num)
        step_args = step['step_args']
        io = step['io']

        ## The input_marker specifies where in the command
        ## the input files should be specified. The input_format
        ## specifies the way it should be formated. If there are spaces
        ## in the format it is assumed that they should be viewed as seperate 
        ## shell arguments.
        ## The same is true for the output specification.
        if io['input_marker'] in step_args:
            input_loc = step_args.index(io['input_marker'])
            del step_args[input_loc] ## we delete the marker
            i = input_loc
            ## Then for each path we insert the input
            ## Since each input specifier may be multiple shell arguments
            ## we have to increment i manually.
            ## this holds for inserting the output as well.
            for path in input_paths:
                inn = (io['input_format'] % path).split(' ')
                for part in inn:
                    step_args.insert(i, part)
                    i += 1

        if io['output_marker'] in step_args:
            output_loc = step_args.index(io['output_marker'])
            del step_args[output_loc]
            i = output_loc
            out = (io['output_format'] % output_path).split(' ')
            for part in out:
                step_args.insert(i, part)
                i += 1
>>>>>>> df35a9c5

        return boto.emr.JarStep(
            name='%s: Step %d of %d' % (
                self._job_name, step_num + 1, self._num_steps()),
            jar=jar,
            main_class=step['main_class'],
            step_args=step_args,
            action_on_failure=self._action_on_failure)

    def _cache_kwargs(self):
        """Returns
        ``{'step_args': [..], 'cache_files': [..], 'cache_archives': [..])``,
        populating each according to the correct behavior for the current
        Hadoop version.

        For < 0.20, populate cache_files and cache_archives.
        For >= 0.20, populate step_args.

        step_args should be inserted into the step arguments before anything
            else.

        cache_files and cache_archives should be passed as arguments to
            StreamingStep.
        """
        version = self.get_hadoop_version()

        step_args = []
        cache_files = []
        cache_archives = []

        if supports_new_distributed_cache_options(version):
            # boto doesn't support non-deprecated 0.20 options, so insert
            # them ourselves
            step_args.extend(self._new_upload_args(self._upload_mgr))
        else:
            cache_files.extend(
                self._arg_hash_paths('file', self._upload_mgr))
            cache_archives.extend(
                self._arg_hash_paths('archive', self._upload_mgr))

        return {
            'step_args': step_args,
            'cache_files': cache_files,
            'cache_archives': cache_archives,
        }

    def _get_streaming_jar(self):
        if self._opts['hadoop_streaming_jar']:
            return self._upload_mgr.uri(self._opts['hadoop_streaming_jar'])
        else:
            return self._opts['hadoop_streaming_jar_on_emr']

    def _launch_emr_job(self):
        """Create an empty jobflow on EMR, and set self._emr_job_flow_id to
        the ID for that job."""
        self._create_s3_temp_bucket_if_needed()
        emr_conn = self.make_emr_conn()

        # try to find a job flow from the pool. basically auto-fill
        # 'emr_job_flow_id' if possible and then follow normal behavior.
        if self._opts['pool_emr_job_flows'] and not self._emr_job_flow_id:
            job_flow = self.find_job_flow(num_steps=len(self._get_steps()))
            if job_flow:
                self._emr_job_flow_id = job_flow.jobflowid

        # create a job flow if we're not already using an existing one
        if not self._emr_job_flow_id:
            self._emr_job_flow_id = self._create_job_flow(
                persistent=False)
            log.info('Created new job flow %s' %
                     self._emr_job_flow_id)
        else:
            log.info('Adding our job to existing job flow %s' %
                     self._emr_job_flow_id)

        # define out steps
        steps = self._build_steps()
        log.debug('Calling add_jobflow_steps(%r, %r)' % (
            self._emr_job_flow_id, steps))
        emr_conn.add_jobflow_steps(self._emr_job_flow_id, steps)

        # keep track of when we launched our job
        self._emr_job_start = time.time()

    def _wait_for_job_to_complete(self):
        """Wait for the job to complete, and raise an exception if
        the job failed.

        Also grab log URI from the job status (since we may not know it)
        """
        success = False

        while True:
            # don't antagonize EMR's throttling
            log.debug('Waiting %.1f seconds...' %
                      self._opts['check_emr_status_every'])
            time.sleep(self._opts['check_emr_status_every'])

            job_flow = self._describe_jobflow()

            self._set_s3_job_log_uri(job_flow)

            job_state = job_flow.state
            reason = getattr(job_flow, 'laststatechangereason', '')

            # find all steps belonging to us, and get their state
            step_states = []
            running_step_name = ''
            total_step_time = 0.0
            step_nums = []  # step numbers belonging to us. 1-indexed
            lg_step_num_mapping = {}

            steps = job_flow.steps or []
            latest_lg_step_num = 0
            for i, step in enumerate(steps):
                if LOG_GENERATING_STEP_NAME_RE.match(
                        posixpath.basename(getattr(step, 'jar', ''))):
                    latest_lg_step_num += 1

                # ignore steps belonging to other jobs
                if not step.name.startswith(self._job_name):
                    continue

                step_nums.append(i + 1)
                if LOG_GENERATING_STEP_NAME_RE.match(
                        posixpath.basename(getattr(step, 'jar', ''))):
                    lg_step_num_mapping[i + 1] = latest_lg_step_num

                step.state = step.state
                step_states.append(step.state)
                if step.state == 'RUNNING':
                    running_step_name = step.name

                if (hasattr(step, 'startdatetime') and
                        hasattr(step, 'enddatetime')):
                    start_time = iso8601_to_timestamp(step.startdatetime)
                    end_time = iso8601_to_timestamp(step.enddatetime)
                    total_step_time += end_time - start_time

            if not step_states:
                raise AssertionError("Can't find our steps in the job flow!")

            # if all our steps have completed, we're done!
            if all(state == 'COMPLETED' for state in step_states):
                success = True
                break

            # if any step fails, give up
            if any(state in ('FAILED', 'CANCELLED') for state in step_states):
                break

            # (the other step states are PENDING and RUNNING)

            # keep track of how long we've been waiting
            running_time = time.time() - self._emr_job_start

            # otherwise, we can print a status message
            if running_step_name:
                log.info('Job launched %.1fs ago, status %s: %s (%s)' %
                         (running_time, job_state, reason, running_step_name))

                if self._show_tracker_progress:
                    try:
                        tracker_handle = urllib2.urlopen(self._tracker_url)
                        tracker_page = ''.join(tracker_handle.readlines())
                        tracker_handle.close()
                        # first two formatted percentages, map then reduce
                        map_complete, reduce_complete = [
                            float(complete) for complete
                            in JOB_TRACKER_RE.findall(tracker_page)[:2]]
                        log.info(' map %3d%% reduce %3d%%' % (
                                 map_complete, reduce_complete))
                    except:
                        log.error('Unable to load progress from job tracker')
                        # turn off progress for rest of job
                        self._show_tracker_progress = False
                # once a step is running, it's safe to set up the ssh tunnel to
                # the job tracker
                job_host = getattr(job_flow, 'masterpublicdnsname', None)
                if job_host and self._opts['ssh_tunnel_to_job_tracker']:
                    self.setup_ssh_tunnel_to_job_tracker(job_host)

            # other states include STARTING and SHUTTING_DOWN
            elif reason:
                log.info('Job launched %.1fs ago, status %s: %s' %
                         (running_time, job_state, reason))
            else:
                log.info('Job launched %.1fs ago, status %s' %
                         (running_time, job_state,))

        if success:
            log.info('Job completed.')
            log.info('Running time was %.1fs (not counting time spent waiting'
                     ' for the EC2 instances)' % total_step_time)
            self._fetch_counters(step_nums, lg_step_num_mapping)
            self.print_counters(range(1, len(step_nums) + 1))
        else:
            msg = 'Job on job flow %s failed with status %s: %s' % (
                job_flow.jobflowid, job_state, reason)
            log.error(msg)
            if self._s3_job_log_uri:
                log.info('Logs are in %s' % self._s3_job_log_uri)
            # look for a Python traceback
            cause = self._find_probable_cause_of_failure(
                step_nums, sorted(lg_step_num_mapping.values()))
            if cause:
                # log cause, and put it in exception
                cause_msg = []  # lines to log and put in exception
                cause_msg.append('Probable cause of failure (from %s):' %
                                 cause['log_file_uri'])
                cause_msg.extend(line.strip('\n') for line in cause['lines'])
                if cause['input_uri']:
                    cause_msg.append('(while reading from %s)' %
                                     cause['input_uri'])

                for line in cause_msg:
                    log.error(line)

                # add cause_msg to exception message
                msg += '\n' + '\n'.join(cause_msg) + '\n'

            raise Exception(msg)

    def _s3_step_input_uris(self, step_num):
        """Get the s3:// URIs for input for the given step."""
        if step_num == 0:
            return [self._upload_mgr.uri(path)
                    for path in self._get_input_paths()]
        else:
            # put intermediate data in HDFS
            return ['hdfs:///tmp/mrjob/%s/step-output/%s/' % (
                self._job_name, step_num)]

    def _s3_step_output_uri(self, step_num):
        if step_num == len(self._get_steps()) - 1:
            return self._output_dir
        else:
            # put intermediate data in HDFS
            return 'hdfs:///tmp/mrjob/%s/step-output/%s/' % (
                self._job_name, step_num + 1)

    ### LOG FETCHING/PARSING ###

    def _enforce_path_regexp(self, paths, regexp, step_nums=None):
        """Helper for log fetching functions to filter out unwanted
        logs. Only pass ``step_nums`` if ``regexp`` has a ``step_nums`` group.
        """
        for path in paths:
            m = regexp.match(path)
            if (m and
                (step_nums is None or
                 int(m.group('step_num')) in step_nums)):
                yield path
            else:
                log.debug('Ignore %s' % path)

    ## SSH LOG FETCHING

    def _ssh_path(self, relative):
        return (
            SSH_PREFIX + self._address_of_master() + SSH_LOG_ROOT + '/' +
            relative)

    def _ls_ssh_logs(self, relative_path):
        """List logs over SSH by path relative to log root directory"""
        try:
            self._enable_slave_ssh_access()
            log.debug('Search %s for logs' % self._ssh_path(relative_path))
            return self.ls(self._ssh_path(relative_path))
        except IOError, e:
            raise LogFetchError(e)

    def _ls_slave_ssh_logs(self, addr, relative_path):
        """List logs over multi-hop SSH by path relative to log root directory
        """
        self._enable_slave_ssh_access()
        root_path = '%s%s!%s%s' % (SSH_PREFIX,
                                   self._address_of_master(),
                                   addr,
                                   SSH_LOG_ROOT + '/' + relative_path)
        log.debug('Search %s for logs' % root_path)
        return self.ls(root_path)

    def ls_task_attempt_logs_ssh(self, step_nums):
        all_paths = []
        try:
            all_paths.extend(self._ls_ssh_logs('userlogs/'))
        except IOError:
            # sometimes the master doesn't have these
            pass
        if not all_paths:
            # get them from the slaves instead (takes a little longer)
            try:
                for addr in self._addresses_of_slaves():
                    logs = self._ls_slave_ssh_logs(addr, 'userlogs/')
                    all_paths.extend(logs)
            except IOError:
                # sometimes the slaves don't have them either
                pass
        return self._enforce_path_regexp(all_paths,
                                         TASK_ATTEMPTS_LOG_URI_RE,
                                         step_nums)

    def ls_step_logs_ssh(self, step_nums):
        self._enable_slave_ssh_access()
        return self._enforce_path_regexp(
            self._ls_ssh_logs('steps/'),
            STEP_LOG_URI_RE,
            step_nums)

    def ls_job_logs_ssh(self, step_nums):
        self._enable_slave_ssh_access()
        return self._enforce_path_regexp(self._ls_ssh_logs('history/'),
                                         EMR_JOB_LOG_URI_RE,
                                         step_nums)

    def ls_node_logs_ssh(self):
        self._enable_slave_ssh_access()
        all_paths = []
        for addr in self._addresses_of_slaves():
            logs = self._ls_slave_ssh_logs(addr, '')
            all_paths.extend(logs)
        return self._enforce_path_regexp(all_paths, NODE_LOG_URI_RE)

    def ls_all_logs_ssh(self):
        """List all log files in the log root directory"""
        return self._ls_ssh_logs('')

    ## S3 LOG FETCHING ##

    def _ls_s3_logs(self, relative_path):
        """List logs over S3 by path relative to log root directory"""
        if not self._s3_job_log_uri:
            self._set_s3_job_log_uri(self._describe_jobflow())

        if not self._s3_job_log_uri:
            raise LogFetchError('Could not determine S3 job log URI')

        full_path = self._s3_job_log_uri + relative_path
        log.debug('Search %s for logs' % full_path)
        return self.ls(full_path)

    def ls_task_attempt_logs_s3(self, step_nums):
        return self._enforce_path_regexp(self._ls_s3_logs('task-attempts/'),
                                         TASK_ATTEMPTS_LOG_URI_RE,
                                         step_nums)

    def ls_step_logs_s3(self, step_nums):
        return self._enforce_path_regexp(self._ls_s3_logs('steps/'),
                                         STEP_LOG_URI_RE,
                                         step_nums)

    def ls_job_logs_s3(self, step_nums):
        return self._enforce_path_regexp(self._ls_s3_logs('jobs/'),
                                         EMR_JOB_LOG_URI_RE,
                                         step_nums)

    def ls_node_logs_s3(self):
        return self._enforce_path_regexp(self._ls_s3_logs('node/'),
                                         NODE_LOG_URI_RE)

    def ls_all_logs_s3(self):
        """List all log files in the S3 log root directory"""
        if not self._s3_job_log_uri:
            self._set_s3_job_log_uri(self._describe_jobflow())
        return self.ls(self._s3_job_log_uri)

    ## LOG PARSING ##

    def _fetch_counters(self, step_nums, lg_step_num_mapping=None,
                        skip_s3_wait=False):
        """Read Hadoop counters from S3.

        Args:
        step_nums -- the steps belonging to us, so that we can ignore counters
                     from other jobs when sharing a job flow
        """
        # empty list is a valid value for lg_step_nums, but it is an optional
        # parameter
        if lg_step_num_mapping is None:
            lg_step_num_mapping = dict((n, n) for n in step_nums)
        lg_step_nums = sorted(
            lg_step_num_mapping[k] for k in step_nums
            if k in lg_step_num_mapping)

        self._counters = []
        new_counters = {}
        if self._opts['ec2_key_pair_file']:
            try:
                new_counters = self._fetch_counters_ssh(lg_step_nums)
            except LogFetchError:
                new_counters = self._fetch_counters_s3(
                    lg_step_nums, skip_s3_wait)
            except IOError:
                # Can get 'file not found' if test suite was lazy or Hadoop
                # logs moved. We shouldn't crash in either case.
                new_counters = self._fetch_counters_s3(
                    lg_step_nums, skip_s3_wait)
        else:
            log.info('ec2_key_pair_file not specified, going to S3')
            new_counters = self._fetch_counters_s3(lg_step_nums, skip_s3_wait)

        # step_nums is relative to the start of the job flow
        # we only want them relative to the job
        for step_num in step_nums:
            if step_num in lg_step_num_mapping:
                self._counters.append(
                    new_counters.get(lg_step_num_mapping[step_num], {}))
            else:
                self._counters.append({})

    def _fetch_counters_ssh(self, step_nums):
        uris = list(self.ls_job_logs_ssh(step_nums))
        log.info('Fetching counters from SSH...')
        return scan_for_counters_in_files(uris, self,
                                          self.get_hadoop_version())

    def _fetch_counters_s3(self, step_nums, skip_s3_wait=False):
        log.info('Fetching counters from S3...')

        if not skip_s3_wait:
            self._wait_for_s3_eventual_consistency()

        try:
            uris = self.ls_job_logs_s3(step_nums)
            results = scan_for_counters_in_files(uris, self,
                                                 self.get_hadoop_version())

            if not results:
                job_flow = self._describe_jobflow()
                if not self._job_flow_is_done(job_flow):
                    log.info("Counters may not have been uploaded to S3 yet."
                             " Try again in 5 minutes with:"
                             " mrjob fetch-logs --counters %s" %
                             job_flow.jobflowid)
            return results
        except LogFetchError, e:
            log.info("Unable to fetch counters: %s" % e)
            return {}

    def counters(self):
        return self._counters

    def _find_probable_cause_of_failure(self, step_nums, lg_step_nums=None):
        """Scan logs for Python exception tracebacks.

        :param step_nums: the numbers of steps belonging to us, so that we
                          can ignore errors from other jobs when sharing a job
                          flow
        :param lg_step_nums: "Log generating step numbers" - list of
                             (job flow step num, hadoop job num) mapping a job
                             flow step number to the number hadoop sees.
                             Necessary because not all steps generate task
                             attempt logs, and when there are steps that don't,
                             the number in the log path differs from the job
                             flow step number.

        Returns:
        None (nothing found) or a dictionary containing:
        lines -- lines in the log file containing the error message
        log_file_uri -- the log file containing the error message
        input_uri -- if the error happened in a mapper in the first
            step, the URI of the input file that caused the error
            (otherwise None)
        """
        if self._opts['ec2_key_pair_file']:
            try:
                return self._find_probable_cause_of_failure_ssh(
                    step_nums, lg_step_nums)
            except LogFetchError:
                return self._find_probable_cause_of_failure_s3(
                    step_nums, lg_step_nums)
        else:
            log.info('ec2_key_pair_file not specified, going to S3')
            return self._find_probable_cause_of_failure_s3(
                step_nums, lg_step_nums)

    def _find_probable_cause_of_failure_ssh(self, step_nums,
                                            lg_step_nums=None):
        # empty list is a valid value for lg_step_nums, but it is an optional
        # parameter
        if lg_step_nums is None:
            lg_step_nums = step_nums

        try:
            self._enable_slave_ssh_access()
            task_attempt_logs = self.ls_task_attempt_logs_ssh(step_nums)
            step_logs = self.ls_step_logs_ssh(lg_step_nums)
            job_logs = self.ls_job_logs_ssh(step_nums)
        except IOError, e:
            raise LogFetchError(e)
        log.info('Scanning SSH logs for probable cause of failure')
        return best_error_from_logs(self, task_attempt_logs, step_logs,
                                    job_logs)

    def _find_probable_cause_of_failure_s3(self, step_nums, lg_step_nums):
        # empty list is a valid value for lg_step_nums, but it is an optional
        # parameter
        if lg_step_nums is None:
            lg_step_nums = step_nums
        log.info('Scanning S3 logs for probable cause of failure')
        self._wait_for_s3_eventual_consistency()
        self._wait_for_job_flow_termination()

        task_attempt_logs = self.ls_task_attempt_logs_s3(step_nums)
        step_logs = self.ls_step_logs_s3(step_nums)
        job_logs = self.ls_job_logs_s3(lg_step_nums)
        return best_error_from_logs(self, task_attempt_logs, step_logs,
                                    job_logs)

    ### Bootstrapping ###

    def _create_master_bootstrap_script_if_needed(self):
        """Create the master bootstrap script and write it into our local
        temp directory. Set self._master_bootstrap_script_path.

        This will do nothing if there are no bootstrap scripts or commands,
        or if it has already been called."""
        if self._master_bootstrap_script_path:
            return

        # don't bother if we're not starting a job flow
        if self._opts['emr_job_flow_id']:
            return

        # Also don't bother if we're not bootstrapping
        if not any(key.startswith('bootstrap_') and
                   key != 'bootstrap_actions' and  # these are separate scripts
                   value
                   for (key, value) in self._opts.iteritems()):
            return

        # we call the script b.py because there's a character limit on
        # bootstrap script names (or there was at one time, anyway)
        path = os.path.join(self._get_local_tmp_dir(), 'b.py')
        log.info('writing master bootstrap script to %s' % path)

        contents = self._master_bootstrap_script_content()
        for line in StringIO(contents):
            log.debug('BOOTSTRAP: ' + line.rstrip('\r\n'))

        with open(path, 'w') as f:
            f.write(contents)

        self._master_bootstrap_script_path = path

    def _master_bootstrap_script_content(self):
        """Create the contents of the master bootstrap script.
        """
        out = StringIO()

        python_bin_in_list = ', '.join(
            repr(arg) for arg in self._opts['python_bin'])

        def writeln(line=''):
            out.write(line + '\n')

        # shebang
        writeln('#!/usr/bin/python')
        writeln()

        # imports
        writeln('from __future__ import with_statement')
        writeln()
        writeln('import distutils.sysconfig')
        writeln('import os')
        writeln('import stat')
        writeln('from subprocess import call, check_call')
        writeln('from tempfile import mkstemp')
        writeln('from xml.etree.ElementTree import ElementTree')
        writeln()

        # download files using hadoop fs
        writeln('# download files using hadoop fs -copyToLocal')
        files = self._bootstrap_dir_mgr.name_to_path('file').iteritems()
        for name, path in files:
            s3_uri = self._upload_mgr.uri(path)
            writeln(
                "check_call(['hadoop', 'fs', '-copyToLocal', %r, %r])" %
                (s3_uri, name))
        writeln()

        # make scripts executable
        if self._bootstrap_scripts:
            writeln('# make bootstrap scripts executable')
            for path_dict in self._bootstrap_scripts:
                writeln("check_call(['chmod', 'a+rx', %r])" %
                        path_dict['name'])
            writeln()

        # bootstrap mrjob
        if self._opts['bootstrap_mrjob']:
            name = self._bootstrap_dir_mgr.name('file',
                                                self._mrjob_tar_gz_path)
            writeln('# bootstrap mrjob')
            writeln("site_packages = distutils.sysconfig.get_python_lib()")
            writeln(
                "check_call(['sudo', 'tar', 'xfz', %r, '-C', site_packages])" %
                name)
            # re-compile pyc files now, since mappers/reducers can't
            # write to this directory. Don't fail if there is extra
            # un-compileable crud in the tarball.
            writeln("mrjob_dir = os.path.join(site_packages, 'mrjob')")
            writeln("call(["
                    "'sudo', %s, '-m', 'compileall', '-f', mrjob_dir])" %
                    python_bin_in_list)
            writeln()

        # install our python modules
        if self._bootstrap_python_packages:
            writeln('# install python modules:')
            for path_dict in self._bootstrap_python_packages:
                writeln("check_call(['tar', 'xfz', %r])" %
                        self._bootstrap_dir_mgr.name(**path_dict))
                # figure out name of dir to CD into
                assert path_dict['path'].endswith('.tar.gz')
                cd_into = extract_dir_for_tar(path_dict['path'])
                # install the module
                writeln("check_call(["
                        "'sudo', %s, 'setup.py', 'install'], cwd=%r)" %
                        (python_bin_in_list, cd_into))

        # run our commands
        if self._opts['bootstrap_cmds']:
            writeln('# run bootstrap cmds:')
            for cmd in self._opts['bootstrap_cmds']:
                if isinstance(cmd, basestring):
                    writeln('check_call(%r, shell=True)' % cmd)
                else:
                    writeln('check_call(%r)' % cmd)
            writeln()

        # run our scripts
        if self._bootstrap_scripts:
            writeln('# run bootstrap scripts:')
            for path_dict in self._bootstrap_scripts:
                writeln('check_call(%r)' % (
                    ['./' + self._bootstrap_dir_mgr.name(**path_dict)],))
            writeln()

        return out.getvalue()

    ### EMR JOB MANAGEMENT UTILS ###

    def make_persistent_job_flow(self):
        """Create a new EMR job flow that requires manual termination, and
        return its ID.

        You can also fetch the job ID by calling self.get_emr_job_flow_id()
        """
        if (self._emr_job_flow_id):
            raise AssertionError(
                'This runner is already associated with job flow ID %s' %
                (self._emr_job_flow_id))

        log.info('Creating persistent job flow to run several jobs in...')

        self._add_bootstrap_files_for_upload(persistent=True)
        self._upload_local_files_to_s3()

        # don't allow user to call run()
        self._ran_job = True

        self._emr_job_flow_id = self._create_job_flow(persistent=True)

        return self._emr_job_flow_id

    def get_emr_job_flow_id(self):
        return self._emr_job_flow_id

    def usable_job_flows(self, emr_conn=None, exclude=None, num_steps=1):
        """Get job flows that this runner can use.

        We basically expect to only join available job flows with the exact
        same setup as our own, that is:

        - same bootstrap setup (including mrjob version)
        - have the same Hadoop and AMI version
        - same number and type of instances

        However, we allow joining job flows where for each role, every instance
        has at least as much memory as we require, and the total number of
        compute units is at least what we require.

        There also must be room for our job in the job flow (job flows top out
        at 256 steps).

        We then sort by:
        - total compute units for core + task nodes
        - total compute units for master node
        - time left to an even instance hour

        The most desirable job flows come *last* in the list.

        :return: list of (job_minutes_float,
                 :py:class:`botoemr.emrobject.JobFlow`)
        """
        emr_conn = emr_conn or self.make_emr_conn()
        exclude = exclude or set()

        req_hash = self._pool_hash()

        # decide memory and total compute units requested for each
        # role type
        role_to_req_instance_type = {}
        role_to_req_num_instances = {}
        role_to_req_mem = {}
        role_to_req_cu = {}
        role_to_req_bid_price = {}

        for role in ('core', 'master', 'task'):
            instance_type = self._opts['ec2_%s_instance_type' % role]
            if role == 'master':
                num_instances = 1
            else:
                num_instances = self._opts['num_ec2_%s_instances' % role]

            role_to_req_instance_type[role] = instance_type
            role_to_req_num_instances[role] = num_instances

            role_to_req_bid_price[role] = (
                self._opts['ec2_%s_instance_bid_price' % role])

            # unknown instance types can only match themselves
            role_to_req_mem[role] = (
                EC2_INSTANCE_TYPE_TO_MEMORY.get(instance_type, float('Inf')))
            role_to_req_cu[role] = (
                num_instances *
                EC2_INSTANCE_TYPE_TO_COMPUTE_UNITS.get(instance_type,
                                                       float('Inf')))

        sort_keys_and_job_flows = []
        # no point in showing this warning multiple times
        # make this a list so we can set it from within add_if_match()
        warned_about_ami_version_latest = []

        def add_if_match(job_flow):
            # this may be a retry due to locked job flows
            if job_flow.jobflowid in exclude:
                return

            # only take persistent job flows
            if job_flow.keepjobflowalivewhennosteps != 'true':
                return

            # match pool name, and (bootstrap) hash
            hash, name = pool_hash_and_name(job_flow)
            if req_hash != hash:
                return

            if self._opts['emr_job_flow_pool_name'] != name:
                return

            if self._opts['hadoop_version']:
                # match hadoop version
                if job_flow.hadoopversion != self._opts['hadoop_version']:
                    return

            if self._opts['ami_version'] != 'latest':
                # match AMI version
                job_flow_ami_version = getattr(job_flow, 'amiversion', None)
                if job_flow_ami_version != self._opts['ami_version']:
                    return
            else:
                if not warned_about_ami_version_latest:
                    log.warning(
                        "When AMI version is set to 'latest', job flow pooling"
                        " can result in the job being added to a pool using an"
                        " older AMI version")
                    # warned_about_... = True would just set a local variable
                    warned_about_ami_version_latest.append(True)

            # there is a hard limit of 256 steps per job flow
            if len(job_flow.steps) + num_steps > MAX_STEPS_PER_JOB_FLOW:
                return

            # in rare cases, job flow can be WAITING *and* have incomplete
            # steps. We could just check for PENDING steps, but we're
            # trying to be defensive about EMR adding a new step state.
            for step in job_flow.steps:
                if (getattr(step, 'enddatetime', None) is None and
                        getattr(step, 'state', None) != 'CANCELLED'):
                    return

            # total compute units per group
            role_to_cu = defaultdict(float)
            # total number of instances of the same type in each group.
            # This allows us to match unknown instance types.
            role_to_matched_instances = defaultdict(int)

            # check memory and compute units, bailing out if we hit
            # an instance with too little memory
            for ig in job_flow.instancegroups:
                role = ig.instancerole.lower()

                # unknown, new kind of role; bail out!
                if role not in ('core', 'master', 'task'):
                    return

                req_instance_type = role_to_req_instance_type[role]
                if ig.instancetype != req_instance_type:
                    # if too little memory, bail out
                    mem = EC2_INSTANCE_TYPE_TO_MEMORY.get(ig.instancetype, 0.0)
                    req_mem = role_to_req_mem.get(role, 0.0)
                    if mem < req_mem:
                        return

                # if bid price is too low, don't count compute units
                req_bid_price = role_to_req_bid_price[role]
                bid_price = getattr(ig, 'bidprice', None)

                # if the instance is on-demand (no bid price) or bid prices
                # are the same, we're okay
                if bid_price and bid_price != req_bid_price:
                    # whoops, we didn't want spot instances at all
                    if not req_bid_price:
                        continue

                    try:
                        if float(req_bid_price) > float(bid_price):
                            continue
                    except ValueError:
                        # we don't know what to do with non-float bid prices,
                        # and we know it's not equal to what we requested
                        continue

                # don't require instances to be running; we'd be worse off if
                # we started our own job flow from scratch. (This can happen if
                # the previous job finished while some task instances were
                # still being provisioned.)
                cu = (int(ig.instancerequestcount) *
                      EC2_INSTANCE_TYPE_TO_COMPUTE_UNITS.get(
                          ig.instancetype, 0.0))
                role_to_cu.setdefault(role, 0.0)
                role_to_cu[role] += cu

                # track number of instances of the same type
                if ig.instancetype == req_instance_type:
                    role_to_matched_instances[role] += (
                        int(ig.instancerequestcount))

            # check if there are enough compute units
            for role, req_cu in role_to_req_cu.iteritems():
                req_num_instances = role_to_req_num_instances[role]
                # if we have at least as many units of the right type,
                # don't bother counting compute units
                if req_num_instances > role_to_matched_instances[role]:
                    cu = role_to_cu.get(role, 0.0)
                    if cu < req_cu:
                        return

            # make a sort key
            sort_key = (role_to_cu['core'] + role_to_cu['task'],
                        role_to_cu['master'],
                        est_time_to_hour(job_flow))

            sort_keys_and_job_flows.append((sort_key, job_flow))

        for job_flow in emr_conn.describe_jobflows(states=['WAITING']):
            add_if_match(job_flow)

        return [job_flow for (sort_key, job_flow)
                in sorted(sort_keys_and_job_flows)]

    def find_job_flow(self, num_steps=1):
        """Find a job flow that can host this runner. Prefer flows with more
        compute units. Break ties by choosing flow with longest idle time.
        Return ``None`` if no suitable flows exist.
        """
        exclude = set()
        emr_conn = self.make_emr_conn()
        s3_conn = self.make_s3_conn()
        max_wait_time = self._opts['pool_wait_minutes']
        now = datetime.now()
        end_time = now + timedelta(minutes=max_wait_time)
        time_sleep = timedelta(seconds=JOB_FLOW_SLEEP_INTERVAL)
        log.info("Attempting to find an available job flow...")
        while now <= end_time:
            sorted_tagged_job_flows = self.usable_job_flows(
                emr_conn=emr_conn,
                exclude=exclude,
                num_steps=num_steps)
            if sorted_tagged_job_flows:
                job_flow = sorted_tagged_job_flows[-1]
                status = attempt_to_acquire_lock(
                    s3_conn, self._lock_uri(job_flow),
                    self._opts['s3_sync_wait_time'], self._job_name)
                if status:
                    return sorted_tagged_job_flows[-1]
                else:
                    exclude.add(job_flow.jobflowid)
            elif max_wait_time == 0:
                return None
            else:
                # Reset the exclusion set since it is possible to reclaim a
                # lock that was previously unavailable.
                exclude = set()
                log.info("No job flows available in pool '%s'. Checking again"
                         " in %d seconds." % (
                             self._opts['emr_job_flow_pool_name'],
                             int(JOB_FLOW_SLEEP_INTERVAL)))
                time.sleep(JOB_FLOW_SLEEP_INTERVAL)
                now += time_sleep
        return None

    def _lock_uri(self, job_flow):
        return make_lock_uri(self._opts['s3_scratch_uri'],
                             job_flow.jobflowid,
                             len(job_flow.steps) + 1)

    def _pool_hash(self):
        """Generate a hash of the bootstrap configuration so it can be used to
        match jobs and job flows. This first argument passed to the bootstrap
        script will be ``'pool-'`` plus this hash.

        The way the hash is calculated may vary between point releases
        (pooling requires the exact same version of :py:mod:`mrjob` anyway).
        """
        things_to_hash = [
            # exclude mrjob.tar.gz because it's only created if the
            # job starts its own job flow (also, its hash changes every time
            # since the tarball contains different timestamps)
            dict((name, self.md5sum(path)) for name, path
                 in self._bootstrap_dir_mgr.name_to_path('file').iteritems()
                 if not path == self._mrjob_tar_gz_path),
            self._opts['additional_emr_info'],
            self._opts['bootstrap_mrjob'],
            self._opts['bootstrap_cmds'],
            self._bootstrap_actions,
        ]

        if self._opts['bootstrap_mrjob']:
            things_to_hash.append(mrjob.__version__)
        return hash_object(things_to_hash)

    ### EMR-specific Stuff ###

    def make_emr_conn(self):
        """Create a connection to EMR.

        :return: a :py:class:`boto.emr.connection.EmrConnection`,
                 wrapped in a :py:class:`mrjob.retry.RetryWrapper`
        """
        # ...which is then wrapped in bacon! Mmmmm!

        # give a non-cryptic error message if boto isn't installed
        if boto is None:
            raise ImportError('You must install boto to connect to EMR')

        def emr_conn_for_endpoint(endpoint):
            return boto.emr.connection.EmrConnection(
                aws_access_key_id=self._opts['aws_access_key_id'],
                aws_secret_access_key=self._opts['aws_secret_access_key'],
                region=boto.regioninfo.RegionInfo(
                    name=self._aws_region, endpoint=endpoint))

        endpoint = (self._opts['emr_endpoint'] or
                    emr_endpoint_for_region(self._aws_region))

        log.debug('creating EMR connection (to %s)' % endpoint)
        conn = emr_conn_for_endpoint(endpoint)

        # Issue #621: if we're using a region-specific endpoint,
        # try both the canonical version of the hostname and the one
        # that matches the SSL cert
        if (self._aws_region and not self._opts['emr_endpoint'] and
                InvalidCertificateException):

            ssl_host = emr_ssl_host_for_region(self._aws_region)
            fallback_conn = emr_conn_for_endpoint(ssl_host)

            conn = RetryGoRound(
                [conn, fallback_conn],
                lambda ex: isinstance(ex, InvalidCertificateException))

        return wrap_aws_conn(conn)

    def _describe_jobflow(self, emr_conn=None):
        emr_conn = emr_conn or self.make_emr_conn()
        return emr_conn.describe_jobflow(self._emr_job_flow_id)

    def get_hadoop_version(self):
        if not self._inferred_hadoop_version:
            if not self._emr_job_flow_id:
                raise AssertionError(
                    "We infer the hadoop version from the job flow. "
                    "The job flow must created before the hadoop version "
                    "can be inferred"
                )

            # infer the version from the job flow
            self._inferred_hadoop_version = (
                self._describe_jobflow().hadoopversion)
            # warn if the hadoop version specified does not match the
            # inferred hadoop_version
            hadoop_version = self._opts['hadoop_version']
            if (hadoop_version and
                    hadoop_version != self._inferred_hadoop_version):
                log.warning(
                    "Specified hadoop version (%s) does not match"
                    " job flow hadoop version (%s)" % (
                        hadoop_version, self._inferred_hadoop_version))
        return self._inferred_hadoop_version

    def _address_of_master(self, emr_conn=None):
        """Get the address of the master node so we can SSH to it"""
        # cache address of master to avoid redundant calls to describe_jobflow
        # also convenient for testing (pretend we can SSH when we really can't
        # by setting this to something not False)
        if self._address:
            return self._address

        try:
            jobflow = self._describe_jobflow(emr_conn)
            if jobflow.state not in ('WAITING', 'RUNNING'):
                raise IOError(
                    'Cannot ssh to master; job flow is not waiting or running')
        except boto.exception.S3ResponseError:
            # This error is raised by some versions of boto when the jobflow
            # doesn't exist
            raise IOError('Could not get job flow information')
        except boto.exception.EmrResponseError:
            # This error is raised by other version of boto when the jobflow
            # doesn't exist (some time before 2.4)
            raise IOError('Could not get job flow information')

        self._address = jobflow.masterpublicdnsname
        return self._address

    def _addresses_of_slaves(self):
        if not self._ssh_slave_addrs:
            self._ssh_slave_addrs = ssh_slave_addresses(
                self._opts['ssh_bin'],
                self._address_of_master(),
                self._opts['ec2_key_pair_file'])
        return self._ssh_slave_addrs<|MERGE_RESOLUTION|>--- conflicted
+++ resolved
@@ -1358,7 +1358,6 @@
 
         return boto.emr.StreamingStep(**streaming_step_kwargs)
 
-<<<<<<< HEAD
     def _build_jar_step(self, step_num):
         step = self._get_step(step_num)
 
@@ -1367,8 +1366,7 @@
             jar = step['jar'][7:]  # keep leading slash
         else:
             jar = self._upload_mgr.uri(step['jar'])
-=======
-    def _build_jar_step(self, step, step_num, num_steps):
+
         input_paths = self._s3_step_input_uris(step_num)
         output_path = self._s3_step_output_uri(step_num)
         step_args = step['step_args']
@@ -1377,7 +1375,7 @@
         ## The input_marker specifies where in the command
         ## the input files should be specified. The input_format
         ## specifies the way it should be formated. If there are spaces
-        ## in the format it is assumed that they should be viewed as seperate 
+        ## in the format it is assumed that they should be viewed as seperate
         ## shell arguments.
         ## The same is true for the output specification.
         if io['input_marker'] in step_args:
@@ -1402,7 +1400,6 @@
             for part in out:
                 step_args.insert(i, part)
                 i += 1
->>>>>>> df35a9c5
 
         return boto.emr.JarStep(
             name='%s: Step %d of %d' % (
