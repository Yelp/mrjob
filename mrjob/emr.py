# Copyright 2009-2011 Yelp and Contributors
#
# Licensed under the Apache License, Version 2.0 (the "License");
# you may not use this file except in compliance with the License.
# You may obtain a copy of the License at
#
# http://www.apache.org/licenses/LICENSE-2.0
#
# Unless required by applicable law or agreed to in writing, software
# distributed under the License is distributed on an "AS IS" BASIS,
# WITHOUT WARRANTIES OR CONDITIONS OF ANY KIND, either express or implied.
# See the License for the specific language governing permissions and
# limitations under the License.
from __future__ import with_statement

import datetime
import fnmatch
import logging
import math
import os
import posixpath
import random
import re
import shlex
import signal
import socket
from subprocess import Popen
from subprocess import PIPE
import time
import urllib2

try:
    from cStringIO import StringIO
except ImportError:
    from StringIO import StringIO

try:
    import simplejson as json  # preferred because of C speedups
except ImportError:
    import json  # built in to Python 2.6 and later

try:
    import boto
    import boto.ec2
    import boto.emr
    import boto.emr.instance_group
    import boto.exception
    import boto.utils
    from mrjob import boto_2_1_1_83aae37b
except ImportError:
    # don't require boto; MRJobs don't actually need it when running
    # inside hadoop streaming
    boto = None

import mrjob
from mrjob import compat
from mrjob.conf import combine_cmds
from mrjob.conf import combine_dicts
from mrjob.conf import combine_lists
from mrjob.conf import combine_paths
from mrjob.conf import combine_path_lists
from mrjob.logparsers import TASK_ATTEMPTS_LOG_URI_RE
from mrjob.logparsers import STEP_LOG_URI_RE
from mrjob.logparsers import EMR_JOB_LOG_URI_RE
from mrjob.logparsers import NODE_LOG_URI_RE
from mrjob.logparsers import scan_for_counters_in_files
from mrjob.logparsers import scan_logs_in_order
from mrjob.parse import is_s3_uri
from mrjob.parse import parse_s3_uri
from mrjob.retry import RetryWrapper
from mrjob.runner import MRJobRunner
from mrjob.runner import GLOB_RE
from mrjob.ssh import ssh_cat
from mrjob.ssh import ssh_ls
from mrjob.ssh import ssh_copy_key
from mrjob.ssh import ssh_slave_addresses
from mrjob.ssh import SSHException
from mrjob.ssh import SSH_PREFIX
from mrjob.ssh import SSH_LOG_ROOT
from mrjob.ssh import SSH_URI_RE
from mrjob.util import buffer_iterator_to_line_iterator
from mrjob.util import cmd_line
from mrjob.util import extract_dir_for_tar
from mrjob.util import hash_object
from mrjob.util import read_file


log = logging.getLogger('mrjob.emr')

JOB_TRACKER_RE = re.compile('(\d{1,3}\.\d{2})%')

# if EMR throttles us, how long to wait (in seconds) before trying again?
EMR_BACKOFF = 20
EMR_BACKOFF_MULTIPLIER = 1.5
EMR_MAX_TRIES = 20  # this takes about a day before we run out of tries

# the port to tunnel to
EMR_JOB_TRACKER_PORT = 9100
EMR_JOB_TRACKER_PATH = '/jobtracker.jsp'

MAX_SSH_RETRIES = 20

# ssh should fail right away if it can't bind a port
WAIT_FOR_SSH_TO_FAIL = 1.0

# sometimes AWS gives us seconds as a decimal, which we can't parse
# with boto.utils.ISO8601
SUBSECOND_RE = re.compile('\.[0-9]+')

# map from AWS region to EMR endpoint. See
# http://docs.amazonwebservices.com/ElasticMapReduce/latest/DeveloperGuide/index.html?ConceptsRequestEndpoints.html
REGION_TO_EMR_ENDPOINT = {
    'EU': 'eu-west-1.elasticmapreduce.amazonaws.com',
    'us-east-1': 'us-east-1.elasticmapreduce.amazonaws.com',
    'us-west-1': 'us-west-1.elasticmapreduce.amazonaws.com',
    '': 'elasticmapreduce.amazonaws.com',  # when no region specified
}

# map from AWS region to S3 endpoint. See
# http://docs.amazonwebservices.com/AmazonS3/latest/dev/MakingRequests.html#RequestEndpoints
REGION_TO_S3_ENDPOINT = {
    'EU': 's3-eu-west-1.amazonaws.com',
    'us-east-1': 's3.amazonaws.com',  # no region-specific endpoint
    'us-west-1': 's3-us-west-1.amazonaws.com',
    'ap-southeast-1': 's3-ap-southeast-1.amazonaws.com',  # no EMR endpoint yet
    '': 's3.amazonaws.com',
}

# map from AWS region to S3 LocationConstraint parameter for regions whose
# location constraints differ from their AWS regions. See
# http://docs.amazonwebservices.com/AmazonS3/latest/API/index.html?RESTBucketPUT.html
REGION_TO_S3_LOCATION_CONSTRAINT = {
    'us-east-1': '',
}


# map from instance type to number of compute units
# from http://aws.amazon.com/ec2/instance-types/
EC2_INSTANCE_TYPE_TO_COMPUTE_UNITS = {
    't1.micro': 2,
    'm1.small': 1,
    'm1.large': 4,
    'm1.xlarge': 8,
    'm2.xlarge': 6.5,
    'm2.2xlarge': 13,
    'm2.4xlarge': 26,
    'c1.medium': 5,
    'c1.xlarge': 20,
    'cc1.4xlarge': 33.5,
    'cg1.4xlarge': 33.5,
}


# map from instance type to GB of memory
# from http://aws.amazon.com/ec2/instance-types/
EC2_INSTANCE_TYPE_TO_MEMORY = {
    't1.micro': 0.6,
    'm1.small': 1.7,
    'm1.large': 7.5,
    'm1.xlarge': 15,
    'm2.xlarge': 17.5,
    'm2.2xlarge': 34.2,
    'm2.4xlarge': 68.4,
    'c1.medium': 1.7,
    'c1.xlarge': 7,
    'cc1.4xlarge': 23,
    'cg1.4xlarge': 22,
}

# Use this to figure out which hadoop version we're using if it's not
# explicitly specified, so we can keep from passing deprecated command-line
# options to Hadoop. If we encounter an AMI version we don't recognize,
# we use whatever version matches 'latest'.
#
# The reason we don't just create a job flow and then query its Hadoop version
# is that for most jobs, we create the steps and the job flow at the same time.
AMI_VERSION_TO_HADOOP_VERSION = {
    None: '0.18',  # ami_version not specified means version 1.0
    '1.0': '0.18',
    '2.0': '0.20.205',
    'latest': '0.20.205',
}


def est_time_to_hour(job_flow):
    """If available, get the difference between hours billed and hours used.
    This metric is used to determine which job flow to use if more than one
    is available.
    """

    if not hasattr(job_flow, 'startdatetime'):
        return 0.0
    else:
        now = time.time()

        # find out how long the job flow has been running
        jf_start = iso8601_to_timestamp(job_flow.startdatetime)
        if hasattr(job_flow, 'enddatetime'):
            jf_end = iso8601_to_timestamp(job_flow.enddatetime)
        else:
            jf_end = now

        minutes = (jf_end - jf_start) / 60.0
        hours = minutes / 60.0
        return math.ceil(hours) * 60 - minutes


def s3_key_to_uri(s3_key):
    """Convert a boto Key object into an ``s3://`` URI"""
    return 's3://%s/%s' % (s3_key.bucket.name, s3_key.name)


def iso8601_to_timestamp(iso8601_time):
    iso8601_time = SUBSECOND_RE.sub('', iso8601_time)
    return time.mktime(time.strptime(iso8601_time, boto.utils.ISO8601))


def iso8601_to_datetime(iso8601_time):
    iso8601_time = SUBSECOND_RE.sub('', iso8601_time)
    return datetime.datetime.strptime(iso8601_time, boto.utils.ISO8601)


def describe_all_job_flows(emr_conn, states=None, jobflow_ids=None,
                           created_after=None, created_before=None):
    """Iteratively call ``EmrConnection.describe_job_flows()`` until we really
    get all the available job flow information. Currently, 2 months of data
    is available through the EMR API.

    This is a way of getting around the limits of the API, both on number
    of job flows returned, and how far back in time we can go.

    :type states: list
    :param states: A list of strings with job flow states wanted

    :type jobflow_ids: list
    :param jobflow_ids: A list of job flow IDs
    :type created_after: datetime
    :param created_after: Bound on job flow creation time

    :type created_before: datetime
    :param created_before: Bound on job flow creation time
    """
    all_job_flows = []
    ids_seen = set()

    while True:
        if created_before and created_after and created_before < created_after:
            break

        log.debug('Calling describe_jobflows(states=%r, jobflow_ids=%r,'
                  ' created_after=%r, created_before=%r)' %
                  (states, jobflow_ids, created_after, created_before))
        try:
            results = emr_conn.describe_jobflows(
                states=states, jobflow_ids=jobflow_ids,
                created_after=created_after, created_before=created_before)
        except boto.exception.BotoServerError, ex:
            if 'ValidationError' in ex.body:
                log.debug(
                    '  reached earliest allowed created_before time, done!')
                break
            else:
                raise

        # don't count the same job flow twice
        job_flows = [jf for jf in results if jf.jobflowid not in ids_seen]
        log.debug('  got %d results (%d new)' % (len(results), len(job_flows)))

        all_job_flows.extend(job_flows)
        ids_seen.update(jf.jobflowid for jf in job_flows)

        if job_flows:
            # set created_before to be just after the start time of
            # the first job returned, to deal with job flows started
            # in the same second
            min_create_time = min(iso8601_to_datetime(jf.creationdatetime)
                                  for jf in job_flows)
            created_before = min_create_time + datetime.timedelta(seconds=1)
            # if someone managed to start 501 job flows in the same second,
            # they are still screwed (the EMR API only returns up to 500),
            # but this seems unlikely. :)
        else:
            if not created_before:
                created_before = datetime.datetime.utcnow()
            created_before -= datetime.timedelta(weeks=2)

    return all_job_flows


def make_lock_uri(s3_tmp_uri, emr_job_flow_id, step_num):
    """Generate the URI to lock the job flow ``emr_job_flow_id``"""
    return s3_tmp_uri + 'locks/' + emr_job_flow_id + '/' + str(step_num)


def _lock_acquire_step_1(s3_conn, lock_uri, job_name):
    bucket_name, key_prefix = parse_s3_uri(lock_uri)
    bucket = s3_conn.get_bucket(bucket_name)
    key = bucket.get_key(key_prefix)
    if key is None:
        key = bucket.new_key(key_prefix)
        key.set_contents_from_string(job_name)
        return key
    else:
        return None


def _lock_acquire_step_2(key, job_name):
    key_value = key.get_contents_as_string()
    return (key_value == job_name)


def attempt_to_acquire_lock(s3_conn, lock_uri, sync_wait_time, job_name):
    """Returns True if this session successfully took ownership of the lock
    specified by ``lock_uri``.
    """
    key = _lock_acquire_step_1(s3_conn, lock_uri, job_name)
    if key is not None:
        time.sleep(sync_wait_time)
        success = _lock_acquire_step_2(key, job_name)
        if success:
            return True

    return False


class LogFetchError(Exception):
    pass


class EMRJobRunner(MRJobRunner):
    """Runs an :py:class:`~mrjob.job.MRJob` on Amazon Elastic MapReduce.

    :py:class:`EMRJobRunner` runs your job in an EMR job flow, which is
    basically a temporary Hadoop cluster. Normally, it creates a job flow
    just for your job; it's also possible to run your job in a specific
    job flow by setting *emr_job_flow_id* or to automatically choose a
    waiting job flow, creating one if none exists, by setting
    *pool_emr_job_flows*.

    Input, support, and jar files can be either local or on S3; use
    ``s3://...`` URLs to refer to files on S3.

    This class has some useful utilities for talking directly to S3 and EMR,
    so you may find it useful to instantiate it without a script::

        from mrjob.emr import EMRJobRunner

        emr_conn = EMRJobRunner().make_emr_conn()
        job_flows = emr_conn.describe_jobflows()
        ...

    See also: :py:meth:`~EMRJobRunner.__init__`.
    """
    alias = 'emr'

    def __init__(self, **kwargs):
        """:py:class:`~mrjob.emr.EMRJobRunner` takes the same arguments as
        :py:class:`~mrjob.runner.MRJobRunner`, plus some additional options
        which can be defaulted in :py:mod:`mrjob.conf`.

        *aws_access_key_id* and *aws_secret_access_key* are required if you
        haven't set them up already for boto (e.g. by setting the environment
        variables :envvar:`AWS_ACCESS_KEY_ID` and
        :envvar:`AWS_SECRET_ACCESS_KEY`)

        Additional options:

        :type additional_emr_info: JSON str, None, or JSON-encodable object
        :param additional_emr_info: Special parameters to select additional
                                    features, mostly to support beta EMR
                                    features. Pass a JSON string on the command
                                    line or use data structures in the config
                                    file (which is itself basically JSON).
        :type ami_version: str
        :param ami_version: EMR AMI version to use. This controls which Hadoop
                            version(s) are available and which version of
                            Python is installed, among other things; see \
http://docs.amazonwebservices.com/ElasticMapReduce/latest/DeveloperGuideindex.html?EnvironmentConfig_AMIVersion.html
                            for details. Implicitly defaults to AMI version
                            1.0 (this will change to 2.0 in mrjob v0.4).
        :type aws_access_key_id: str
        :param aws_access_key_id: "username" for Amazon web services.
        :type aws_availability_zone: str
        :param aws_availability_zone: availability zone to run the job in
        :type aws_secret_access_key: str
        :param aws_secret_access_key: your "password" on AWS
        :type aws_region: str
        :param aws_region: region to connect to S3 and EMR on (e.g.
                           ``us-west-1``). If you want to use separate regions
                           for S3 and EMR, set *emr_endpoint* and
                           *s3_endpoint*.
        :type bootstrap_actions: list of str
        :param bootstrap_actions: a list of raw bootstrap actions (essentially
                                  scripts) to run prior to any of the other
                                  bootstrap steps. Any arguments should be
                                  separated from the command by spaces (we use
                                  :py:func:`shlex.split`). If the action is on
                                  the local filesystem, we'll automatically
                                  upload it to S3.
        :type bootstrap_cmds: list
        :param bootstrap_cmds: a list of commands to run on the master node to
                               set up libraries, etc. Like *setup_cmds*, these
                               can be strings, which will be run in the shell,
                               or lists of args, which will be run directly.
                               Prepend ``sudo`` to commands to do things that
                               require root privileges.
        :type bootstrap_files: list of str
        :param bootstrap_files: files to download to the bootstrap working
                                directory on the master node before running
                                *bootstrap_cmds* (for example, Debian
                                packages). May be local files for mrjob to
                                upload to S3, or any URI that ``hadoop fs``
                                can handle.
        :type bootstrap_mrjob: boolean
        :param bootstrap_mrjob: This is actually an option in the base
                                :py:class:`~mrjob.job.MRJobRunner` class. If
                                this is ``True`` (the default), we'll tar up
                                :py:mod:`mrjob` from the local filesystem, and
                                install it on the master node.
        :type bootstrap_python_packages: list of str
        :param bootstrap_python_packages: paths of python modules to install
                                          on EMR. These should be standard
                                          Python module tarballs. If a module
                                          is named ``foo.tar.gz``, we expect to
                                          be able to run ``tar xfz foo.tar.gz;
                                          cd foo;
                                          sudo python setup.py install``.
        :type bootstrap_scripts: list of str
        :param bootstrap_scripts: scripts to upload and then run on the master
                                  node (a combination of *bootstrap_cmds* and
                                  *bootstrap_files*). These are run after the
                                  command from bootstrap_cmds.
        :type check_emr_status_every: float
        :param check_emr_status_every: How often to check on the status of EMR
                                       jobs. Default is 30 seconds (too often
                                       and AWS will throttle you anyway).
        :type ec2_instance_type: str
        :param ec2_instance_type: What sort of EC2 instance(s) to use on the
                                  nodes that actually run tasks (see
                                  http://aws.amazon.com/ec2/instance-types/).
                                  When you run multiple instances (see
                                  *num_ec2_instances*), the master node is just
                                  coordinating the other nodes, so usually the
                                  default instance type (``m1.small``) is fine,
                                  and using larger instances is wasteful.
        :type ec2_key_pair: str
        :param ec2_key_pair: name of the SSH key you set up for EMR.
        :type ec2_key_pair_file: str
        :param ec2_key_pair_file: path to file containing the SSH key for EMR
        :type ec2_master_instance_type: str
        :param ec2_master_instance_type: same as *ec2_instance_type*, but only
                                         for the master Hadoop node. Usually
                                         you just want to use
                                         *ec2_instance_type*. Defaults to
                                         ``'m1.small'``.
        :type ec2_slave_instance_type: str
<<<<<<< HEAD
        :param ec2_slave_instance_type: same as *ec2_instance_type*, but only
                                        for the slave Hadoop nodes. Usually you
                                        just want to use *ec2_instance_type*.
                                        Defaults to ``'m1.small'``.
=======
        :param ec2_slave_instance_type: same as *ec2_instance_type*, but only for the slave (or core) Hadoop nodes. Usually you just want to use *ec2_instance_type*. Defaults to ``'m1.small'``.
        :type ec2_core_instance_type: str
        :param ec2_core_instance_type: same as *ec2_instance_type*, but only for the slave (or core) Hadoop nodes. Usually you just want to use *ec2_instance_type*. Defaults to ``'m1.small'``.
        :type ec2_task_instance_type: str
        :param ec2_task_instance_type: same as *ec2_instance_type*, but only for the task Hadoop nodes. Used when creating a jobflow with both slave (aka "core") and task nodes.
        :type ec2_master_instance_bid_price: str
        :param ec2_master_instance_bid_price: when specified and not "0", this creates the master Hadoop node as a spot instance at this bid price.
        :type ec2_core_instance_bid_price: str
        :param ec2_core_instance_bid_price: when specified and not "0", this creates the core Hadoop nodes as spot instances at this bid price.
        :type ec2_task_instance_bid_price: str
        :param ec2_task_instance_bid_price: when specified and not "0", this creates the task Hadoop nodes as spot instances at this bid price.
>>>>>>> 49450d9e
        :type emr_endpoint: str
        :param emr_endpoint: optional host to connect to when communicating
                             with S3 (e.g.
                             ``us-west-1.elasticmapreduce.amazonaws.com``).
                             Default is to infer this from *aws_region*.
        :type emr_job_flow_id: str
        :param emr_job_flow_id: the ID of a persistent EMR job flow to run jobs
                                in (normally we launch our own job flow). It's
                                fine for other jobs to be using the job flow;
                                we give our job's steps a unique ID.
        :type emr_job_flow_pool_name: str
        :param emr_job_flow_pool_name: Specify a pool name to join. Is set to
                                       ``'default'`` if not specified. Does not
                                       imply ``pool_emr_job_flows``.
        :type enable_emr_debugging: str
        :param enable_emr_debugging: store Hadoop logs in SimpleDB
        :type hadoop_streaming_jar: str
        :param hadoop_streaming_jar: This is actually an option in the base
                                     :py:class:`~mrjob.runner.MRJobRunner`
                                     class. Points to a custom hadoop streaming
                                     jar on the local filesystem or S3. If you
                                     want to point to a streaming jar already
                                     installed on the EMR instances (perhaps
                                     through a bootstrap action?), use
                                     *hadoop_streaming_jar_on_emr*.
        :type hadoop_streaming_jar_on_emr: str
        :param hadoop_streaming_jar_on_emr: Like *hadoop_streaming_jar*, except
                                            that it points to a path on the EMR
                                            instance, rather than to a local
                                            file or one on S3. Rarely necessary
                                            to set this by hand.
        :type hadoop_version: str
        :param hadoop_version: Set the version of Hadoop to use on EMR.
                               Consider setting *ami_version* instead; only AMI
                               version 1.0 supports multiple versions of Hadoop
                               anyway. If *ami_version* is not set, we'll
                               default to Hadoop 0.20 for backwards
                               compatibility with :py:mod:`mrjob` v0.3.0.
        :type num_ec2_instances: int
<<<<<<< HEAD
        :type pool_emr_job_flows: bool
        :param pool_emr_job_flows: Try to run the job on a ``WAITING`` pooled
                                   job flow with the same bootstrap
                                   configuration. Prefer the one with the most
                                   compute units. Use S3 to "lock" the job flo
                                   and ensure that the job is not scheduled
                                   behind another job. If no suitable job flow
                                   is `WAITING`, create a new pooled job flow.
                                   **WARNING**: do not run this without having\
        :py:mod:`mrjob.tools.emr.terminate.idle_job_flows`
                                   in your crontab; job flows left idle can
                                   quickly become expensive!
        :param num_ec2_instances: number of instances to start up. Default is
                                  ``1``.
=======
        :param num_ec2_instances: total number of instances to start up. Default is ``1``.
        :type num_ec2_core_instances: int
        :param num_ec2_core_instances: number of core (or "slave") instances to start up. If provided, this will supersede *num_ec2_instances*.
        :type num_ec2_task_instances: int
        :param num_ec2_task_instances: number of task instances to start up. Depends on num_ec2_core_instances. If provided, this will supersede *num_ec2_instances*.
>>>>>>> 49450d9e
        :type s3_endpoint: str
        :param s3_endpoint: Host to connect to when communicating with S3 (e.g.
                            ``s3-us-west-1.amazonaws.com``). Default is to
                            infer this from *aws_region*.
        :type s3_log_uri: str
        :param s3_log_uri: where on S3 to put logs, for example
                           ``s3://yourbucket/logs/``. Logs for your job flow
                           will go into a subdirectory, e.g.
                           ``s3://yourbucket/logs/j-JOBFLOWID/``. in this
                           example s3://yourbucket/logs/j-YOURJOBID/). Default
                           is to append ``logs/`` to *s3_scratch_uri*.
        :type s3_scratch_uri: str
        :param s3_scratch_uri: S3 directory (URI ending in ``/``) to use as
                               scratch space, e.g. ``s3://yourbucket/tmp/``.
                               Default is ``tmp/mrjob/`` in the first bucket
                               belonging to you.
        :type s3_sync_wait_time: float
        :param s3_sync_wait_time: How long to wait for S3 to reach eventual
                                  consistency. This is typically less than a
                                  second (zero in U.S. West) but the default is
                                  5.0 to be safe.
        :type ssh_bin: str or list
        :param ssh_bin: path to the ssh binary; may include switches (e.g.
                        ``'ssh -v'`` or ``['ssh', '-v']``). Defaults to
                        :command:`ssh`
        :type ssh_bind_ports: list of int
        :param ssh_bind_ports: a list of ports that are safe to listen on.
                               Defaults to ports ``40001`` thru ``40840``.
        :type ssh_tunnel_to_job_tracker: bool
        :param ssh_tunnel_to_job_tracker: If True, create an ssh tunnel to the
                                          job tracker and listen on a randomly
                                          chosen port. This requires you to set
                                          *ec2_key_pair* and
                                          *ec2_key_pair_file*. See
                                          :ref:`ssh-tunneling` for detailed
                                          instructions.
        :type ssh_tunnel_is_open: bool
        :param ssh_tunnel_is_open: if True, any host can connect to the job
                                   tracker through the SSH tunnel you open.
                                   Mostly useful if your browser is running on
                                   a different machine from your job runner.
        """
        super(EMRJobRunner, self).__init__(**kwargs)

        # make aws_region an instance variable; we might want to set it
        # based on the scratch bucket
        self._aws_region = self._opts['aws_region'] or ''

        # if we're going to create a bucket to use as temp space, we don't
        # want to actually create it until we run the job (Issue #50).
        # This variable helps us create the bucket as needed
        self._s3_temp_bucket_to_create = None

        self._fix_s3_scratch_and_log_uri_opts()

        self._fix_ec2_instance_types()

        if self._opts['num_ec2_task_instances']:
            if not self._opts['num_ec2_core_instances']:
                raise ValueError(
                    'num_ec2_task_instances may only be specified '
                    'when num_ec2_core_instances is defined as well'
                    )

        # pick a tmp dir based on the job name
        self._s3_tmp_uri = self._opts['s3_scratch_uri'] + self._job_name + '/'

        # pick/validate output dir
        if self._output_dir:
            self._output_dir = self._check_and_fix_s3_dir(self._output_dir)
        else:
            self._output_dir = self._s3_tmp_uri + 'output/'

        # add the bootstrap files to a list of files to upload
        self._bootstrap_actions = []
        for action in self._opts['bootstrap_actions']:
            args = shlex.split(action)
            if not args:
                raise ValueError('bad bootstrap action: %r' % (action,))
            # don't use _add_bootstrap_file() because this is a raw bootstrap
            # action, not part of mrjob's bootstrap utilities
            file_dict = self._add_file(args[0])
            file_dict['args'] = args[1:]
            self._bootstrap_actions.append(file_dict)

        for path in self._opts['bootstrap_files']:
            self._add_bootstrap_file(path)

        self._bootstrap_scripts = []
        for path in self._opts['bootstrap_scripts']:
            file_dict = self._add_bootstrap_file(path)
            self._bootstrap_scripts.append(file_dict)

        self._bootstrap_python_packages = []
        for path in self._opts['bootstrap_python_packages']:
            name, path = self._split_path(path)
            if not path.endswith('.tar.gz'):
                raise ValueError(
                    'bootstrap_python_packages only accepts .tar.gz files!')
            file_dict = self._add_bootstrap_file(path)
            self._bootstrap_python_packages.append(file_dict)

        self._streaming_jar = None
        if self._opts.get('hadoop_streaming_jar'):
            self._streaming_jar = self._add_file_for_upload(
                self._opts['hadoop_streaming_jar'])

        if not (isinstance(self._opts['additional_emr_info'], basestring)
                or self._opts['additional_emr_info'] is None):
            self._opts['additional_emr_info'] = json.dumps(
                self._opts['additional_emr_info'])

        # if we're bootstrapping mrjob, keep track of the file_dict
        # for mrjob.tar.gz
        self._mrjob_tar_gz_file = None

        # where our own logs ended up (we'll find this out once we run the job)
        self._s3_job_log_uri = None

        # where to get input from. We'll fill this later. Once filled,
        # this must be a list (not some other sort of container)
        self._s3_input_uris = None

        # we'll create the script later
        self._master_bootstrap_script = None

        # the ID assigned by EMR to this job (might be None)
        self._emr_job_flow_id = self._opts['emr_job_flow_id']

        # when did our particular task start?
        self._emr_job_start = None

        # ssh state
        self._ssh_proc = None
        self._gave_cant_ssh_warning = False
        self._ssh_key_name = None

        # cache for SSH address
        self._address = None
        self._ssh_slave_addrs = None

        # store the tracker URL for completion status
        self._tracker_url = None

        # turn off tracker progress until tunnel is up
        self._show_tracker_progress = False

        # default requested hadoop version if AMI version is not set
        if not (self._opts['ami_version'] or self._opts['hadoop_version']):
            self._opts['hadoop_version'] = '0.20'

        # init hadoop version cache
        self._inferred_hadoop_version = None

    @classmethod
    def _allowed_opts(cls):
        """A list of which keyword args we can pass to __init__()"""
        return super(EMRJobRunner, cls)._allowed_opts() + [
            'additional_emr_info',
            'ami_version',
            'aws_access_key_id',
            'aws_availability_zone',
            'aws_secret_access_key',
            'aws_region',
            'bootstrap_actions',
            'bootstrap_cmds',
            'bootstrap_files',
            'bootstrap_python_packages',
            'bootstrap_scripts',
            'check_emr_status_every',
            'ec2_instance_type',
            'ec2_key_pair',
            'ec2_key_pair_file',
            'ec2_master_instance_type',
            'ec2_slave_instance_type',
<<<<<<< HEAD
            'emr_job_flow_pool_name',
=======
            'ec2_core_instance_type',
            'ec2_task_instance_type',
            'ec2_master_instance_bid_price',
            'ec2_core_instance_bid_price',
            'ec2_task_instance_bid_price',
            'enable_emr_debugging',
>>>>>>> 49450d9e
            'emr_endpoint',
            'emr_job_flow_id',
            'enable_emr_debugging',
            'hadoop_streaming_jar_on_emr',
            'hadoop_version',
            'num_ec2_instances',
<<<<<<< HEAD
            'pool_emr_job_flows',
=======
            'num_ec2_core_instances',
            'num_ec2_task_instances',
>>>>>>> 49450d9e
            's3_endpoint',
            's3_log_uri',
            's3_scratch_uri',
            's3_sync_wait_time',
            'ssh_bin',
            'ssh_bind_ports',
            'ssh_tunnel_is_open',
            'ssh_tunnel_to_job_tracker',
        ]

    @classmethod
    def _default_opts(cls):
        """A dictionary giving the default value of options."""
        return combine_dicts(super(EMRJobRunner, cls)._default_opts(), {
            'check_emr_status_every': 30,
            'ec2_master_instance_type': 'm1.small',
<<<<<<< HEAD
            'ec2_slave_instance_type': 'm1.small',
            'emr_job_flow_pool_name': 'default',
            'hadoop_version': None,  # defaulted in __init__()
=======
            'ec2_core_instance_type': 'm1.small',
            'ec2_task_instance_type': 'm1.small',
>>>>>>> 49450d9e
            'hadoop_streaming_jar_on_emr':
                '/home/hadoop/contrib/streaming/hadoop-streaming.jar',
            'num_ec2_instances': 1,
            's3_sync_wait_time': 5.0,
            'ssh_bin': ['ssh'],
            'ssh_bind_ports': range(40001, 40841),
            'ssh_tunnel_to_job_tracker': False,
            'ssh_tunnel_is_open': False,
        })

    @classmethod
    def _opts_combiners(cls):
        """Map from option name to a combine_*() function used to combine
        values for that option. This allows us to specify that some options
        are lists, or contain environment variables, or whatever."""
        return combine_dicts(super(EMRJobRunner, cls)._opts_combiners(), {
            'bootstrap_actions': combine_lists,
            'bootstrap_cmds': combine_lists,
            'bootstrap_files': combine_path_lists,
            'bootstrap_python_packages': combine_path_lists,
            'bootstrap_scripts': combine_path_lists,
            'ec2_key_pair_file': combine_paths,
            's3_log_uri': combine_paths,
            's3_scratch_uri': combine_paths,
            'ssh_bin': combine_cmds,
        })

    def _fix_ec2_instance_types(self):
<<<<<<< HEAD
        """If the *ec2_instance_type* option is set, override instance
        type for the nodes that actually run tasks (see Issue #66). Allow
        command-line arguments to override defaults and arguments
        in mrjob.conf (see Issue #311).

        Helper for __init__.
        """
        ec2_instance_type = self._opts['ec2_instance_type']
        if ec2_instance_type:
            if (self._opt_priority['ec2_instance_type'] >
                self._opt_priority['ec2_slave_instance_type']):
                self._opts['ec2_slave_instance_type'] = ec2_instance_type
=======
        """Fixes two issues regarding ec2_instance_type and self._opts:

            1. If the *ec2_instance_type* option is set, override
               instance type for the nodes that actually run tasks
               (see Issue #66)

            2. Otherwise, if ec2_slave_instance_type is specified,
               (most likely via a mrjob.conf file), it is copied
               over to ec2_core_instance_type.
        """
        ec2_instance_type = self._opts['ec2_instance_type']
        if ec2_instance_type:
            self._opts['ec2_core_instance_type'] = ec2_instance_type
>>>>>>> 49450d9e
            # master instance only does work when it's the only instance
            if (self._opts['num_ec2_instances'] == 1 and
                self._opt_priority['ec2_instance_type'] >
                self._opt_priority['ec2_master_instance_type']):
                self._opts['ec2_master_instance_type'] = ec2_instance_type

        elif self._opts['ec2_slave_instance_type']:
            # ec2_core_instance_type is a command line & mrjob.conf alias
            # for ec2_slave_instance_type.
            # Within EMRJobRunner we only ever use ec2_core_instance_type.
            self._opts['ec2_core_instance_type'] = self._opts['ec2_slave_instance_type']
            self._opts['ec2_slave_instance_type'] = None

    def _fix_s3_scratch_and_log_uri_opts(self):
        """Fill in s3_scratch_uri and s3_log_uri (in self._opts) if they
        aren't already set.

        Helper for __init__.
        """
        s3_conn = self.make_s3_conn()
        # check s3_scratch_uri against aws_region if specified
        if self._opts['s3_scratch_uri']:
            bucket_name, _ = parse_s3_uri(self._opts['s3_scratch_uri'])
            bucket_loc = s3_conn.get_bucket(bucket_name).get_location()

            # make sure they can communicate if both specified
            if (self._aws_region and bucket_loc and
                self._aws_region != bucket_loc):
                log.warning('warning: aws_region (%s) does not match bucket'
                            ' region (%s). Your EC2 instances may not be able'
                            ' to reach your S3 buckets.' %
                            (self._aws_region, bucket_loc))

            # otherwise derive aws_region from bucket_loc
            elif bucket_loc and not self._aws_region:
                log.info(
                    "inferring aws_region from scratch bucket's region (%s)" %
                    bucket_loc)
                self._aws_region = bucket_loc
        # set s3_scratch_uri by checking for existing buckets
        else:
            self._set_s3_scratch_uri(s3_conn)
            log.info('using %s as our scratch dir on S3' %
                     self._opts['s3_scratch_uri'])

        self._opts['s3_scratch_uri'] = self._check_and_fix_s3_dir(
            self._opts['s3_scratch_uri'])

        # set s3_log_uri
        if self._opts['s3_log_uri']:
            self._opts['s3_log_uri'] = self._check_and_fix_s3_dir(
                self._opts['s3_log_uri'])
        else:
            self._opts['s3_log_uri'] = self._opts['s3_scratch_uri'] + 'logs/'

    def _set_s3_scratch_uri(self, s3_conn):
        """Helper for _fix_s3_scratch_and_log_uri_opts"""
        buckets = s3_conn.get_all_buckets()
        mrjob_buckets = [b for b in buckets if b.name.startswith('mrjob-')]

        # Loop over buckets until we find one that is not region-
        #   restricted, matches aws_region, or can be used to
        #   infer aws_region if no aws_region is specified
        for scratch_bucket in mrjob_buckets:
            scratch_bucket_name = scratch_bucket.name
            scratch_bucket_location = scratch_bucket.get_location()

            if scratch_bucket_location:
                if scratch_bucket_location == self._aws_region:
                    # Regions are both specified and match
                    log.info("using existing scratch bucket %s" %
                             scratch_bucket_name)
                    self._opts['s3_scratch_uri'] = (
                        's3://%s/tmp/' % scratch_bucket_name)
                    return
                elif not self._aws_region:
                    # aws_region not specified, so set it based on this
                    #   bucket's location and use this bucket
                    self._aws_region = scratch_bucket_location
                    log.info("inferring aws_region from scratch bucket's"
                             " region (%s)" % self._aws_region)
                    self._opts['s3_scratch_uri'] = (
                        's3://%s/tmp/' % scratch_bucket_name)
                    return
                elif scratch_bucket_location != self._aws_region:
                    continue
            elif not self._aws_region:
                # Only use regionless buckets if the job flow is regionless
                log.info("using existing scratch bucket %s" %
                         scratch_bucket_name)
                self._opts['s3_scratch_uri'] = (
                    's3://%s/tmp/' % scratch_bucket_name)
                return

        # That may have all failed. If so, pick a name.
        scratch_bucket_name = 'mrjob-%016x' % random.randint(0, 2 ** 64 - 1)
        self._s3_temp_bucket_to_create = scratch_bucket_name
        log.info("creating new scratch bucket %s" % scratch_bucket_name)
        self._opts['s3_scratch_uri'] = 's3://%s/tmp/' % scratch_bucket_name

    def _set_s3_job_log_uri(self, job_flow):
        """Given a job flow description, set self._s3_job_log_uri. This allows
        us to call self.ls(), etc. without running the job.
        """
        log_uri = getattr(job_flow, 'loguri', '')
        if log_uri:
            self._s3_job_log_uri = '%s%s/' % (
                log_uri.replace('s3n://', 's3://'), self._emr_job_flow_id)

    def _create_s3_temp_bucket_if_needed(self):
        """Make sure temp bucket exists"""
        if self._s3_temp_bucket_to_create:
            s3_conn = self.make_s3_conn()
            log.info('creating S3 bucket %r to use as scratch space' %
                     self._s3_temp_bucket_to_create)
            location = REGION_TO_S3_LOCATION_CONSTRAINT.get(
                self._aws_region, self._aws_region)
            s3_conn.create_bucket(self._s3_temp_bucket_to_create,
                                  location=(location or ''))
            self._s3_temp_bucket_to_create = None

    def _check_and_fix_s3_dir(self, s3_uri):
        """Helper for __init__"""
        if not is_s3_uri(s3_uri):
            raise ValueError('Invalid S3 URI: %r' % s3_uri)
        if not s3_uri.endswith('/'):
            s3_uri = s3_uri + '/'

        return s3_uri

    def _run(self):
        self._prepare_for_launch()

        self._launch_emr_job()
        self._wait_for_job_to_complete()

    def _prepare_for_launch(self):
        self._setup_input()
        self._create_wrapper_script()
        self._create_master_bootstrap_script()
        self._upload_non_input_files()

    def _setup_input(self):
        """Copy local input files (if any) to a special directory on S3.

        Set self._s3_input_uris
        Helper for _run
        """
        self._create_s3_temp_bucket_if_needed()
        # winnow out s3 files from local ones
        self._s3_input_uris = []
        local_input_paths = []
        for path in self._input_paths:
            if is_s3_uri(path):
                # Don't even bother running the job if the input isn't there,
                # since it's costly to spin up instances.
                if not self.path_exists(path):
                    raise AssertionError(
                        'Input path %s does not exist!' % (path,))
                self._s3_input_uris.append(path)
            else:
                local_input_paths.append(path)

        # copy local files into an input directory, with names like
        # 00000-actual_name.ext
        if local_input_paths:
            s3_input_dir = self._s3_tmp_uri + 'input/'
            log.info('Uploading input to %s' % s3_input_dir)

            s3_conn = self.make_s3_conn()
            for file_num, path in enumerate(local_input_paths):
                if path == '-':
                    path = self._dump_stdin_to_local_file()

                target = '%s%05d-%s' % (
                    s3_input_dir, file_num, os.path.basename(path))
                log.debug('uploading %s -> %s' % (path, target))
                s3_key = self.make_s3_key(target, s3_conn)
                s3_key.set_contents_from_filename(path)

            self._s3_input_uris.append(s3_input_dir)

    def _add_bootstrap_file(self, path):
        name, path = self._split_path(path)
        file_dict = {'path': path, 'name': name, 'bootstrap': 'file'}
        self._files.append(file_dict)
        return file_dict

    def _pick_s3_uris_for_files(self):
        """Decide where each file will be uploaded on S3.

        Okay to call this multiple times.
        """
        self._assign_unique_names_to_files(
            's3_uri', prefix=self._s3_tmp_uri + 'files/',
            match=is_s3_uri)

    def _upload_non_input_files(self):
        """Copy files to S3

        Pick S3 URIs for them if we haven't already."""
        self._create_s3_temp_bucket_if_needed()
        self._pick_s3_uris_for_files()

        s3_files_dir = self._s3_tmp_uri + 'files/'
        log.info('Copying non-input files into %s' % s3_files_dir)

        s3_conn = self.make_s3_conn()
        for file_dict in self._files:
            path = file_dict['path']

            # don't bother with files that are already on s3
            if is_s3_uri(path):
                continue

            s3_uri = file_dict['s3_uri']

            log.debug('uploading %s -> %s' % (path, s3_uri))
            s3_key = self.make_s3_key(s3_uri, s3_conn)
            s3_key.set_contents_from_filename(file_dict['path'])

    def setup_ssh_tunnel_to_job_tracker(self, host):
        """setup the ssh tunnel to the job tracker, if it's not currently
        running.

        Args:
        host -- hostname of the EMR master node.
        """
        REQUIRED_OPTS = ['ec2_key_pair', 'ec2_key_pair_file', 'ssh_bind_ports']
        for opt_name in REQUIRED_OPTS:
            if not self._opts[opt_name]:
                if not self._gave_cant_ssh_warning:
                    log.warning(
                        "You must set %s in order to ssh to the job tracker!" %
                        opt_name)
                    self._gave_cant_ssh_warning = True
                return

        # if there was already a tunnel, make sure it's still up
        if self._ssh_proc:
            self._ssh_proc.poll()
            if self._ssh_proc.returncode is None:
                return
            else:
                log.warning('Oops, ssh subprocess exited with return code %d,'
                            ' restarting...' % self._ssh_proc.returncode)
                self._ssh_proc = None

        log.info('Opening ssh tunnel to Hadoop job tracker')

        # if ssh detects that a host key has changed, it will silently not
        # open the tunnel, so make a fake empty known_hosts file and use that.
        # (you can actually use /dev/null as your known hosts file, but
        # that's UNIX-specific)
        fake_known_hosts_file = os.path.join(
            self._get_local_tmp_dir(), 'fake_ssh_known_hosts')
        # blank out the file, if it exists
        f = open(fake_known_hosts_file, 'w')
        f.close()
        log.debug('Created empty ssh known-hosts file: %s' % (
            fake_known_hosts_file,))

        bind_port = None
        for bind_port in self._pick_ssh_bind_ports():
            args = self._opts['ssh_bin'] + [
                '-o', 'VerifyHostKeyDNS=no',
                '-o', 'StrictHostKeyChecking=no',
                '-o', 'ExitOnForwardFailure=yes',
                '-o', 'UserKnownHostsFile=%s' % fake_known_hosts_file,
                '-L', '%d:localhost:%d' % (bind_port, EMR_JOB_TRACKER_PORT),
                '-N', '-q',  # no shell, no output
                '-i', self._opts['ec2_key_pair_file'],
            ]
            if self._opts['ssh_tunnel_is_open']:
                args.extend(['-g', '-4'])  # -4: listen on IPv4 only
            args.append('hadoop@' + host)
            log.debug('> %s' % cmd_line(args))

            ssh_proc = Popen(args, stdin=PIPE, stdout=PIPE, stderr=PIPE)
            time.sleep(WAIT_FOR_SSH_TO_FAIL)
            ssh_proc.poll()
            # still running. We are golden
            if ssh_proc.returncode is None:
                self._ssh_proc = ssh_proc
                break

        if not self._ssh_proc:
            log.warning('Failed to open ssh tunnel to job tracker')
        else:
            if self._opts['ssh_tunnel_is_open']:
                bind_host = socket.getfqdn()
            else:
                bind_host = 'localhost'
            self._tracker_url = 'http://%s:%d%s' % (
                bind_host, bind_port, EMR_JOB_TRACKER_PATH)
            self._show_tracker_progress = True
            log.info('Connect to job tracker at: %s' % self._tracker_url)

    def _pick_ssh_bind_ports(self):
        """Pick a list of ports to try binding our SSH tunnel to.

        We will try to bind the same port for any given job flow (Issue #67)
        """
        # don't perturb the random number generator
        random_state = random.getstate()
        try:
            # seed random port selection on job flow ID
            random.seed(self._emr_job_flow_id)
            num_picks = min(MAX_SSH_RETRIES, len(self._opts['ssh_bind_ports']))
            return random.sample(self._opts['ssh_bind_ports'], num_picks)
        finally:
            random.setstate(random_state)

    def _enable_slave_ssh_access(self):
        if not self._ssh_key_name:
            self._ssh_key_name = self._job_name + '.pem'
            ssh_copy_key(
                self._opts['ssh_bin'],
                self._address_of_master(),
                self._opts['ec2_key_pair_file'],
                self._ssh_key_name)

    ### Running the job ###

    def cleanup(self, mode=None):
        super(EMRJobRunner, self).cleanup(mode=mode)

        # always stop our SSH tunnel if it's still running
        if self._ssh_proc:
            self._ssh_proc.poll()
            if self._ssh_proc.returncode is None:
                log.info('Killing our SSH tunnel (pid %d)' %
                         self._ssh_proc.pid)
                try:
                    os.kill(self._ssh_proc.pid, signal.SIGKILL)
                    self._ssh_proc = None
                except Exception, e:
                    log.exception(e)

        # stop the job flow if it belongs to us (it may have stopped on its
        # own already, but that's fine)
        # don't stop it if it was created due to --pool because the user
        # probably wants to use it again
        if self._emr_job_flow_id and not self._opts['emr_job_flow_id'] \
           and not self._opts['pool_emr_job_flows']:
            log.info('Terminating job flow: %s' % self._emr_job_flow_id)
            try:
                self.make_emr_conn().terminate_jobflow(self._emr_job_flow_id)
            except Exception, e:
                log.exception(e)

    def _cleanup_remote_scratch(self):
        # delete all the files we created
        if self._s3_tmp_uri:
            try:
                log.info('Removing all files in %s' % self._s3_tmp_uri)
                self.rm(self._s3_tmp_uri)
                self._s3_tmp_uri = None
            except Exception, e:
                log.exception(e)

    def _cleanup_logs(self):
        super(EMRJobRunner, self)._cleanup_logs()

        # delete the log files, if it's a job flow we created (the logs
        # belong to the job flow)
        if self._s3_job_log_uri and not self._opts['emr_job_flow_id'] \
           and not self._opts['pool_emr_job_flows']:
            try:
                log.info('Removing all files in %s' % self._s3_job_log_uri)
                self.rm(self._s3_job_log_uri)
                self._s3_job_log_uri = None
            except Exception, e:
                log.exception(e)

    def _wait_for_s3_eventual_consistency(self):
        """Sleep for a little while, to give S3 a chance to sync up.
        """
        log.info('Waiting %.1fs for S3 eventual consistency' %
                 self._opts['s3_sync_wait_time'])
        time.sleep(self._opts['s3_sync_wait_time'])

    def _wait_for_job_flow_termination(self):
        try:
            jobflow = self._describe_jobflow()
        except boto.exception.S3ResponseError:
            # mockboto throws this for some reason
            return
        while jobflow.state not in ('TERMINATED', 'COMPLETED', 'FAILED',
                                    'SHUTTING_DOWN'):
            raise IndexError
            msg = 'Waiting for job flow to terminate (currently %s)' % \
                                                         jobflow.state
            log.info(msg)
            time.sleep(self._opts['check_emr_status_every'])
            jobflow = self._describe_jobflow()

    def _create_instance_group(self, role, instance_type, count, bid_price):
        """Helper method for creating instance groups. For use when
        creating a jobflow using a list of InstanceGroups, instead
        of the typical triumverate of
        num_instances/master_instance_type/slave_instance_type.

            - Role is either 'master', 'core', or 'task'.
            - instance_type is an EC2 instance type
            - count is an int
            - bid_price is a number, a string, or None. If None,
              this instance group will be use the ON-DEMAND market
              instead of the SPOT market.
        """

        if not instance_type:
            if self._opts['ec2_instance_type']:
                instance_type = self._opts['ec2_instance_type']
            else:
                raise ValueError('Missing instance type for %s node(s)'
                    % role)

        if bid_price and float(bid_price):
            market = 'SPOT'
            bid_price = str(bid_price) # must be a string
        else:
            market = 'ON_DEMAND'
            bid_price = None

        # Hard-code the instance group name to something sensible.
        name = 'mrjob-launch-%s' % role.lower()

        return boto.emr.instance_group.InstanceGroup(
            count, role, instance_type, market, name, bidprice=bid_price
            )

    def _create_job_flow(self, persistent=False, steps=None):
        """Create an empty job flow on EMR, and return the ID of that
        job.

        persistent -- if this is true, create the job flow with the --alive
            option, indicating the job will have to be manually terminated.
        """
        # make sure we can see the files we copied to S3
        self._wait_for_s3_eventual_consistency()

        # figure out local names and S3 URIs for our bootstrap actions, if any
        self._name_files()
        self._pick_s3_uris_for_files()

        log.info('Creating Elastic MapReduce job flow')
        args = self._job_flow_args(persistent, steps)

        emr_conn = self.make_emr_conn()
        log.debug('Calling run_jobflow(%r, %r, %s)' % (
            self._job_name, self._opts['s3_log_uri'],
            ', '.join('%s=%r' % (k, v) for k, v in args.iteritems())))
        emr_job_flow_id = emr_conn.run_jobflow(
            self._job_name, self._opts['s3_log_uri'], **args)

         # keep track of when we started our job
        self._emr_job_start = time.time()

        log.info('Job flow created with ID: %s' % emr_job_flow_id)
        return emr_job_flow_id

    def _job_flow_args(self, persistent=False, steps=None):
        """Build kwargs for emr_conn.run_jobflow()"""
        args = {}

        args['ami_version'] = self._opts['ami_version']
        args['hadoop_version'] = self._opts['hadoop_version']

        if self._opts['aws_availability_zone']:
            args['availability_zone'] = self._opts['aws_availability_zone']

        if self._opts['num_ec2_core_instances']:
            # The less common case: create a list of InstanceGroups
            args['instance_groups'] = [
                self._create_instance_group(
                    'MASTER',
                    self._opts['ec2_master_instance_type'],
                    1,
                    self._opts['ec2_master_instance_bid_price']
                    ),
                self._create_instance_group(
                    'CORE',
                    self._opts['ec2_core_instance_type'],
                    self._opts['num_ec2_core_instances'],
                    self._opts['ec2_core_instance_bid_price']
                    )
                ]

            # MASTER and CORE instance groups are required;
            # the initial TASK instance group is optional.
            if self._opts['num_ec2_task_instances']:
                args['instance_groups'].append(
                    self._create_instance_group(
                        'TASK',
                        self._opts['ec2_task_instance_type'],
                        self._opts['num_ec2_task_instances'],
                        self._opts['ec2_task_instance_bid_price']
                        )
                    )
        else:
            # The common case: num_instances/master_instance_type/...
            args['num_instances'] = str(self._opts['num_ec2_instances'])
            args['master_instance_type'] = self._opts['ec2_master_instance_type']
            args['slave_instance_type'] = self._opts['ec2_core_instance_type']

        # bootstrap actions
        bootstrap_action_args = []

        for file_dict in self._bootstrap_actions:
            # file_dict is not populated the same way by tools and real job
            # runs, so use s3_uri or path as appropriate
            s3_uri = file_dict.get('s3_uri', None) or file_dict['path']
            bootstrap_action_args.append(
                boto.emr.BootstrapAction(
                file_dict['name'], s3_uri, file_dict['args']))

        if self._master_bootstrap_script:
            master_bootstrap_script_args = []
            if self._opts['pool_emr_job_flows']:
                master_bootstrap_script_args = [
                    self._pool_arg(),
                    self._opts['emr_job_flow_pool_name'],
                ]
            bootstrap_action_args.append(
                boto.emr.BootstrapAction(
                    'master', self._master_bootstrap_script['s3_uri'],
                    master_bootstrap_script_args))

        if bootstrap_action_args:
            args['bootstrap_actions'] = bootstrap_action_args

        if self._opts['ec2_key_pair']:
            args['ec2_keyname'] = self._opts['ec2_key_pair']

        if self._opts['enable_emr_debugging']:
            args['enable_debugging'] = True

        if self._opts['additional_emr_info']:
            args['additional_info'] = self._opts['additional_emr_info']

        if persistent or self._opts['pool_emr_job_flows']:
            args['keep_alive'] = True

        if steps:
            args['steps'] = steps

        return args

    def _build_steps(self):
        """Return a list of boto Step objects corresponding to the
        steps we want to run."""
        assert self._script  # can't build steps if no script!

        # figure out local names for our files
        self._name_files()
        self._pick_s3_uris_for_files()

        # we're going to instruct EMR to upload the MR script and the
        # wrapper script (if any) to the job's local directory
        self._script['upload'] = 'file'
        if self._wrapper_script:
            self._wrapper_script['upload'] = 'file'

        # quick, add the other steps before the job spins up and
        # then shuts itself down (in practice this takes several minutes)
        steps = self._get_steps()
        step_list = []

        version = self.get_hadoop_version()

        for step_num, step in enumerate(steps):
            # EMR-specific stuff
            name = '%s: Step %d of %d' % (
                self._job_name, step_num + 1, len(steps))

            # don't terminate other people's job flows
            if (self._opts['emr_job_flow_id'] or
                self._opts['pool_emr_job_flows']):
                action_on_failure = 'CANCEL_AND_WAIT'
            else:
                action_on_failure = 'TERMINATE_JOB_FLOW'

            # Hadoop streaming stuff
            if 'M' not in step:  # if we have an identity mapper
                mapper = 'cat'
            else:
                mapper = cmd_line(self._mapper_args(step_num))

            if 'C' in step:
                combiner = cmd_line(self._combiner_args(step_num))
            else:
                combiner = None

            if 'R' in step:  # i.e. if there is a reducer:
                reducer = cmd_line(self._reducer_args(step_num))
            else:
                reducer = None

            input = self._s3_step_input_uris(step_num)
            output = self._s3_step_output_uri(step_num)\

            step_args, cache_files, cache_archives = self._cache_args()

            step_args.extend(self._hadoop_conf_args(step_num, len(steps)))
            jar = self._get_jar()

            if combiner is not None:
                if compat.supports_combiners_in_hadoop_streaming(version):
                    step_args.extend(['-combiner', combiner])
                else:
                    mapper = "bash -c '%s | sort | %s'" % (mapper, combiner)

            streaming_step = boto.emr.StreamingStep(
                name=name, mapper=mapper, reducer=reducer,
                action_on_failure=action_on_failure,
                cache_files=cache_files, cache_archives=cache_archives,
                step_args=step_args, input=input, output=output,
                jar=jar)

            step_list.append(streaming_step)

        return step_list

    def _cache_args(self):
        """Returns ``(step_args, cache_files, cache_archives)``, populating
        each according to the correct behavior for the current Hadoop version.

        For < 0.20, populate cache_files and cache_archives.
        For >= 0.20, populate step_args.

        step_args should be inserted into the step arguments before anything
            else.

        cache_files and cache_archives should be passed as arguments to
            StreamingStep.
        """
        version = self.get_hadoop_version()

        step_args = []
        cache_files = []
        cache_archives = []

        if compat.supports_new_distributed_cache_options(version):
            # boto doesn't support non-deprecated 0.20 options, so insert
            # them ourselves

            def escaped_paths(file_dicts):
                # return list of strings to join with commas and pass to the
                # hadoop binary
                return ["%s#%s" % (fd['s3_uri'], fd['name'])
                        for fd in file_dicts]

            # index by type
            all_files = {}
            for fd in self._files:
                all_files.setdefault(fd.get('upload'), []).append(fd)

            if 'file' in all_files:
                step_args.append('-files')
                step_args.append(','.join(escaped_paths(all_files['file'])))

            if 'archive' in all_files:
                step_args.append('-archives')
                step_args.append(','.join(escaped_paths(all_files['archive'])))
        else:
            for file_dict in self._files:
                if file_dict.get('upload') == 'file':
                    cache_files.append(
                        '%s#%s' % (file_dict['s3_uri'], file_dict['name']))
                elif file_dict.get('upload') == 'archive':
                    cache_archives.append(
                        '%s#%s' % (file_dict['s3_uri'], file_dict['name']))

        return step_args, cache_files, cache_archives

    def _get_jar(self):
        self._name_files()
        self._pick_s3_uris_for_files()

        if self._streaming_jar:
            return self._streaming_jar['s3_uri']
        else:
            return self._opts['hadoop_streaming_jar_on_emr']

    def _launch_emr_job(self):
        """Create an empty jobflow on EMR, and set self._emr_job_flow_id to
        the ID for that job."""
        self._create_s3_temp_bucket_if_needed()
        # define out steps
        steps = self._build_steps()

        # try to find a job flow from the pool. basically auto-fill
        # 'emr_job_flow_id' if possible and then follow normal behavior.
        if self._opts['pool_emr_job_flows']:
            job_flow = self.find_job_flow()
            if job_flow:
                self._emr_job_flow_id = job_flow.jobflowid

        # create a job flow if we're not already using an existing one
        if not self._emr_job_flow_id:
            self._emr_job_flow_id = self._create_job_flow(
                persistent=False, steps=steps)
        else:
            emr_conn = self.make_emr_conn()
            log.info('Adding our job to job flow %s' % self._emr_job_flow_id)
            log.debug('Calling add_jobflow_steps(%r, %r)' % (
                self._emr_job_flow_id, steps))
            emr_conn.add_jobflow_steps(self._emr_job_flow_id, steps)

        # keep track of when we launched our job
        self._emr_job_start = time.time()

    def _wait_for_job_to_complete(self):
        """Wait for the job to complete, and raise an exception if
        the job failed.

        Also grab log URI from the job status (since we may not know it)
        """
        success = False

        while True:
            # don't antagonize EMR's throttling
            log.debug('Waiting %.1f seconds...' %
                      self._opts['check_emr_status_every'])
            time.sleep(self._opts['check_emr_status_every'])

            job_flow = self._describe_jobflow()

            self._set_s3_job_log_uri(job_flow)

            job_state = job_flow.state
            reason = getattr(job_flow, 'laststatechangereason', '')

            # find all steps belonging to us, and get their state
            step_states = []
            running_step_name = ''
            total_step_time = 0.0
            step_nums = []  # step numbers belonging to us. 1-indexed

            steps = job_flow.steps or []
            for i, step in enumerate(steps):
                # ignore steps belonging to other jobs
                if not step.name.startswith(self._job_name):
                    continue

                step_nums.append(i + 1)

                step.state = step.state
                step_states.append(step.state)
                if step.state == 'RUNNING':
                    running_step_name = step.name

                if (hasattr(step, 'startdatetime') and
                    hasattr(step, 'enddatetime')):
                    start_time = iso8601_to_timestamp(step.startdatetime)
                    end_time = iso8601_to_timestamp(step.enddatetime)
                    total_step_time += end_time - start_time

            if not step_states:
                raise AssertionError("Can't find our steps in the job flow!")

            # if all our steps have completed, we're done!
            if all(state == 'COMPLETED' for state in step_states):
                success = True
                break

            # if any step fails, give up
            if any(state in ('FAILED', 'CANCELLED') for state in step_states):
                break

            # (the other step states are PENDING and RUNNING)

            # keep track of how long we've been waiting
            running_time = time.time() - self._emr_job_start

            # otherwise, we can print a status message
            if running_step_name:
                log.info('Job launched %.1fs ago, status %s: %s (%s)' %
                         (running_time, job_state, reason, running_step_name))
                if self._show_tracker_progress:
                    try:
                        tracker_handle = urllib2.urlopen(self._tracker_url)
                        tracker_page = ''.join(tracker_handle.readlines())
                        tracker_handle.close()
                        # first two formatted percentages, map then reduce
                        map_complete, reduce_complete = [float(complete)
                            for complete in JOB_TRACKER_RE.findall(
                                tracker_page)[:2]]
                        log.info(' map %3d%% reduce %3d%%' % (
                                 map_complete, reduce_complete))
                    except:
                        log.error('Unable to load progress from job tracker')
                        # turn off progress for rest of job
                        self._show_tracker_progress = False
                # once a step is running, it's safe to set up the ssh tunnel to
                # the job tracker
                job_host = getattr(job_flow, 'masterpublicdnsname', None)
                if job_host and self._opts['ssh_tunnel_to_job_tracker']:
                    self.setup_ssh_tunnel_to_job_tracker(job_host)

            # other states include STARTING and SHUTTING_DOWN
            elif reason:
                log.info('Job launched %.1fs ago, status %s: %s' %
                         (running_time, job_state, reason))
            else:
                log.info('Job launched %.1fs ago, status %s' %
                         (running_time, job_state,))

        if success:
            log.info('Job completed.')
            log.info('Running time was %.1fs (not counting time spent waiting'
                     ' for the EC2 instances)' % total_step_time)
            self._fetch_counters(step_nums)
            self.print_counters(range(1, len(step_nums) + 1))
        else:
            msg = 'Job failed with status %s: %s' % (job_state, reason)
            log.error(msg)
            if self._s3_job_log_uri:
                log.info('Logs are in %s' % self._s3_job_log_uri)
            # look for a Python traceback
            cause = self._find_probable_cause_of_failure(step_nums)
            if cause:
                # log cause, and put it in exception
                cause_msg = []  # lines to log and put in exception
                cause_msg.append('Probable cause of failure (from %s):' %
                           cause['log_file_uri'])
                cause_msg.extend(line.strip('\n') for line in cause['lines'])
                if cause['input_uri']:
                    cause_msg.append('(while reading from %s)' %
                                     cause['input_uri'])

                for line in cause_msg:
                    log.error(line)

                # add cause_msg to exception message
                msg += '\n' + '\n'.join(cause_msg) + '\n'

            raise Exception(msg)

    def _script_args(self):
        """How to invoke the script inside EMR"""
        # We can invoke the script by its S3 URL, but we don't really
        # gain anything from that, and EMR is touchy about distinguishing
        # python scripts from shell scripts

        assert self._script  # shouldn't call _script_args() if no script

        args = self._opts['python_bin'] + [self._script['name']]
        if self._wrapper_script:
            args = (self._opts['python_bin'] +
                    [self._wrapper_script['name']] +
                    args)

        return args

    def _mapper_args(self, step_num):
        return (self._script_args() +
                ['--step-num=%d' % step_num, '--mapper'] +
                self._mr_job_extra_args())

    def _reducer_args(self, step_num):
        return (self._script_args() +
                ['--step-num=%d' % step_num, '--reducer'] +
                self._mr_job_extra_args())

    def _combiner_args(self, step_num):
        return (self._script_args() +
                ['--step-num=%d' % step_num, '--combiner'] +
                self._mr_job_extra_args())

    def _upload_args(self):
        """Args to upload files from S3 to the local nodes that EMR runs
        on."""
        args = []
        for file_dict in self._files:
            if file_dict.get('upload') == 'file':
                args.append('--cache')
                args.append('%s#%s' % (file_dict['s3_uri'], file_dict['name']))
            elif file_dict.get('upload') == 'archive':
                args.append('--cache-archive')
                args.append('%s#%s' % (file_dict['s3_uri'], file_dict['name']))

        return args

    def _s3_step_input_uris(self, step_num):
        """Get the s3:// URIs for input for the given step."""
        if step_num == 0:
            return self._s3_input_uris
        else:
            # put intermediate data in HDFS
            return ['hdfs:///tmp/mrjob/%s/step-output/%s/' % (
                self._job_name, step_num)]

    def _s3_step_output_uri(self, step_num):
        if step_num == len(self._get_steps()) - 1:
            return self._output_dir
        else:
            # put intermediate data in HDFS
            return 'hdfs:///tmp/mrjob/%s/step-output/%s/' % (
                self._job_name, step_num + 1)

    ### LOG FETCHING/PARSING ###

    def _enforce_path_regexp(self, paths, regexp, step_nums=None):
        """Helper for log fetching functions to filter out unwanted
        logs. Only pass ``step_nums`` if ``regexp`` has a ``step_nums`` group.
        """
        for path in paths:
            m = regexp.match(path)
            if m:
                if step_nums is None or int(m.group('step_num')) in step_nums:
                    yield path

    ## SSH LOG FETCHING

    def _ls_ssh_logs(self, relative_path):
        """List logs over SSH by path relative to log root directory"""
        return self.ls(SSH_PREFIX + SSH_LOG_ROOT + '/' + relative_path)

    def _ls_slave_ssh_logs(self, addr, relative_path):
        """List logs over multi-hop SSH by path relative to log root directory
        """
        root_path = '%s%s!%s%s' % (SSH_PREFIX,
                                   self._address_of_master(),
                                   addr,
                                   SSH_LOG_ROOT + '/' + relative_path)
        return self.ls(root_path)

    def ls_task_attempt_logs_ssh(self, step_nums):
        all_paths = []
        try:
            all_paths.extend(self._ls_ssh_logs('userlogs/'))
        except IOError:
            # sometimes the master doesn't have these
            pass
        if not all_paths:
            # get them from the slaves instead (takes a little longer)
            try:
                for addr in self._addresses_of_slaves():
                    logs = self._ls_slave_ssh_logs(addr, 'userlogs/')
                    all_paths.extend(logs)
            except IOError:
                # sometimes the slaves don't have them either
                pass
        return self._enforce_path_regexp(all_paths,
                                         TASK_ATTEMPTS_LOG_URI_RE,
                                         step_nums)

    def ls_step_logs_ssh(self, step_nums):
        return self._enforce_path_regexp(self._ls_ssh_logs('steps/'),
                                         STEP_LOG_URI_RE,
                                         step_nums)

    def ls_job_logs_ssh(self, step_nums):
        return self._enforce_path_regexp(self._ls_ssh_logs('history/'),
                                         EMR_JOB_LOG_URI_RE,
                                         step_nums)

    def ls_node_logs_ssh(self):
        all_paths = []
        for addr in self._addresses_of_slaves():
            logs = self._ls_slave_ssh_logs(addr, '')
            all_paths.extend(logs)
        return self._enforce_path_regexp(all_paths, NODE_LOG_URI_RE)

    def ls_all_logs_ssh(self):
        """List all log files in the log root directory"""
        return self.ls(SSH_PREFIX + SSH_LOG_ROOT)

    ## S3 LOG FETCHING ##

    def _ls_s3_logs(self, relative_path):
        """List logs over S3 by path relative to log root directory"""
        if not self._s3_job_log_uri:
            self._set_s3_job_log_uri(self._describe_jobflow())

        if not self._s3_job_log_uri:
            raise LogFetchError('Could not determine S3 job log URI')

        return self.ls(self._s3_job_log_uri + relative_path)

    def ls_task_attempt_logs_s3(self, step_nums):
        return self._enforce_path_regexp(self._ls_s3_logs('task-attempts/'),
                                         TASK_ATTEMPTS_LOG_URI_RE,
                                         step_nums)

    def ls_step_logs_s3(self, step_nums):
        return self._enforce_path_regexp(self._ls_s3_logs('steps/'),
                                         STEP_LOG_URI_RE,
                                         step_nums)

    def ls_job_logs_s3(self, step_nums):
        return  self._enforce_path_regexp(self._ls_s3_logs('jobs/'),
                                          EMR_JOB_LOG_URI_RE,
                                          step_nums)

    def ls_node_logs_s3(self):
        return self._enforce_path_regexp(self._ls_s3_logs('node/'),
                                         NODE_LOG_URI_RE)

    def ls_all_logs_s3(self):
        """List all log files in the S3 log root directory"""
        if not self._s3_job_log_uri:
            self._set_s3_job_log_uri(self._describe_jobflow())
        return self.ls(self._s3_job_log_uri)

    ## LOG PARSING ##

    def _fetch_counters(self, step_nums, skip_s3_wait=False):
        """Read Hadoop counters from S3.

        Args:
        step_nums -- the steps belonging to us, so that we can ignore counters
                     from other jobs when sharing a job flow
        """
        self._counters = []
        new_counters = {}
        if self._opts['ec2_key_pair_file']:
            try:
                new_counters = self._fetch_counters_ssh(step_nums)
            except LogFetchError:
                new_counters = self._fetch_counters_s3(step_nums, skip_s3_wait)
            except IOError:
                # Can get 'file not found' if test suite was lazy or Hadoop
                # logs moved. We shouldn't crash in either case.
                new_counters = self._fetch_counters_s3(step_nums, skip_s3_wait)
        else:
            log.info('ec2_key_pair_file not specified, going to S3')
            new_counters = self._fetch_counters_s3(step_nums, skip_s3_wait)

        # step_nums is relative to the start of the job flow
        # we only want them relative to the job
        for step_num in step_nums:
            self._counters.append(new_counters.get(step_num, {}))

    def _fetch_counters_ssh(self, step_nums):
        uris = list(self.ls_job_logs_ssh(step_nums))
        log.info('Fetching counters from SSH...')
        return scan_for_counters_in_files(uris, self)

    def _fetch_counters_s3(self, step_nums, skip_s3_wait=False):
        job_flow = self._describe_jobflow()
        if job_flow.keepjobflowalivewhennosteps == 'true':
            log.info("Can't fetch counters from S3 for five more minutes. Try"
                     " 'python -m mrjob.tools.emr.fetch_logs --counters %s'"
                     " in five minutes." % job_flow.jobflowid)
            return {}

        log.info('Fetching counters from S3...')

        if not skip_s3_wait:
            self._wait_for_s3_eventual_consistency()
        self._wait_for_job_flow_termination()

        try:
            uris = self.ls_job_logs_s3(step_nums)
            return scan_for_counters_in_files(uris, self)
        except LogFetchError, e:
            log.info("Unable to fetch counters: %s" % e)
            return {}

    def counters(self):
        return self._counters

    def _find_probable_cause_of_failure(self, step_nums):
        """Scan logs for Python exception tracebacks.

        Args:
        step_nums -- the numbers of steps belonging to us, so that we
            can ignore errors from other jobs when sharing a job flow

        Returns:
        None (nothing found) or a dictionary containing:
        lines -- lines in the log file containing the error message
        log_file_uri -- the log file containing the error message
        input_uri -- if the error happened in a mapper in the first
            step, the URI of the input file that caused the error
            (otherwise None)
        """
        if self._opts['ec2_key_pair_file']:
            try:
                return self._find_probable_cause_of_failure_ssh(step_nums)
            except LogFetchError:
                return self._find_probable_cause_of_failure_s3(step_nums)
        else:
            log.info('ec2_key_pair_file not specified, going to S3')
            return self._find_probable_cause_of_failure_s3(step_nums)

    def _find_probable_cause_of_failure_ssh(self, step_nums):
        task_attempt_logs = self.ls_task_attempt_logs_ssh(step_nums)
        step_logs = self.ls_step_logs_ssh(step_nums)
        job_logs = self.ls_job_logs_ssh(step_nums)
        log.info('Scanning SSH logs for probable cause of failure')
        return scan_logs_in_order(task_attempt_logs=task_attempt_logs,
                                  step_logs=step_logs,
                                  job_logs=job_logs,
                                  runner=self)

    def _find_probable_cause_of_failure_s3(self, step_nums):
        log.info('Scanning S3 logs for probable cause of failure')
        self._wait_for_s3_eventual_consistency()
        self._wait_for_job_flow_termination()

        task_attempt_logs = self.ls_task_attempt_logs_s3(step_nums)
        step_logs = self.ls_step_logs_s3(step_nums)
        job_logs = self.ls_job_logs_s3(step_nums)
        return scan_logs_in_order(task_attempt_logs=task_attempt_logs,
                                  step_logs=step_logs,
                                  job_logs=job_logs,
                                  runner=self)

    ### Bootstrapping ###

    def _create_master_bootstrap_script(self, dest='b.py'):
        """Create the master bootstrap script and write it into our local
        temp directory.

        This will do nothing if there are no bootstrap scripts or commands,
        or if _create_master_bootstrap_script() has already been called."""
        # we call the script b.py because there's a character limit on
        # bootstrap script names (or there was at one time, anyway)

        if not any(key.startswith('bootstrap_') and value
                   for (key, value) in self._opts.iteritems()):
            return

        # don't bother if we're not starting a job flow
        if self._opts['emr_job_flow_id']:
            return

        if not any(key.startswith('bootstrap_')
                   and key != 'bootstrap_actions'  # these are separate scripts
                   and value
                   for (key, value) in self._opts.iteritems()):
            return

        if self._opts['bootstrap_mrjob']:
            if self._mrjob_tar_gz_file is None:
                self._mrjob_tar_gz_file = self._add_bootstrap_file(
                    self._create_mrjob_tar_gz() + '#')

        # need to know what files are called
        self._name_files()
        self._pick_s3_uris_for_files()

        path = os.path.join(self._get_local_tmp_dir(), dest)
        log.info('writing master bootstrap script to %s' % path)

        contents = self._master_bootstrap_script_content()
        for line in StringIO(contents):
            log.debug('BOOTSTRAP: ' + line.rstrip('\r\n'))

        f = open(path, 'w')
        f.write(contents)
        f.close()

        name, _ = self._split_path(path)
        self._master_bootstrap_script = {'path': path, 'name': name}
        self._files.append(self._master_bootstrap_script)

    def _master_bootstrap_script_content(self):
        """Create the contents of the master bootstrap script.

        This will give names and S3 URIs to files that don't already have them.

        This function does NOT pick S3 URIs for files or anything like
        that; _create_master_bootstrap_script() is responsible for that.
        """
        out = StringIO()

        def writeln(line=''):
            out.write(line + '\n')

        # shebang
        writeln('#!/usr/bin/python')
        writeln()

        # imports
        writeln('from __future__ import with_statement')
        writeln()
        writeln('import distutils.sysconfig')
        writeln('import os')
        writeln('import stat')
        writeln('from subprocess import call, check_call')
        writeln('from tempfile import mkstemp')
        writeln('from xml.etree.ElementTree import ElementTree')
        writeln()

        # download files using hadoop fs
        writeln('# download files using hadoop fs -copyToLocal')
        for file_dict in self._files:
            if file_dict.get('bootstrap'):
                writeln(
                    "check_call(['hadoop', 'fs', '-copyToLocal', %r, %r])" %
                    (file_dict['s3_uri'], file_dict['name']))
        writeln()

        # make scripts executable
        if self._bootstrap_scripts:
            writeln('# make bootstrap scripts executable')
            for file_dict in self._bootstrap_scripts:
                writeln("check_call(['chmod', 'a+rx', %r])" %
                        file_dict['name'])
            writeln()

        # bootstrap mrjob
        if self._opts['bootstrap_mrjob']:
            writeln('# bootstrap mrjob')
            writeln("site_packages = distutils.sysconfig.get_python_lib()")
            writeln(
                "check_call(['sudo', 'tar', 'xfz', %r, '-C', site_packages])" %
                self._mrjob_tar_gz_file['name'])
            # re-compile pyc files now, since mappers/reducers can't
            # write to this directory. Don't fail if there is extra
            # un-compileable crud in the tarball.
            writeln("mrjob_dir = os.path.join(site_packages, 'mrjob')")
            writeln("call(["
                    "'sudo', 'python', '-m', 'compileall', '-f', mrjob_dir])")
            writeln()

        # install our python modules
        if self._bootstrap_python_packages:
            writeln('# install python modules:')
            for file_dict in self._bootstrap_python_packages:
                writeln("check_call(['tar', 'xfz', %r])" %
                        file_dict['name'])
                # figure out name of dir to CD into
                assert file_dict['path'].endswith('.tar.gz')
                cd_into = extract_dir_for_tar(file_dict['path'])
                # install the module
                writeln("check_call(["
                        "'sudo', 'python', 'setup.py', 'install'], cwd=%r)" %
                        cd_into)

        # run our commands
        if self._opts['bootstrap_cmds']:
            writeln('# run bootstrap cmds:')
            for cmd in self._opts['bootstrap_cmds']:
                if isinstance(cmd, basestring):
                    writeln('check_call(%r, shell=True)' % cmd)
                else:
                    writeln('check_call(%r)' % cmd)
            writeln()

        # run our scripts
        if self._bootstrap_scripts:
            writeln('# run bootstrap scripts:')
            for file_dict in self._bootstrap_scripts:
                writeln('check_call(%r)' % (
                    ['./' + file_dict['name']],))
            writeln()

        return out.getvalue()

    ### EMR JOB MANAGEMENT UTILS ###

    def make_persistent_job_flow(self):
        """Create a new EMR job flow that requires manual termination, and
        return its ID.

        You can also fetch the job ID by calling self.get_emr_job_flow_id()
        """
        if (self._emr_job_flow_id):
            raise AssertionError(
                'This runner is already associated with job flow ID %s' %
                (self._emr_job_flow_id))

        log.info('Creating persistent job flow to run several jobs in...')

        self._create_master_bootstrap_script()
        self._upload_non_input_files()

        # don't allow user to call run()
        self._ran_job = True

        self._emr_job_flow_id = self._create_job_flow(persistent=True)

        return self._emr_job_flow_id

    def get_emr_job_flow_id(self):
        return self._emr_job_flow_id

    def usable_job_flows(self, emr_conn=None, exclude=None):
        """Get job flows that this runner can use. Sort by instance compute
        units and time left to an even instance hour.

        :return: list of (job_minutes_float,
                 :py:class:`botoemr.emrobject.JobFlow`)
        """

        emr_conn = emr_conn or self.make_emr_conn()
        exclude = exclude or set()

        all_job_flows = emr_conn.describe_jobflows()

        pool_arg = self._pool_arg()

        def worker_instance_type(job_flow):
            """We only care about the processing power of the task nodes, which
            are determined by different values depending on the number of total
            nodes.
            """
            if job_flow.instancecount > 1:
                return job_flow.slaveinstancetype
            else:
                return job_flow.masterinstancetype

        def cu(job_flow):
            """Shortcut to calculate the compute units per task node of a job
            flow
            """
            return EC2_INSTANCE_TYPE_TO_COMPUTE_UNITS.get(
                worker_instance_type(job_flow), 0)

        def mem(job_flow):
            """Shortcut to calculate the memory per task node of a job flow """
            return EC2_INSTANCE_TYPE_TO_MEMORY.get(
                worker_instance_type(job_flow), 0)

        # get this run's information, unfortunately duplicating some logic from
        # the inner functions above
        my_instance_type = self._opts['ec2_master_instance_type']
        if self._opts['num_ec2_instances'] > 1:
            my_instance_type = self._opts['ec2_slave_instance_type']

        my_compute_units = EC2_INSTANCE_TYPE_TO_COMPUTE_UNITS.get(
            my_instance_type, 0)
        my_memory = EC2_INSTANCE_TYPE_TO_MEMORY.get(my_instance_type, 0)

        def matches(job_flow):
            """Return True if the given job flow supports the configuration of
            this run, otherwise False.
            """
            # this may be a retry due to locked job flows
            if job_flow.jobflowid in exclude:
                return False

            # there is a hard limit of 256 steps per job flow
            if len(job_flow.steps) > 255:
                return False

            # only take idle job flows
            if job_flow.state != 'WAITING':
                return False

            # match bootstrap configuration and pool name and hash
            if not job_flow.bootstrapactions:
                return False

            args = [arg.value for arg in job_flow.bootstrapactions[-1].args]
            if not args == [pool_arg, self._opts['emr_job_flow_pool_name']]:
                return False

            # sanity check for proper type of job flow
            if job_flow.keepjobflowalivewhennosteps != 'true':
                return False

            # match hadoop version
            if job_flow.hadoopversion != self.get_hadoop_version():
                return False

            # match AMI version
            job_flow_ami_version = getattr(job_flow, 'amiversion', None)
            if job_flow_ami_version != self._opts['ami_version']:
                return False

            # don't accept a job flow with worse performance characteristics
            # than those specified by the config
            if cu(job_flow) < my_compute_units:
                return False
            if mem(job_flow) < my_memory:
                return False
            if int(job_flow.instancecount) < self._opts['num_ec2_instances']:
                return False

            return True

        available_job_flows = [jf for jf in all_job_flows if matches(jf)]

        def sort_key(job_flow):
            return (cu(job_flow) * job_flow.instancecount,
                    est_time_to_hour(job_flow))

        return sorted(available_job_flows, key=sort_key)

    def find_job_flow(self):
        """Find a job flow that can host this runner. Prefer flows with more
        compute units. Break ties by choosing flow with longest idle time.
        Return ``None`` if no suitable flows exist.
        """
        chosen_job_flow = None
        exclude = set()
        emr_conn = self.make_emr_conn()
        s3_conn = self.make_s3_conn()
        while chosen_job_flow is None:
            sorted_tagged_job_flows = self.usable_job_flows(emr_conn=emr_conn,
                                                            exclude=exclude)
            if sorted_tagged_job_flows:
                job_flow = sorted_tagged_job_flows[-1]
                lock_uri = make_lock_uri(self._opts['s3_scratch_uri'],
                                         job_flow.jobflowid,
                                        len(job_flow.steps) + 1)
                status = attempt_to_acquire_lock(
                    s3_conn, lock_uri, self._opts['s3_sync_wait_time'],
                    self._job_name)
                if status:
                    return sorted_tagged_job_flows[-1]
                else:
                    exclude.add(job_flow.jobflowid)
            else:
                return None

    def _pool_arg(self):
        """Generate a hash of the bootstrap configuration so it can be used to
        match jobs and job flows. This value will be passed as an argument
        to the bootstrap script.
        """
        def should_include_file(info):
            # Bootstrap scripts will always have a different checksum
            if info['name'] in ('b.py', 'wrapper.py'):
                return False

            # Also do not include script used to spin up job
            if self._script and info['path'] == self._script['path']:
                return False

            # Only include bootstrap files
            if 'bootstrap' not in info:
                return False

            # mrjob.tar.gz is covered by the bootstrap_mrjob variable.
            # also, it seems to be different every time, causing an
            # undesirable hash mismatch.
            if (self._opts['bootstrap_mrjob']
                and info is self._mrjob_tar_gz_file):
                return False

            # Ignore job-specific files
            if info['path'] in self._input_paths:
                return False

            return True

        # strip unique s3 URI if there is one
        cleaned_bootstrap_actions = [dict(path=fd['path'], args=fd['args'])
                                     for fd in self._bootstrap_actions]

        things_to_hash = [
            [self.md5sum(fd['path'])
             for fd in self._files if should_include_file(fd)],
            self._opts['additional_emr_info'],
            self._opts['bootstrap_mrjob'],
            self._opts['bootstrap_cmds'],
            cleaned_bootstrap_actions,
        ]
        if self._opts['bootstrap_mrjob']:
            things_to_hash.append(mrjob.__version__)
        return 'pool-%s' % hash_object(things_to_hash)

    ### GENERAL FILESYSTEM STUFF ###

    def du(self, path_glob):
        """Get the size of all files matching path_glob."""
        if not is_s3_uri(path_glob):
            return super(EMRJobRunner, self).getsize(path_glob)

        return sum(self.get_s3_key(uri).size for uri in self.ls(path_glob))

    def ls(self, path_glob):
        """Recursively list files locally or on S3.

        This doesn't list "directories" unless there's actually a
        corresponding key ending with a '/' (which is weird and confusing;
        don't make S3 keys ending in '/')

        To list a directory, path_glob must end with a trailing
        slash (foo and foo/ are different on S3)
        """
        if SSH_URI_RE.match(path_glob):
            for item in self._ssh_ls(path_glob):
                yield item
            return

        if not is_s3_uri(path_glob):
            for path in super(EMRJobRunner, self).ls(path_glob):
                yield path
            return

        # support globs
        glob_match = GLOB_RE.match(path_glob)

        # if it's a "file" (doesn't end with /), just check if it exists
        if not glob_match and not path_glob.endswith('/'):
            uri = path_glob
            if self.get_s3_key(uri):
                yield uri
            return

        # we're going to search for all keys starting with base_uri
        if glob_match:
            # cut it off at first wildcard
            base_uri = glob_match.group(1)
        else:
            base_uri = path_glob

        for uri in self._s3_ls(base_uri):
            # enforce globbing
            if glob_match and not fnmatch.fnmatchcase(uri, path_glob):
                continue

            yield uri

    def _ssh_ls(self, uri):
        """Helper for ls(); obeys globbing"""
        m = SSH_URI_RE.match(uri)
        try:
            addr = m.group('hostname') or self._address_of_master()
            if '!' in addr:
                self._enable_slave_ssh_access()
            output = ssh_ls(
                self._opts['ssh_bin'],
                addr,
                self._opts['ec2_key_pair_file'],
                m.group('filesystem_path'),
                self._ssh_key_name,
            )
            for line in output:
                # skip directories, we only want to return downloadable files
                if line and not line.endswith('/'):
                    yield SSH_PREFIX + addr + line
        except SSHException, e:
            raise LogFetchError(e)

    def _s3_ls(self, uri):
        """Helper for ls(); doesn't bother with globbing or directories"""
        s3_conn = self.make_s3_conn()
        bucket_name, key_name = parse_s3_uri(uri)

        bucket = s3_conn.get_bucket(bucket_name)
        for key in bucket.list(key_name):
            yield s3_key_to_uri(key)

    def md5sum(self, path, s3_conn=None):
        if is_s3_uri(path):
            k = self.get_s3_key(path, s3_conn=s3_conn)
            return k.etag.strip('"')
        else:
            return super(EMRJobRunner, self).md5sum(path)

    def _cat_file(self, filename):
        ssh_match = SSH_URI_RE.match(filename)
        if is_s3_uri(filename):
            # stream lines from the s3 key
            s3_key = self.get_s3_key(filename)
            buffer_iterator = read_file(s3_key_to_uri(s3_key), fileobj=s3_key)
            return buffer_iterator_to_line_iterator(buffer_iterator)
        elif ssh_match:
            try:
                addr = ssh_match.group('hostname') or self._address_of_master()
                if '!' in addr:
                    self._enable_slave_ssh_access()
                output = ssh_cat(
                    self._opts['ssh_bin'],
                    addr,
                    self._opts['ec2_key_pair_file'],
                    ssh_match.group('filesystem_path'),
                    self._ssh_key_name,
                )
                return read_file(filename, fileobj=StringIO(output))
            except SSHException, e:
                raise LogFetchError(e)
        else:
            # read from local filesystem
            return super(EMRJobRunner, self)._cat_file(filename)

    def mkdir(self, dest):
        """Make a directory. This does nothing on S3 because there are
        no directories.
        """
        if not is_s3_uri(dest):
            super(EMRJobRunner, self).mkdir(dest)

    def path_exists(self, path_glob):
        """Does the given path exist?

        If dest is a directory (ends with a "/"), we check if there are
        any files starting with that path.
        """
        if not is_s3_uri(path_glob):
            return super(EMRJobRunner, self).path_exists(path_glob)

        # just fall back on ls(); it's smart
        return any(self.ls(path_glob))

    def path_join(self, dirname, filename):
        if is_s3_uri(dirname):
            return posixpath.join(dirname, filename)
        else:
            return os.path.join(dirname, filename)

    def rm(self, path_glob):
        """Remove all files matching the given glob."""
        if not is_s3_uri(path_glob):
            return super(EMRJobRunner, self).rm(path_glob)

        s3_conn = self.make_s3_conn()
        for uri in self.ls(path_glob):
            key = self.get_s3_key(uri, s3_conn)
            if key:
                log.debug('deleting ' + uri)
                key.delete()

            # special case: when deleting a directory, also clean up
            # the _$folder$ files that EMR creates.
            if uri.endswith('/'):
                folder_uri = uri[:-1] + '_$folder$'
                folder_key = self.get_s3_key(folder_uri, s3_conn)
                if folder_key:
                    log.debug('deleting ' + folder_uri)
                    folder_key.delete()

    def touchz(self, dest):
        """Make an empty file in the given location. Raises an error if
        a non-empty file already exists in that location."""
        if not is_s3_uri(dest):
            super(EMRJobRunner, self).touchz(dest)

        key = self.get_s3_key(dest)
        if key and key.size != 0:
            raise OSError('Non-empty file %r already exists!' % (dest,))

        self.make_s3_key(dest).set_contents_from_string('')

    ### EMR-specific STUFF ###

    def _wrap_aws_conn(self, raw_conn):
        """Wrap a given boto Connection object so that it can retry when
        throttled."""
        def retry_if(ex):
            """Retry if we get a server error indicating throttling. Also
            handle spurious 505s that are thought to be part of a load
            balancer issue inside AWS."""
            return ((isinstance(ex, boto.exception.BotoServerError) and
                     ('Throttling' in ex.body or
                      'RequestExpired' in ex.body or
                      ex.status == 505)) or
                    (isinstance(ex, socket.error) and
                     ex.args in ((104, 'Connection reset by peer'),
                                 (110, 'Connection timed out'))))

        return RetryWrapper(raw_conn,
                            retry_if=retry_if,
                            backoff=EMR_BACKOFF,
                            multiplier=EMR_BACKOFF_MULTIPLIER,
                            max_tries=EMR_MAX_TRIES)

    def make_emr_conn(self):
        """Create a connection to EMR.

        :return: a :py:class:`mrjob.boto_2_1_1_83aae37b.EmrConnection`, a
                 subclass of :py:class:`boto.emr.connection.EmrConnection`,
                 wrapped in a :py:class:`mrjob.retry.RetryWrapper`
        """
        # ...which is then wrapped in bacon! Mmmmm!

        # give a non-cryptic error message if boto isn't installed
        if boto is None:
            raise ImportError('You must install boto to connect to EMR')

        region = self._get_region_info_for_emr_conn()
        log.debug('creating EMR connection (to %s)' % region.endpoint)

        raw_emr_conn = boto_2_1_1_83aae37b.EmrConnection(
            aws_access_key_id=self._opts['aws_access_key_id'],
            aws_secret_access_key=self._opts['aws_secret_access_key'],
            region=region)
        return self._wrap_aws_conn(raw_emr_conn)

    def _get_region_info_for_emr_conn(self):
        """Get a :py:class:`boto.ec2.regioninfo.RegionInfo` object to
        initialize EMR connections with.

        This is kind of silly because all
        :py:class:`boto.emr.connection.EmrConnection` ever does with
        this object is extract the hostname, but that's how boto rolls.
        """
        if self._opts['emr_endpoint']:
            endpoint = self._opts['emr_endpoint']
        else:
            # look up endpoint in our table
            try:
                endpoint = REGION_TO_EMR_ENDPOINT[self._aws_region]
            except KeyError:
                raise Exception(
                    "Don't know the EMR endpoint for %s;"
                    " try setting emr_endpoint explicitly" % self._aws_region)

        return boto.ec2.regioninfo.RegionInfo(None, self._aws_region, endpoint)

    def _describe_jobflow(self, emr_conn=None):
        emr_conn = emr_conn or self.make_emr_conn()
        return emr_conn.describe_jobflow(self._emr_job_flow_id)

    def get_hadoop_version(self):
        if not self._inferred_hadoop_version:
            if self._emr_job_flow_id:
                # if joining a job flow, infer the version
                self._inferred_hadoop_version = (
                    self._describe_jobflow().hadoopversion)
            else:
                # otherwise, read it from hadoop_version/ami_version
                hadoop_version = self._opts['hadoop_version']
                if hadoop_version:
                    self._inferred_hadoop_version = hadoop_version
                else:
                    ami_version = self._opts['ami_version']
                    # don't explode if we see an AMI version that's
                    # newer than what we know about.
                    self._inferred_hadoop_version = (
                        AMI_VERSION_TO_HADOOP_VERSION.get(ami_version) or
                        AMI_VERSION_TO_HADOOP_VERSION['latest'])

        return self._inferred_hadoop_version

    def _address_of_master(self, emr_conn=None):
        """Get the address of the master node so we can SSH to it"""
        # cache address of master to avoid redundant calls to describe_jobflow
        # also convenient for testing (pretend we can SSH when we really can't
        # by setting this to something not False)
        if self._address:
            return self._address

        try:
            jobflow = self._describe_jobflow(emr_conn)
            if jobflow.state not in ('WAITING', 'RUNNING'):
                raise LogFetchError(
                    'Cannot ssh to master; job flow is not waiting or running')
        except boto.exception.S3ResponseError:
            # This error is raised by mockboto when the jobflow doesn't exist
            raise LogFetchError('Could not get job flow information')

        self._address = jobflow.masterpublicdnsname
        return self._address

    def _addresses_of_slaves(self):
        if not self._ssh_slave_addrs:
            self._ssh_slave_addrs = ssh_slave_addresses(
                self._opts['ssh_bin'],
                self._address_of_master(),
                self._opts['ec2_key_pair_file'])
        return self._ssh_slave_addrs

    ### S3-specific FILESYSTEM STUFF ###

    # Utilities for interacting with S3 using S3 URIs.

    # Try to use the more general filesystem interface unless you really
    # need to do something S3-specific (e.g. setting file permissions)

    def make_s3_conn(self):
        """Create a connection to S3.

        :return: a :py:class:`boto.s3.connection.S3Connection`, wrapped in a
                 :py:class:`mrjob.retry.RetryWrapper`
        """
        # give a non-cryptic error message if boto isn't installed
        if boto is None:
            raise ImportError('You must install boto to connect to S3')

        s3_endpoint = self._get_s3_endpoint()
        log.debug('creating S3 connection (to %s)' % s3_endpoint)

        raw_s3_conn = boto.connect_s3(
            aws_access_key_id=self._opts['aws_access_key_id'],
            aws_secret_access_key=self._opts['aws_secret_access_key'],
            host=s3_endpoint)
        return self._wrap_aws_conn(raw_s3_conn)

    def _get_s3_endpoint(self):
        if self._opts['s3_endpoint']:
            return self._opts['s3_endpoint']
        else:
            # look it up in our table
            try:
                return REGION_TO_S3_ENDPOINT[self._aws_region]
            except KeyError:
                raise Exception(
                    "Don't know the S3 endpoint for %s;"
                    " try setting s3_endpoint explicitly" % self._aws_region)

    def get_s3_key(self, uri, s3_conn=None):
        """Get the boto Key object matching the given S3 uri, or
        return None if that key doesn't exist.

        uri is an S3 URI: ``s3://foo/bar``

        You may optionally pass in an existing s3 connection through
        ``s3_conn``.
        """
        if not s3_conn:
            s3_conn = self.make_s3_conn()
        bucket_name, key_name = parse_s3_uri(uri)

        return s3_conn.get_bucket(bucket_name).get_key(key_name)

    def make_s3_key(self, uri, s3_conn=None):
        """Create the given S3 key, and return the corresponding
        boto Key object.

        uri is an S3 URI: ``s3://foo/bar``

        You may optionally pass in an existing S3 connection through
        ``s3_conn``.
        """
        if not s3_conn:
            s3_conn = self.make_s3_conn()
        bucket_name, key_name = parse_s3_uri(uri)

        return s3_conn.get_bucket(bucket_name).new_key(key_name)

    def get_s3_keys(self, uri, s3_conn=None):
        """Get a stream of boto Key objects for each key inside
        the given dir on S3.

        uri is an S3 URI: ``s3://foo/bar``

        You may optionally pass in an existing S3 connection through s3_conn
        """
        if not s3_conn:
            s3_conn = self.make_s3_conn()

        bucket_name, key_prefix = parse_s3_uri(uri)
        bucket = s3_conn.get_bucket(bucket_name)
        for key in bucket.list(key_prefix):
            yield key

    def get_s3_folder_keys(self, uri, s3_conn=None):
        """Background: S3 is even less of a filesystem than HDFS in that it
        doesn't have directories. EMR fakes directories by creating special
        ``*_$folder$`` keys in S3.

        For example if your job outputs ``s3://walrus/tmp/output/part-00000``,
        EMR will also create these keys:

        - ``s3://walrus/tmp_$folder$``
        - ``s3://walrus/tmp/output_$folder$``

        If you want to grant another Amazon user access to your files so they
        can use them in S3, you must grant read access on the actual keys,
        plus any ``*_$folder$`` keys that "contain" your keys; otherwise
        EMR will error out with a permissions error.

        This gets all the ``*_$folder$`` keys associated with the given URI,
        as boto Key objects.

        This does not support globbing.

        You may optionally pass in an existing S3 connection through
        ``s3_conn``.
        """
        if not s3_conn:
            s3_conn = self.make_s3_conn()

        bucket_name, key_name = parse_s3_uri(uri)
        bucket = s3_conn.get_bucket(bucket_name)

        dirs = key_name.split('/')
        for i in range(len(dirs)):
            folder_name = '/'.join(dirs[:i]) + '_$folder$'
            key = bucket.get_key(folder_name)
            if key:
                yield key<|MERGE_RESOLUTION|>--- conflicted
+++ resolved
@@ -447,31 +447,48 @@
         :param ec2_key_pair: name of the SSH key you set up for EMR.
         :type ec2_key_pair_file: str
         :param ec2_key_pair_file: path to file containing the SSH key for EMR
+        :type ec2_core_instance_type: str
+        :param ec2_core_instance_type: same as *ec2_instance_type*, but only
+                                        for the core (also know as "slave")
+                                        Hadoop nodes; these nodes run tasks and
+                                        host HDFS. Usually you just want to use
+                                        *ec2_instance_type*. Defaults to
+                                        ``'m1.small'``.
+        :type ec2_core_instance_bid_price: str
+        :param ec2_core_instance_bid_price: when specified and not "0", this
+                                            creates the master Hadoop node as
+                                            a spot instance at this bid price.
+                                            (You usually only want to set
+                                            bid price for task instances.)
         :type ec2_master_instance_type: str
         :param ec2_master_instance_type: same as *ec2_instance_type*, but only
-                                         for the master Hadoop node. Usually
-                                         you just want to use
+                                         for the master Hadoop node. This node
+                                         hosts the task tracker and HDFS, and
+                                         runs tasks if there are no other nodes.
+                                         Usually you just want to use
                                          *ec2_instance_type*. Defaults to
                                          ``'m1.small'``.
+        :type ec2_master_instance_bid_price: str
+        :param ec2_master_instance_bid_price: when specified and not "0", this
+                                              creates the master Hadoop node as
+                                              a spot instance at this bid price.
+                                              (You usually only want to set
+                                              bid price for task instances.)
         :type ec2_slave_instance_type: str
-<<<<<<< HEAD
-        :param ec2_slave_instance_type: same as *ec2_instance_type*, but only
-                                        for the slave Hadoop nodes. Usually you
-                                        just want to use *ec2_instance_type*.
-                                        Defaults to ``'m1.small'``.
-=======
-        :param ec2_slave_instance_type: same as *ec2_instance_type*, but only for the slave (or core) Hadoop nodes. Usually you just want to use *ec2_instance_type*. Defaults to ``'m1.small'``.
-        :type ec2_core_instance_type: str
-        :param ec2_core_instance_type: same as *ec2_instance_type*, but only for the slave (or core) Hadoop nodes. Usually you just want to use *ec2_instance_type*. Defaults to ``'m1.small'``.
+        :param ec2_slave_instance_type: An alias for *ec2_core_instance_type*,
+                                        for consistency with the EMR API.
         :type ec2_task_instance_type: str
-        :param ec2_task_instance_type: same as *ec2_instance_type*, but only for the task Hadoop nodes. Used when creating a jobflow with both slave (aka "core") and task nodes.
-        :type ec2_master_instance_bid_price: str
-        :param ec2_master_instance_bid_price: when specified and not "0", this creates the master Hadoop node as a spot instance at this bid price.
-        :type ec2_core_instance_bid_price: str
-        :param ec2_core_instance_bid_price: when specified and not "0", this creates the core Hadoop nodes as spot instances at this bid price.
-        :type ec2_task_instance_bid_price: str
-        :param ec2_task_instance_bid_price: when specified and not "0", this creates the task Hadoop nodes as spot instances at this bid price.
->>>>>>> 49450d9e
+        :param ec2_task_instance_type: same as *ec2_instance_type*, but only
+                                        for the task Hadoop nodes; these nodes
+                                        run tasks but do not host HDFS. Usually
+                                        you just want to use
+                                        *ec2_instance_type*. Defaults to
+                                        ``'m1.small'``.
+        :param ec2_task_instance_bid_price: when specified and not "0", this
+                                            creates the master Hadoop node as
+                                            a spot instance at this bid price.
+                                            (You usually only want to set
+                                            bid price for task instances.)
         :type emr_endpoint: str
         :param emr_endpoint: optional host to connect to when communicating
                              with S3 (e.g.
@@ -510,8 +527,17 @@
                                anyway. If *ami_version* is not set, we'll
                                default to Hadoop 0.20 for backwards
                                compatibility with :py:mod:`mrjob` v0.3.0.
+        :type num_ec2_core_instances: int
+        :param num_ec2_core_instances: number of core (or "slave") instances to
+                                       start up. If provided, this will
+                                       override *num_ec2_instances*.
         :type num_ec2_instances: int
-<<<<<<< HEAD
+        :param num_ec2_instances: number of instances to start up. Default is
+                                  ``1``.
+        :type num_ec2_task_instances: int
+        :param num_ec2_task_instances: number of task instances to start up. If
+                                       provided, this will override
+                                       *num_ec2_instances*.
         :type pool_emr_job_flows: bool
         :param pool_emr_job_flows: Try to run the job on a ``WAITING`` pooled
                                    job flow with the same bootstrap
@@ -524,15 +550,6 @@
         :py:mod:`mrjob.tools.emr.terminate.idle_job_flows`
                                    in your crontab; job flows left idle can
                                    quickly become expensive!
-        :param num_ec2_instances: number of instances to start up. Default is
-                                  ``1``.
-=======
-        :param num_ec2_instances: total number of instances to start up. Default is ``1``.
-        :type num_ec2_core_instances: int
-        :param num_ec2_core_instances: number of core (or "slave") instances to start up. If provided, this will supersede *num_ec2_instances*.
-        :type num_ec2_task_instances: int
-        :param num_ec2_task_instances: number of task instances to start up. Depends on num_ec2_core_instances. If provided, this will supersede *num_ec2_instances*.
->>>>>>> 49450d9e
         :type s3_endpoint: str
         :param s3_endpoint: Host to connect to when communicating with S3 (e.g.
                             ``s3-us-west-1.amazonaws.com``). Default is to
@@ -590,13 +607,6 @@
 
         self._fix_ec2_instance_types()
 
-        if self._opts['num_ec2_task_instances']:
-            if not self._opts['num_ec2_core_instances']:
-                raise ValueError(
-                    'num_ec2_task_instances may only be specified '
-                    'when num_ec2_core_instances is defined as well'
-                    )
-
         # pick a tmp dir based on the job name
         self._s3_tmp_uri = self._opts['s3_scratch_uri'] + self._job_name + '/'
 
@@ -695,41 +705,35 @@
             'ami_version',
             'aws_access_key_id',
             'aws_availability_zone',
+            'aws_region',
             'aws_secret_access_key',
-            'aws_region',
             'bootstrap_actions',
             'bootstrap_cmds',
             'bootstrap_files',
             'bootstrap_python_packages',
             'bootstrap_scripts',
             'check_emr_status_every',
+            'ec2_core_instance_bid_price',
+            'ec2_core_instance_type',
             'ec2_instance_type',
             'ec2_key_pair',
             'ec2_key_pair_file',
+            'ec2_master_instance_bid_price',
             'ec2_master_instance_type',
             'ec2_slave_instance_type',
-<<<<<<< HEAD
-            'emr_job_flow_pool_name',
-=======
-            'ec2_core_instance_type',
+            'ec2_task_instance_bid_price',
             'ec2_task_instance_type',
-            'ec2_master_instance_bid_price',
-            'ec2_core_instance_bid_price',
-            'ec2_task_instance_bid_price',
-            'enable_emr_debugging',
->>>>>>> 49450d9e
             'emr_endpoint',
             'emr_job_flow_id',
+            'emr_job_flow_pool_name',
+            'enable_emr_debugging',
             'enable_emr_debugging',
             'hadoop_streaming_jar_on_emr',
             'hadoop_version',
+            'num_ec2_core_instances',
             'num_ec2_instances',
-<<<<<<< HEAD
+            'num_ec2_task_instances',
             'pool_emr_job_flows',
-=======
-            'num_ec2_core_instances',
-            'num_ec2_task_instances',
->>>>>>> 49450d9e
             's3_endpoint',
             's3_log_uri',
             's3_scratch_uri',
@@ -745,18 +749,17 @@
         """A dictionary giving the default value of options."""
         return combine_dicts(super(EMRJobRunner, cls)._default_opts(), {
             'check_emr_status_every': 30,
+            'ec2_core_instance_type': 'm1.small',
             'ec2_master_instance_type': 'm1.small',
-<<<<<<< HEAD
             'ec2_slave_instance_type': 'm1.small',
+            'ec2_task_instance_type': 'm1.small',
             'emr_job_flow_pool_name': 'default',
             'hadoop_version': None,  # defaulted in __init__()
-=======
-            'ec2_core_instance_type': 'm1.small',
-            'ec2_task_instance_type': 'm1.small',
->>>>>>> 49450d9e
             'hadoop_streaming_jar_on_emr':
                 '/home/hadoop/contrib/streaming/hadoop-streaming.jar',
+            'num_ec2_core_instances': 0,
             'num_ec2_instances': 1,
+            'num_ec2_task_instances': 0,
             's3_sync_wait_time': 5.0,
             'ssh_bin': ['ssh'],
             'ssh_bind_ports': range(40001, 40841),
@@ -782,46 +785,48 @@
         })
 
     def _fix_ec2_instance_types(self):
-<<<<<<< HEAD
         """If the *ec2_instance_type* option is set, override instance
         type for the nodes that actually run tasks (see Issue #66). Allow
         command-line arguments to override defaults and arguments
-        in mrjob.conf (see Issue #311).
+        in mrjob.conf (see Issue #311). Also, make sure that core and
+        slave instance type are the same.
 
         Helper for __init__.
         """
+        # Make sure slave and core instance type have the same value
+        # Within EMRJobRunner we only ever use ec2_core_instance_type,
+        # but we want ec2_slave_instance_type to be correct in the
+        # options dictionary.
+        if (self._opt_priority['ec2_core_instance_type'] >=
+            self._opt_priority['ec2_slave_instance_type']):
+            self._opts['ec2_slave_instance_type'] = (
+                self._opts['ec2_core_instance_type'])
+        else:
+            self._opts['ec2_core_instance_type'] = (
+                self._opts['ec2_slave_instance_type'])
+
+        # Allow ec2 instance type to override other instance types
         ec2_instance_type = self._opts['ec2_instance_type']
         if ec2_instance_type:
+            # core (slave) instances
             if (self._opt_priority['ec2_instance_type'] >
-                self._opt_priority['ec2_slave_instance_type']):
+                max(self._opt_priority['ec2_core_instance_type'],
+                    self._opt_priority['ec2_slave_instance_type'])):
+                self._opts['ec2_core_instance_type'] = ec2_instance_type
                 self._opts['ec2_slave_instance_type'] = ec2_instance_type
-=======
-        """Fixes two issues regarding ec2_instance_type and self._opts:
-
-            1. If the *ec2_instance_type* option is set, override
-               instance type for the nodes that actually run tasks
-               (see Issue #66)
-
-            2. Otherwise, if ec2_slave_instance_type is specified,
-               (most likely via a mrjob.conf file), it is copied
-               over to ec2_core_instance_type.
-        """
-        ec2_instance_type = self._opts['ec2_instance_type']
-        if ec2_instance_type:
-            self._opts['ec2_core_instance_type'] = ec2_instance_type
->>>>>>> 49450d9e
+
             # master instance only does work when it's the only instance
             if (self._opts['num_ec2_instances'] == 1 and
-                self._opt_priority['ec2_instance_type'] >
-                self._opt_priority['ec2_master_instance_type']):
+                self._opts['num_ec2_core_instances'] == 0 and
+                self._opts['num_ec2_task_instances'] == 0 and
+                (self._opt_priority['ec2_instance_type'] >
+                 self._opt_priority['ec2_master_instance_type'])):
                 self._opts['ec2_master_instance_type'] = ec2_instance_type
 
-        elif self._opts['ec2_slave_instance_type']:
-            # ec2_core_instance_type is a command line & mrjob.conf alias
-            # for ec2_slave_instance_type.
-            # Within EMRJobRunner we only ever use ec2_core_instance_type.
-            self._opts['ec2_core_instance_type'] = self._opts['ec2_slave_instance_type']
-            self._opts['ec2_slave_instance_type'] = None
+            # task instances
+            if (self._opt_priority['ec2_instance_type'] >
+                self._opt_priority['ec2_task_instance_type']):
+                self._opts['ec2_task_instance_type'] = ec2_instance_type
 
     def _fix_s3_scratch_and_log_uri_opts(self):
         """Fill in s3_scratch_uri and s3_log_uri (in self._opts) if they
