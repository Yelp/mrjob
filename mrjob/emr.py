--- conflicted
+++ resolved
@@ -259,13 +259,8 @@
         :param ec2_master_instance_type: same as *ec2_instance_type*, but only for the master Hadoop node
         :type ec2_slave_instance_type: str
         :param ec2_slave_instance_type: same as *ec2_instance_type*, but only for the slave Hadoop nodes
-<<<<<<< HEAD
-        :type emr_debugging: str
-        :param emr_debugging: store Hadoop logs in SimpleDB
-=======
         :type enable_emr_debugging: str
         :param enable_emr_debugging: store Hadoop logs in SimpleDB
->>>>>>> b368e428
         :type emr_endpoint: str
         :param emr_endpoint: optional host to connect to when communicating with S3 (e.g. ``us-west-1.elasticmapreduce.amazonaws.com``). Default is to infer this from *aws_region*.
         :type emr_job_flow_id: str
@@ -390,11 +385,7 @@
             'ec2_key_pair_file',
             'ec2_master_instance_type',
             'ec2_slave_instance_type',
-<<<<<<< HEAD
-            'emr_debugging',
-=======
             'enable_emr_debugging',
->>>>>>> b368e428
             'emr_endpoint',
             'emr_job_flow_id',
             'hadoop_streaming_jar_on_emr',
@@ -857,7 +848,6 @@
 
         step_list = []
 
-<<<<<<< HEAD
         # Enable storage of Hadoop logs in SimpleDB
         if self._opts['emr_debugging']:
             script_runner_path = "s3://us-west-1.elasticmapreduce/libs/script-runner/script-runner.jar"
@@ -867,8 +857,6 @@
                 jar=script_runner_path,
                 step_args=[enable_debugging_path]))
 
-=======
->>>>>>> b368e428
         for step_num, step in enumerate(steps):
             # EMR-specific stuff
             name = '%s: Step %d of %d' % (
