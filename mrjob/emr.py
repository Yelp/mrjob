# Copyright 2009-2011 Yelp and Contributors
#
# Licensed under the Apache License, Version 2.0 (the "License");
# you may not use this file except in compliance with the License.
# You may obtain a copy of the License at
#
# http://www.apache.org/licenses/LICENSE-2.0
#
# Unless required by applicable law or agreed to in writing, software
# distributed under the License is distributed on an "AS IS" BASIS,
# WITHOUT WARRANTIES OR CONDITIONS OF ANY KIND, either express or implied.
# See the License for the specific language governing permissions and
# limitations under the License.
from __future__ import with_statement

import datetime
import fnmatch
import logging
import os
import posixpath
import pprint
import random
import re
import shlex
import signal
import socket
from subprocess import Popen, PIPE
import time
import urllib2

try:
    from cStringIO import StringIO
except ImportError:
    from StringIO import StringIO

try:
    import boto
    import boto.ec2
    import boto.emr
    import boto.exception
    import boto.utils
except ImportError:
    # don't require boto; MRJobs don't actually need it when running
    # inside hadoop streaming
    boto = None

from mrjob.conf import combine_cmds, combine_dicts, combine_lists, combine_paths, combine_path_lists
from mrjob.parse import find_python_traceback, find_hadoop_java_stack_trace, find_input_uri_for_mapper, find_interesting_hadoop_streaming_error, find_timeout_error, parse_hadoop_counters_from_line
from mrjob.retry import RetryWrapper
from mrjob.runner import MRJobRunner, GLOB_RE
from mrjob.util import cmd_line, extract_dir_for_tar, read_file


log = logging.getLogger('mrjob.emr')

S3_URI_RE = re.compile(r'^s3://([A-Za-z0-9-\.]+)/(.*)$')
JOB_TRACKER_RE = re.compile('(\d{1,3}\.\d{2})%')

# if EMR throttles us, how long to wait (in seconds) before trying again?
EMR_BACKOFF = 20
EMR_BACKOFF_MULTIPLIER = 1.5
EMR_MAX_TRIES = 20 # this takes about a day before we run out of tries

# the port to tunnel to
EMR_JOB_TRACKER_PORT = 9100
EMR_JOB_TRACKER_PATH = '/jobtracker.jsp'

MAX_SSH_RETRIES = 20

# ssh should fail right away if it can't bind a port
WAIT_FOR_SSH_TO_FAIL = 1.0

# regex for matching task-attempts log URIs
TASK_ATTEMPTS_LOG_URI_RE = re.compile(r'^.*/task-attempts/attempt_(?P<timestamp>\d+)_(?P<step_num>\d+)_(?P<node_type>m|r)_(?P<node_num>\d+)_(?P<attempt_num>\d+)/(?P<stream>stderr|syslog)$')

# regex for matching step log URIs
STEP_LOG_URI_RE = re.compile(r'^.*/steps/(?P<step_num>\d+)/syslog$')

# regex for matching job log URIs
JOB_LOG_URI_RE = re.compile(r'^.*?/jobs/.+?_(?P<mystery_string_1>\d+)_job_(?P<timestamp>\d+)_(?P<step_num>\d+)_hadoop_streamjob(?P<mystery_string_2>\d+).jar$')

# sometimes AWS gives us seconds as a decimal, which we can't parse
# with boto.utils.ISO8601
SUBSECOND_RE = re.compile('\.[0-9]+')

# map from AWS region to EMR endpoint
# see http://docs.amazonwebservices.com/ElasticMapReduce/latest/DeveloperGuide/index.html?ConceptsRequestEndpoints.html
REGION_TO_EMR_ENDPOINT = {
    'EU': 'eu-west-1.elasticmapreduce.amazonaws.com',
    'us-east-1': 'us-east-1.elasticmapreduce.amazonaws.com',
    'us-west-1': 'us-west-1.elasticmapreduce.amazonaws.com',
    '': 'elasticmapreduce.amazonaws.com', # when no region specified
}

# map from AWS region to S3 endpoint
# see http://docs.amazonwebservices.com/AmazonS3/latest/dev/index.html?RequestEndpoints.html
REGION_TO_S3_ENDPOINT = {
    'EU': 's3-eu-west-1.amazonaws.com',
    'us-east-1': 's3.amazonaws.com', # no region-specific endpoint
    'us-west-1': 's3-us-west-1.amazonaws.com',
    'ap-southeast-1': 's3-ap-southeast-1.amazonaws.com', # no EMR endpoint yet
    '': 's3.amazonaws.com',
}


def parse_s3_uri(uri):
    """Parse an S3 URI into (bucket, key)

    >>> parse_s3_uri('s3://walrus/tmp/')
    ('walrus', 'tmp/')

    If ``uri`` is not an S3 URI, raise a ValueError
    """
    match = S3_URI_RE.match(uri)
    if match:
        return match.groups()
    else:
        raise ValueError('Invalid S3 URI: %s' % uri)


def s3_key_to_uri(s3_key):
    """Convert a boto Key object into an ``s3://`` URI"""
    return 's3://%s/%s' % (s3_key.bucket.name, s3_key.name)


def iso8601_to_timestamp(iso8601_time):
    iso8601_time = SUBSECOND_RE.sub('', iso8601_time)
    return time.mktime(time.strptime(iso8601_time, boto.utils.ISO8601))


def iso8601_to_datetime(iso8601_time):
    iso8601_time = SUBSECOND_RE.sub('', iso8601_time)
    return datetime.datetime.strptime(iso8601_time, boto.utils.ISO8601)


def describe_all_job_flows(emr_conn, states=None, jobflow_ids=None,
                           created_after=None, created_before=None):
    """Iteratively call ``EmrConnection.describe_job_flows()`` until we really
    get all the available job flow information. Currently, 2 months of data
    is available through the EMR API.

    This is a way of getting around the limits of the API, both on number
    of job flows returned, and how far back in time we can go.

    :type states: list
    :param states: A list of strings with job flow states wanted

    :type jobflow_ids: list
    :param jobflow_ids: A list of job flow IDs
    :type created_after: datetime
    :param created_after: Bound on job flow creation time

    :type created_before: datetime
    :param created_before: Bound on job flow creation time
    """
    all_job_flows = []
    ids_seen = set()

    while True:
        if created_before and created_after and created_before < created_after:
            break

        log.debug('Calling describe_jobflows(states=%r, jobflow_ids=%r, created_after=%r, created_before=%r)' % (states, jobflow_ids, created_after, created_before))
        try:
            results = emr_conn.describe_jobflows(
                states=states, jobflow_ids=jobflow_ids,
                created_after=created_after, created_before=created_before)
        except boto.exception.BotoServerError, ex:
            if 'ValidationError' in ex.body:
                log.debug('  reached earliest allowed created_before time, done!')
                break
            else:
                raise

        # don't count the same job flow twice
        job_flows = [jf for jf in results if jf.jobflowid not in ids_seen]
        log.debug('  got %d results (%d new)' % (len(results), len(job_flows)))

        all_job_flows.extend(job_flows)
        ids_seen.update(jf.jobflowid for jf in job_flows)

        if job_flows:
            # set created_before to be just after the start time of
            # the first job returned, to deal with job flows started
            # in the same second
            min_create_time = min(iso8601_to_datetime(jf.creationdatetime)
                                  for jf in job_flows)
            created_before = min_create_time + datetime.timedelta(seconds=1)
            # if someone managed to start 501 job flows in the same second,
            # they are still screwed (the EMR API only returns up to 500),
            # but this seems unlikely. :)
        else:
            if not created_before:
                created_before = datetime.datetime.utcnow()
            created_before -= datetime.timedelta(weeks=2)

    return all_job_flows


class EMRJobRunner(MRJobRunner):
    """Runs an :py:class:`~mrjob.job.MRJob` on Amazon Elastic MapReduce.

    :py:class:`EMRJobRunner` runs your job in an EMR job flow, which is
    basically a temporary Hadoop cluster. Normally, it creates a job flow
    just for your job; it's also possible to run your job in an existing
    job flow by setting *emr_job_flow_id* (or :option:`--emr-job-flow-id`).

    Input, support, and jar files can be either local or on S3; use ``s3://...``
    URLs to refer to files on S3.

    This class has some useful utilities for talking directly to S3 and EMR,
    so you may find it useful to instantiate it without a script::

        from mrjob.emr import EMRJobRunner

        emr_conn = EMRJobRunner().make_emr_conn()
        job_flows = emr_conn.describe_jobflows()
        ...

    See also: :py:meth:`~EMRJobRunner.__init__`.
    """
    alias = 'emr'

    def __init__(self, **kwargs):
        """:py:class:`~mrjob.emr.EMRJobRunner` takes the same arguments as
        :py:class:`~mrjob.runner.MRJobRunner`, plus some additional options
        which can be defaulted in :py:mod:`mrjob.conf`.

        *aws_access_key_id* and *aws_secret_access_key* are required if you
        haven't set them up already for boto (e.g. by setting the environment
        variables :envvar:`AWS_ACCESS_KEY_ID` and
        :envvar:`AWS_SECRET_ACCESS_KEY`)

        Additional options:

        :type aws_access_key_id: str
        :param aws_access_key_id: "username" for Amazon web services.
        :type aws_availability_zone: str
        :param aws_availability_zone: availability zone to run the job in
        :type aws_secret_access_key: str
        :param aws_secret_access_key: your "password" on AWS
        :type aws_region: str
        :param aws_region: region to connect to S3 and EMR on (e.g. ``us-west-1``). If you want to use separate regions for S3 and EMR, set *emr_endpoint* and *s3_endpoint*.
        :type bootstrap_actions: list of str
        :param bootstrap_actions: a list of raw bootstrap actions (essentially scripts) to run prior to any of the other bootstrap steps. Any arguments should be separated from the command by spaces (we use :py:func:`shlex.split`). If the action is on the local filesystem, we'll automatically upload it to S3. 
        :type bootstrap_cmds: list
        :param bootstrap_cmds: a list of commands to run on the master node to set up libraries, etc. Like *setup_cmds*, these can be strings, which will be run in the shell, or lists of args, which will be run directly. Prepend ``sudo`` to commands to do things that require root privileges.
        :type bootstrap_files: list of str
        :param bootstrap_files: files to upload to the master node before running *bootstrap_cmds* (for example, debian packages).
        :type bootstrap_mrjob: boolean
        :param bootstrap_mrjob: This is actually an option in the base MRJobRunner class. If this is ``True`` (the default), we'll tar up :mod:`mrjob` from the local filesystem, and install it on the master node.
        :type bootstrap_python_packages: list of str
        :param bootstrap_python_packages: paths of python modules to install on EMR. These should be standard python module tarballs. If a module is named ``foo.tar.gz``, we expect to be able to run ``tar xfz foo.tar.gz; cd foo; sudo python setup.py install``.
        :type bootstrap_scripts: list of str
        :param bootstrap_scripts: scripts to upload and then run on the master node (a combination of *bootstrap_cmds* and *bootstrap_files*). These are run after the command from bootstrap_cmds.
        :type check_emr_status_every: float
        :param check_emr_status_every: How often to check on the status of EMR jobs.Default is 30 seconds (too often and AWS will throttle you).
        :type ec2_instance_type: str
        :param ec2_instance_type: What sort of EC2 instance(s) to use on the nodes that actually run tasks (see http://aws.amazon.com/ec2/instance-types/). When you run multiple instances (see *num_ec2_instances*), the master node is just coordinating the other nodes, so usually the default instance type (``m1.small``) is fine, and using larger instances is wasteful.
        :type ec2_key_pair: str
        :param ec2_key_pair: name of the SSH key you set up for EMR.
        :type ec2_key_pair_file: str
        :param ec2_key_pair_file: path to file containing the SSH key for EMR
        :type ec2_master_instance_type: str
        :param ec2_master_instance_type: same as *ec2_instance_type*, but only for the master Hadoop node. Usually you just want to use *ec2_instance_type*. Defaults to ``'m1.small'``.
        :type ec2_slave_instance_type: str
        :param ec2_slave_instance_type: same as *ec2_instance_type*, but only for the slave Hadoop nodes. Usually you just want to use *ec2_instance_type*. Defaults to ``'m1.small'``.
        :type emr_endpoint: str
        :param emr_endpoint: optional host to connect to when communicating with S3 (e.g. ``us-west-1.elasticmapreduce.amazonaws.com``). Default is to infer this from *aws_region*.
        :type emr_job_flow_id: str
        :param emr_job_flow_id: the ID of a persistent EMR job flow to run jobs in (normally we launch our own job). It's fine for other jobs to be using the job flow; we give our job's steps a unique ID.
        :type enable_emr_debugging: str
        :param enable_emr_debugging: store Hadoop logs in SimpleDB
        :type hadoop_streaming_jar: str
        :param hadoop_streaming_jar: This is actually an option in the base MRJobRunner class. Points to a custom hadoop streaming jar on the local filesystem or S3. If you want to point to a streaming jar already installed on the EMR instances (perhaps through a bootstrap action?), use *hadoop_streaming_jar_on_emr*.
        :type hadoop_streaming_jar_on_emr: str
        :param hadoop_streaming_jar_on_emr: Like *hadoop_streaming_jar*, except that it points to a path on the EMR instance, rather than to a local file or one on S3. Rarely necessary to set this by hand.
        :type hadoop_version: str
        :param hadoop_version: Set the version of Hadoop to use on EMR. EMR currently accepts ``'0.18'`` or ``'0.20'``; default is ``'0.20'``.
        :type num_ec2_instances: int
        :param num_ec2_instances: number of instances to start up. Default is ``1``.
        :type s3_endpoint: str
        :param s3_endpoint: Host to connect to when communicating with S3 (e.g. ``s3-us-west-1.amazonaws.com``). Default is to infer this from *aws_region*.
        :type s3_log_uri: str
        :param s3_log_uri:  where on S3 to put logs, for example ``s3://yourbucket/logs/``. Logs for your job flow will go into a subdirectory, e.g. ``s3://yourbucket/logs/j-JOBFLOWID/``. in this example s3://yourbucket/logs/j-YOURJOBID/). Default is to append ``logs/`` to *s3_scratch_uri*.
        :type s3_scratch_uri: str
        :param s3_scratch_uri: S3 directory (URI ending in ``/``) to use as scratch space, e.g. ``s3://yourbucket/tmp/``. Default is ``tmp/mrjob/`` in the first bucket belonging to you.
        :type s3_sync_wait_time: float
        :param s3_sync_wait_time: How long to wait for S3 to reach eventual consistency. This is typically less than a second (zero in us-west) but the default is 5.0 to be safe.
        :type ssh_bin: str or list
        :param ssh_bin: path to the ssh binary; may include switches (e.g. ``'ssh -v'`` or ``['ssh', '-v']``. Defaults to :command:`ssh`
        :type ssh_bind_ports: list of int
        :param ssh_bind_ports: a list of ports that are safe to listen on. Defaults to ports ``40001`` thru ``40840``.
        :type ssh_tunnel_to_job_tracker: bool
        :param ssh_tunnel_to_job_tracker: If True, create an ssh tunnel to the job tracker and listen on a randomly chosen port. This requires you to set *ec2_key_pair* and *ec2_key_pair_file*. See :ref:`ssh-tunneling` for detailed instructions.
        :type ssh_tunnel_is_open: bool
        :param ssh_tunnel_is_open: if True, any host can connect to the job tracker through the SSH tunnel you open. Mostly useful if your browser is running on a different machine from your job.
        """
        super(EMRJobRunner, self).__init__(**kwargs)

        # make aws_region an instance variable; we might want to set it
        # based on the scratch bucket
        self._aws_region = self._opts['aws_region'] or ''

        # if we're going to create a bucket to use as temp space, we don't
        # want to actually create it until we run the job (Issue #50).
        # This variable helps us create the bucket as needed
        self._s3_temp_bucket_to_create = None

        self._fix_s3_scratch_and_log_uri_opts()

        self._fix_ec2_instance_types()

        # pick a tmp dir based on the job name
        self._s3_tmp_uri = self._opts['s3_scratch_uri'] + self._job_name + '/'

        # pick/validate output dir
        if self._output_dir:
            self._output_dir = self._check_and_fix_s3_dir(self._output_dir)
        else:
            self._output_dir = self._s3_tmp_uri + 'output/'

        # add the bootstrap files to a list of files to upload
        self._bootstrap_actions = []
        for action in self._opts['bootstrap_actions']:
            args = shlex.split(action)
            if not args:
                raise ValueError('bad bootstrap action: %r' % (action,))
            # don't use _add_bootstrap_file() because this is a raw bootstrap
            # action, not part of mrjob's bootstrap utilities
            file_dict = self._add_file(args[0])
            file_dict['args'] = args[1:]
            self._bootstrap_actions.append(file_dict)

        for path in self._opts['bootstrap_files']:
            self._add_bootstrap_file(path)

        self._bootstrap_scripts = []
        for path in self._opts['bootstrap_scripts']:
            file_dict = self._add_bootstrap_file(path)
            self._bootstrap_scripts.append(file_dict)

        self._bootstrap_python_packages = []
        for path in self._opts['bootstrap_python_packages']:
            name, path = self._split_path(path)
            if not path.endswith('.tar.gz'):
                raise ValueError('bootstrap_python_packages only accepts .tar.gz files!')
            file_dict = self._add_bootstrap_file(path)
            self._bootstrap_python_packages.append(file_dict)

        self._streaming_jar = None
        if self._opts.get('hadoop_streaming_jar'):
            self._streaming_jar = self._add_file_for_upload(
                self._opts['hadoop_streaming_jar'])

        # if we're bootstrapping mrjob, keep track of the file_dict
        # for mrjob.tar.gz
        self._mrjob_tar_gz_file = None

        # where our own logs ended up (we'll find this out once we run the job)
        self._s3_job_log_uri = None

        # where to get input from. We'll fill this later. Once filled,
        # this must be a list (not some other sort of container)
        self._s3_input_uris = None

        # we'll create the script later
        self._master_bootstrap_script = None

        # the ID assigned by EMR to this job (might be None)
        self._emr_job_flow_id = self._opts['emr_job_flow_id']

        # when did our particular task start?
        self._emr_job_start = None

        # ssh state
        self._ssh_proc = None
        self._gave_cant_ssh_warning = False

        # cache for _download_log_file()
        self._uri_of_downloaded_log_file = None

        # store the tracker URL for completion status
        self._tracker_url = None

        # turn off tracker progress until tunnel is up
        self._show_tracker_progress = False

    @classmethod
    def _allowed_opts(cls):
        """A list of which keyword args we can pass to __init__()"""
        return super(EMRJobRunner, cls)._allowed_opts() + [
            'aws_access_key_id',
            'aws_availability_zone',
            'aws_secret_access_key',
            'aws_region',
            'bootstrap_actions',
            'bootstrap_cmds',
            'bootstrap_files',
            'bootstrap_python_packages',
            'bootstrap_scripts',
            'check_emr_status_every',
            'ec2_instance_type',
            'ec2_key_pair',
            'ec2_key_pair_file',
            'ec2_master_instance_type',
            'ec2_slave_instance_type',
            'enable_emr_debugging',
            'emr_endpoint',
            'emr_job_flow_id',
            'hadoop_streaming_jar_on_emr',
            'hadoop_version',
            'num_ec2_instances',
            's3_endpoint',
            's3_log_uri',
            's3_scratch_uri',
            's3_sync_wait_time',
            'ssh_bin',
            'ssh_bind_ports',
            'ssh_tunnel_is_open',
            'ssh_tunnel_to_job_tracker',
        ]

    @classmethod
    def _default_opts(cls):
        """A dictionary giving the default value of options."""
        return combine_dicts(super(EMRJobRunner, cls)._default_opts(), {
            'check_emr_status_every': 30,
            'ec2_master_instance_type': 'm1.small',
            'ec2_slave_instance_type': 'm1.small',
            'hadoop_streaming_jar_on_emr':
                '/home/hadoop/contrib/streaming/hadoop-streaming.jar',
            'hadoop_version': '0.20',
            'num_ec2_instances': 1,
            's3_sync_wait_time': 5.0,
            'ssh_bin': ['ssh'],
            'ssh_bind_ports': range(40001, 40841),
            'ssh_tunnel_to_job_tracker': False,
            'ssh_tunnel_is_open': False,
        })

    @classmethod
    def _opts_combiners(cls):
        """Map from option name to a combine_*() function used to combine
        values for that option. This allows us to specify that some options
        are lists, or contain environment variables, or whatever."""
        return combine_dicts(super(EMRJobRunner, cls)._opts_combiners(), {
            'bootstrap_actions': combine_lists,
            'bootstrap_cmds': combine_lists,
            'bootstrap_files': combine_path_lists,
            'bootstrap_python_packages': combine_path_lists,
            'bootstrap_scripts': combine_path_lists,
            'ec2_key_pair_file': combine_paths,
            's3_log_uri': combine_paths,
            's3_scratch_uri': combine_paths,
            'ssh_bin': combine_cmds,
        })

    def _fix_ec2_instance_types(self):
        """If the *ec2_instance_type* option is set, override instance
        type for the nodes that actually run tasks (see Issue #66)
        """
        ec2_instance_type = self._opts['ec2_instance_type']
        if ec2_instance_type:
            self._opts['ec2_slave_instance_type'] = ec2_instance_type
            # master instance only does work when it's the only instance
            if self._opts['num_ec2_instances'] == 1:
                self._opts['ec2_master_instance_type'] = ec2_instance_type

    def _fix_s3_scratch_and_log_uri_opts(self):
        """Fill in s3_scratch_uri and s3_log_uri (in self._opts) if they
        aren't already set.
        """
        s3_conn = self.make_s3_conn()
        # check s3_scratch_uri against aws_region if specified
        if self._opts['s3_scratch_uri']:
            bucket_name, _ = parse_s3_uri(self._opts['s3_scratch_uri'])
            bucket_loc = s3_conn.get_bucket(bucket_name).get_location()

            # make sure they can communicate if both specified
            if self._aws_region and bucket_loc and self._aws_region != bucket_loc:
                log.warning('warning: aws_region (%s) does not match bucket region (%s). Your EC2 instances may not be able to reach your S3 buckets.' % (self._aws_region, bucket_loc))

            # otherwise derive aws_region from bucket_loc
            elif bucket_loc and not self._aws_region:
                log.info("inferring aws_region from scratch bucket's region (%s)" % bucket_loc)
                self._aws_region = bucket_loc
        # set s3_scratch_uri by checking for existing buckets
        else:
            self._set_s3_scratch_uri(s3_conn)
            log.info('using %s as our scratch dir on S3' %
                     self._opts['s3_scratch_uri'])

        self._opts['s3_scratch_uri'] = self._check_and_fix_s3_dir(
            self._opts['s3_scratch_uri'])

        # set s3_log_uri
        if self._opts['s3_log_uri']:
            self._opts['s3_log_uri'] = self._check_and_fix_s3_dir(
                self._opts['s3_log_uri'])
        else:
            self._opts['s3_log_uri'] = self._opts['s3_scratch_uri'] + 'logs/'

    def _set_s3_scratch_uri(self, s3_conn):
        buckets = s3_conn.get_all_buckets()
        mrjob_buckets = [b for b in buckets if b.name.startswith('mrjob-')]

        # Loop over buckets until we find one that is not region-
        #   restricted, matches aws_region, or can be used to
        #   infer aws_region if no aws_region is specified
        for scratch_bucket in mrjob_buckets:
            scratch_bucket_name = scratch_bucket.name
            scratch_bucket_location = scratch_bucket.get_location()

            if scratch_bucket_location:
                if scratch_bucket_location == self._aws_region:
                    # Regions are both specified and match
                    log.info("using existing scratch bucket %s" % scratch_bucket_name)
                    self._opts['s3_scratch_uri'] = 's3://%s/tmp/' % scratch_bucket_name
                    return
                elif not self._aws_region:
                    # aws_region not specified, so set it based on this
                    #   bucket's location and use this bucket
                    self._aws_region = scratch_bucket_location 
                    log.info("inferring aws_region from scratch bucket's region (%s)" %
                             self._aws_region)
                    self._opts['s3_scratch_uri'] = 's3://%s/tmp/' % scratch_bucket_name
                    return
                elif scratch_bucket_location != self._aws_region:
                    continue
            elif not self._aws_region:
                # Only use regionless buckets if the job flow is also regionless
                log.info("using existing scratch bucket %s" % scratch_bucket_name)
                self._opts['s3_scratch_uri'] = 's3://%s/tmp/' % scratch_bucket_name
                return

        # That may have all failed. If so, pick a name.
        scratch_bucket_name = 'mrjob-%016x' % random.randint(0, 2**64-1)
        self._s3_temp_bucket_to_create = scratch_bucket_name
        log.info("creating new scratch bucket %s" % scratch_bucket_name)
        self._opts['s3_scratch_uri'] = 's3://%s/tmp/' % scratch_bucket_name

    def _create_s3_temp_bucket_if_needed(self):
        if self._s3_temp_bucket_to_create:
            s3_conn = self.make_s3_conn()
            log.info('creating S3 bucket %r to use as scratch space' %
                     self._s3_temp_bucket_to_create)
            s3_conn.create_bucket(self._s3_temp_bucket_to_create,
                                  location=(self._aws_region or ''))
            self._s3_temp_bucket_to_create = None

    def _check_and_fix_s3_dir(self, s3_uri):
        if not S3_URI_RE.match(s3_uri):
            raise ValueError('Invalid S3 URI: %r' % s3_uri)
        if not s3_uri.endswith('/'):
            s3_uri = s3_uri + '/'

        return s3_uri

    def _run(self):
        self._setup_input()
        self._create_wrapper_script()
        self._create_master_bootstrap_script()
        self._upload_non_input_files()

        self._launch_emr_job()
        self._wait_for_job_to_complete()
        
        # make sure the job had a chance to copy all our data to S3
        self._wait_for_s3_eventual_consistency()

    def _setup_input(self):
        """Copy local input files (if any) to a special directory on S3.

        Set self._s3_input_uris
        """
        self._create_s3_temp_bucket_if_needed()
        # winnow out s3 files from local ones
        self._s3_input_uris = []
        local_input_paths = []
        for path in self._input_paths:
            if S3_URI_RE.match(path):
                # Don't even bother running the job if the input isn't there,
                # since it's costly to spin up instances.
                if not self.path_exists(path):
                    raise AssertionError(
                        'Input path %s does not exist!' % (path,))
                self._s3_input_uris.append(path)
            else:
                local_input_paths.append(path)

        # copy local files into an input directory, with names like
        # 00000-actual_name.ext
        if local_input_paths:
            s3_input_dir = self._s3_tmp_uri + 'input/'
            log.info('Uploading input to %s' % s3_input_dir)

            s3_conn = self.make_s3_conn()
            for file_num, path in enumerate(local_input_paths):
                if path == '-':
                    path = self._dump_stdin_to_local_file()

                target = '%s%05d-%s' % (
                    s3_input_dir, file_num, os.path.basename(path))
                log.debug('uploading %s -> %s' % (path, target))
                s3_key = self.make_s3_key(target, s3_conn)
                s3_key.set_contents_from_filename(path)

            self._s3_input_uris.append(s3_input_dir)

    def _add_bootstrap_file(self, path):
        name, path = self._split_path(path)
        file_dict = {'path': path, 'name': name, 'bootstrap': 'file'}
        self._files.append(file_dict)
        return file_dict

    def _setup_output(self):
        """Set self._output_dir if it's not set already."""
        if not self._output_dir:
            self._output_dir = self._s3_tmp_uri + 'output/'
        log.info('Job will output -> %s' % self._output_dir)

    def _pick_s3_uris_for_files(self):
        """Decide where each file will be uploaded on S3.

        Okay to call this multiple times.
        """
        self._assign_unique_names_to_files(
            's3_uri', prefix=self._s3_tmp_uri + 'files/', match=S3_URI_RE.match)

    def _upload_non_input_files(self):
        """Copy files to S3

        Pick S3 URIs for them if we haven't already."""
        self._create_s3_temp_bucket_if_needed()
        self._pick_s3_uris_for_files()

        s3_files_dir = self._s3_tmp_uri + 'files/'
        log.info('Copying non-input files into %s' % s3_files_dir)

        s3_conn = self.make_s3_conn()
        for file_dict in self._files:
            path = file_dict['path']

            # don't bother with files that are already on s3
            if S3_URI_RE.match(path):
                continue

            s3_uri = file_dict['s3_uri']

            log.debug('uploading %s -> %s' % (path, s3_uri))
            s3_key = self.make_s3_key(s3_uri, s3_conn)
            s3_key.set_contents_from_filename(file_dict['path'])

    def setup_ssh_tunnel_to_job_tracker(self, host):
        """setup the ssh tunnel to the job tracker, if it's not currently
        running.

        Args:
        host -- hostname of the EMR master node.
        """
        REQUIRED_OPTS = ['ec2_key_pair', 'ec2_key_pair_file', 'ssh_bind_ports']
        for opt_name in REQUIRED_OPTS:
            if not self._opts[opt_name]:
                if not self._gave_cant_ssh_warning:
                    log.warning("You must set %s in order to ssh to the job tracker!" % opt_name)
                    self._gave_cant_ssh_warning = True
                return

        # if there was already a tunnel, make sure it's still up
        if self._ssh_proc:
            self._ssh_proc.poll()
            if self._ssh_proc.returncode is None:
                return
            else:
                log.warning('Oops, ssh subprocess exited with return code %d, restarting...' % self._ssh_proc.returncode)
                self._ssh_proc = None

        log.info('Opening ssh tunnel to Hadoop job tracker')

        # if ssh detects that a host key has changed, it will silently not
        # open the tunnel, so make a fake empty known_hosts file and use that.
        # (you can actually use /dev/null as your known hosts file, but
        # that's UNIX-specific)
        fake_known_hosts_file = os.path.join(
            self._get_local_tmp_dir(), 'fake_ssh_known_hosts')
        # blank out the file, if it exists
        f = open(fake_known_hosts_file, 'w')
        f.close()
        log.debug('Created empty ssh known-hosts file: %s' % (
            fake_known_hosts_file,))

        bind_port = None
        for bind_port in self._pick_ssh_bind_ports():
            args = self._opts['ssh_bin'] + [
                '-o', 'VerifyHostKeyDNS=no',
                '-o', 'StrictHostKeyChecking=no',
                '-o', 'ExitOnForwardFailure=yes',
                '-o', 'UserKnownHostsFile=%s' % fake_known_hosts_file,
                '-L', '%d:localhost:%d' % (bind_port, EMR_JOB_TRACKER_PORT),
                '-N', '-q', # no shell, no output
                '-i', self._opts['ec2_key_pair_file'],
            ]
            if self._opts['ssh_tunnel_is_open']:
                args.extend(['-g', '-4']) # -4: listen on IPv4 only
            args.append('hadoop@'+host)
            log.debug('> %s' % cmd_line(args))

            ssh_proc = Popen(args, stdin=PIPE, stdout=PIPE, stderr=PIPE)
            time.sleep(WAIT_FOR_SSH_TO_FAIL)
            ssh_proc.poll()
            # still running. We are golden
            if ssh_proc.returncode is None:
                self._ssh_proc = ssh_proc
                break

        if not self._ssh_proc:
            log.warning('Failed to open ssh tunnel to job tracker')
        else:
            if self._opts['ssh_tunnel_is_open']:
                bind_host = socket.getfqdn()
            else:
                bind_host = 'localhost'
            self._tracker_url = 'http://%s:%d%s' % (
                bind_host, bind_port, EMR_JOB_TRACKER_PATH)
            self._show_tracker_progress = True
            log.info( 'Connect to job tracker at: %s' % (self._tracker_url))

    def _pick_ssh_bind_ports(self):
        """Pick a list of ports to try binding our SSH tunnel to.

        We will try to bind the same port for any given job flow (Issue #67)
        """
        # don't perturb the random number generator
        random_state = random.getstate()
        try:
            # seed random port selection on job flow ID
            random.seed(self._emr_job_flow_id)
            num_picks = min(MAX_SSH_RETRIES, len(self._opts['ssh_bind_ports']))
            return random.sample(self._opts['ssh_bind_ports'], num_picks)
        finally:
            random.setstate(random_state)

    def cleanup(self, mode=None):
        super(EMRJobRunner, self).cleanup(mode=mode)

        # always stop our SSH tunnel if it's still running
        if self._ssh_proc:
            self._ssh_proc.poll()
            if self._ssh_proc.returncode is None:
                log.info('Killing our SSH tunnel (pid %d)' % self._ssh_proc.pid)
                try:
                    os.kill(self._ssh_proc.pid, signal.SIGKILL)
                    self._ssh_proc = None
                except Exception, e:
                    log.exception(e)

        # stop the job flow if it belongs to us (it may have stopped on its
        # own already, but that's fine)
        if self._emr_job_flow_id and not self._opts['emr_job_flow_id']:
            log.info('Terminating job flow: %s' % self._emr_job_flow_id)
            try:
                self.make_emr_conn().terminate_jobflow(self._emr_job_flow_id)
            except Exception, e:
                log.exception(e)

    def _cleanup_scratch(self):
        super(EMRJobRunner, self)._cleanup_scratch()

        # delete all the files we created
        if self._s3_tmp_uri:
            try:
                log.info('Removing all files in %s' % self._s3_tmp_uri)
                self.rm(self._s3_tmp_uri)
                self._s3_tmp_uri = None
            except Exception, e:
                log.exception(e)

    def _cleanup_logs(self):
        super(EMRJobRunner, self)._cleanup_logs()

        # delete the log files, if it's a job flow we created (the logs
        # belong to the job flow)
        if self._s3_job_log_uri and not self._opts['emr_job_flow_id']:
            try:
                log.info('Removing all files in %s' % self._s3_job_log_uri)
                self.rm(self._s3_job_log_uri)
                self._s3_job_log_uri = None
            except Exception, e:
                log.exception(e)

    def _wait_for_s3_eventual_consistency(self):
        """Sleep for a little while, to give S3 a chance to sync up.
        """
        log.info('Waiting %.1fs for S3 eventual consistency' %
                 self._opts['s3_sync_wait_time'])
        time.sleep(self._opts['s3_sync_wait_time'])

    def _create_job_flow(self, persistent=False, steps=None):
        """Create an empty job flow on EMR, and return the ID of that
        job.

        persistent -- if this is true, create the job flow with the --alive
            option, indicating the job will have to be manually terminated.
        """
        # make sure we can see the files we copied to S3
        self._wait_for_s3_eventual_consistency()

        # figure out local names and S3 URIs for our bootstrap actions, if any
        self._name_files()
        self._pick_s3_uris_for_files()

        log.info('Creating Elastic MapReduce job flow')
        args = {}

        args['hadoop_version'] = self._opts['hadoop_version']
        
        if self._opts['aws_availability_zone']:
            args['availability_zone'] = self._opts['aws_availability_zone']

        args['num_instances'] = str(self._opts['num_ec2_instances'])

        args['master_instance_type'] = self._opts['ec2_master_instance_type']
        args['slave_instance_type'] = self._opts['ec2_slave_instance_type']


        # bootstrap actions
        bootstrap_action_args = []
        
        for file_dict in self._bootstrap_actions:
            bootstrap_action_args.append(
                botoemr.BootstrapAction(
                file_dict['name'], file_dict['s3_uri'], file_dict['args']))

        if self._master_bootstrap_script:
<<<<<<< HEAD
            args['bootstrap_actions'] = [boto.emr.BootstrapAction(
                'master', self._master_bootstrap_script['s3_uri'], [])]
=======
            bootstrap_action_args.append(
                botoemr.BootstrapAction(
                'master', self._master_bootstrap_script['s3_uri'], []))

        if bootstrap_action_args:
            args['bootstrap_actions'] = bootstrap_action_args
            
>>>>>>> be292a94

        if self._opts['ec2_key_pair']:
            args['ec2_keyname'] = self._opts['ec2_key_pair']

        if self._opts['enable_emr_debugging']:
            args['enable_debugging'] = True

        if persistent:
            args['keep_alive'] = True

        if steps:
            args['steps'] = steps

        emr_conn = self.make_emr_conn()
        log.debug('Calling run_jobflow(%r, %r, %s)' % (
            self._job_name, self._opts['s3_log_uri'],
            ', '.join('%s=%r' % (k, v) for k, v in args.iteritems())))
        emr_job_flow_id = emr_conn.run_jobflow(
            self._job_name, self._opts['s3_log_uri'], **args)

         # keep track of when we started our job
        self._emr_job_start = time.time()

        log.info('Job flow created with ID: %s' % emr_job_flow_id)
        return emr_job_flow_id

    def _build_steps(self):
        """Return a list of boto Step objects corresponding to the
        steps we want to run."""
        assert self._script # can't build steps if no script!

        # figure out local names for our files
        self._name_files()
        self._pick_s3_uris_for_files()

        # we're going to instruct EMR to upload the MR script and the
        # wrapper script (if any) to the job's local directory
        self._script['upload'] = 'file'
        if self._wrapper_script:
            self._wrapper_script['upload'] = 'file'

        # quick, add the other steps before the job spins up and
        # then shuts itself down (in practice this takes several minutes)
        steps = self._get_steps()
        step_list = []
        
        for step_num, step in enumerate(steps):
            # EMR-specific stuff
            name = '%s: Step %d of %d' % (
                self._job_name, step_num + 1, len(steps))

            # don't terminate a job flow that we didn't create ourselves!
            if self._opts['emr_job_flow_id']:
                action_on_failure = 'CANCEL_AND_WAIT'
            else:
                action_on_failure = 'TERMINATE_JOB_FLOW'

            # Hadoop streaming stuff
            if 'M' not in step: # if we have an identity mapper
                mapper = 'cat'
            else:
                mapper = cmd_line(self._mapper_args(step_num))
                
            if 'R' in step: # i.e. if there is a reducer:
                reducer = cmd_line(self._reducer_args(step_num))
            else:
                reducer = None

            cache_files = []
            cache_archives = []

            for file_dict in self._files:
                if file_dict.get('upload') == 'file':
                    cache_files.append(
                        '%s#%s' % (file_dict['s3_uri'], file_dict['name']))
                elif file_dict.get('upload') == 'archive':
                    cache_archives.append(
                        '%s#%s' % (file_dict['s3_uri'], file_dict['name']))

            input = self._s3_step_input_uris(step_num)
            output = self._s3_step_output_uri(step_num)

            step_args = self._hadoop_conf_args(step_num, len(steps))
            jar = self._get_jar()

            try:
                streaming_step = boto.emr.StreamingStep(
                    name=name, mapper=mapper, reducer=reducer,
                    action_on_failure=action_on_failure,
                    cache_files=cache_files, cache_archives=cache_archives,
                    step_args=step_args, input=input, output=output,
                    jar=jar)
            except TypeError:
                # the jar option is new to boto (actually just a pull
                # request from my branch right now), so we may need to
                # monkey-patch the jar() method
                streaming_step = boto.emr.StreamingStep(
                    name=name, mapper=mapper, reducer=reducer,
                    action_on_failure=action_on_failure,
                    cache_files=cache_files, cache_archives=cache_archives,
                    step_args=step_args, input=input, output=output)
                streaming_step.jar = lambda: jar

            step_list.append(streaming_step)

        return step_list

    def _get_jar(self):
        self._name_files()
        self._pick_s3_uris_for_files()

        if self._streaming_jar:
            return self._streaming_jar['s3_uri']
        else:
            return self._opts['hadoop_streaming_jar_on_emr']

    def _launch_emr_job(self):
        """Create an empty jobflow on EMR, and set self._emr_job_flow_id to
        the ID for that job."""
        self._create_s3_temp_bucket_if_needed()
        # define out steps
        steps = self._build_steps()

        # create a job flow if we're not already using an existing one
        if not self._emr_job_flow_id:
            self._emr_job_flow_id = self._create_job_flow(
                persistent=False, steps=steps)
        else:
            emr_conn = self.make_emr_conn()
            log.info('Adding our job to job flow %s' % self._emr_job_flow_id)
            log.debug('Calling add_jobflow_steps(%r, %r)' % (
                self._emr_job_flow_id, steps))
            emr_conn.add_jobflow_steps(self._emr_job_flow_id, steps)

        # keep track of when we launched our job
        self._emr_job_start = time.time()

    def _wait_for_job_to_complete(self):
        """Wait for the job to complete, and raise an exception if
        the job failed.

        Also grab log URI from the job status (since we may not know it)
        """
        success = False

        while True:
            # don't antagonize EMR's throttling
            log.debug('Waiting %.1f seconds...' %
                      self._opts['check_emr_status_every'])
            time.sleep(self._opts['check_emr_status_every'])

            emr_conn = self.make_emr_conn()
            job_flow = emr_conn.describe_jobflow(self._emr_job_flow_id)

            job_state = job_flow.state
            reason = getattr(job_flow, 'laststatechangereason', '')
            log_uri = getattr(job_flow, 'loguri', '')

            # find all steps belonging to us, and get their state
            step_states = []
            running_step_name = ''
            total_step_time = 0.0
            step_nums = [] # step numbers belonging to us. 1-indexed

            steps = job_flow.steps or []
            for i, step in enumerate(steps):
                # ignore steps belonging to other jobs
                if not step.name.startswith(self._job_name):
                    continue

                step_nums.append(i + 1)

                step.state = step.state
                step_states.append(step.state)
                if step.state == 'RUNNING':
                    running_step_name = step.name

                if (hasattr(step, 'startdatetime') and
                    hasattr(step, 'enddatetime')):
                    start_time = iso8601_to_timestamp(step.startdatetime)
                    end_time = iso8601_to_timestamp(step.enddatetime)
                    total_step_time += end_time - start_time

            if not step_states:
                raise AssertionError("Can't find our steps in the job flow!")

            # if all our steps have completed, we're done!
            if all(state == 'COMPLETED' for state in step_states):
                success = True
                break

            # if any step fails, give up
            if any(state in ('FAILED', 'CANCELLED') for state in step_states):
                break

            # (the other step states are PENDING and RUNNING)

            # keep track of how long we've been waiting
            running_time = time.time() - self._emr_job_start

            # otherwise, we can print a status message
            if running_step_name:
                log.info('Job launched %.1fs ago, status %s: %s (%s)' %
                         (running_time, job_state, reason, running_step_name))
                if self._show_tracker_progress:
                    try:
                        tracker_handle = urllib2.urlopen(self._tracker_url)
                        tracker_page = ''.join(tracker_handle.readlines())
                        tracker_handle.close()
                        # first two formatted percentages, map then reduce
                        map_complete, reduce_complete = [float(complete)
                            for complete in JOB_TRACKER_RE.findall(
                                tracker_page)[:2]]
                        log.info(' map %3.0f%% reduce %3.0f%%' % (
                                 map_complete, reduce_complete))
                    except:
                        log.error('Unable to load progress from job tracker')
                        # turn off progress for rest of job
                        self._show_tracker_progress = False
                # once a step is running, it's safe to set up the ssh tunnel to
                # the job tracker
                job_host = getattr(job_flow, 'masterpublicdnsname', None)
                if job_host and self._opts['ssh_tunnel_to_job_tracker']:
                    self.setup_ssh_tunnel_to_job_tracker(job_host)

            # other states include STARTING and SHUTTING_DOWN
            elif reason:
                log.info('Job launched %.1fs ago, status %s: %s' %
                         (running_time, job_state, reason))
            else:
                log.info('Job launched %.1fs ago, status %s' %
                         (running_time, job_state,))

        if log_uri:
            self._s3_job_log_uri = '%s%s/' % (
                log_uri.replace('s3n://', 's3://'), self._emr_job_flow_id)

        # make sure the job had a chance to copy all our data to S3
        self._wait_for_s3_eventual_consistency()

        if success:
            log.info('Job completed.')
            log.info('Running time was %.1fs (not counting time spent waiting for the EC2 instances)' % total_step_time)
            log.info('counters: %s' % pprint.pformat(self._get_counters(step_nums)))
        else:
            msg = 'Job failed with status %s: %s' % (job_state, reason)
            log.error(msg)
            if self._s3_job_log_uri:
                log.info('Logs are in %s' % self._s3_job_log_uri)
            # look for a Python traceback
            cause = self._find_probable_cause_of_failure(step_nums)
            if cause:
                # log cause, and put it in exception
                cause_msg = [] # lines to log and put in exception
                cause_msg.append('Probable cause of failure (from %s):' %
                           cause['s3_log_file_uri'])
                cause_msg.extend(line.strip('\n') for line in cause['lines'])
                if cause['input_uri']:
                    cause_msg.append('(while reading from %s)' %
                                     cause['input_uri'])

                for line in cause_msg:
                    log.error(line)

                # add cause_msg to exception message
                msg += '\n' + '\n'.join(cause_msg) + '\n'

            raise Exception(msg)

<<<<<<< HEAD
    def _cat_file(self, filename):
        if S3_URI_RE.match(filename):
            # stream lines from the s3 key
            s3_key = self.get_s3_key(filename)
            return read_file(s3_key_to_uri(s3_key), fileobj=s3_key)
        else:
            # read from local filesystem
            return super(EMRJobRunner, self)._cat_file(filename)
        
=======
    def _stream_output(self):
        log.info('Streaming final output from %s' % self._output_dir)

        # boto Keys are theoretically iterable, but they don't actually
        # give you a line at a time.
        for s3_key in self.get_s3_keys(self._output_dir):
            if not posixpath.basename(s3_key.name).startswith('part-'):
                log.debug('skipping non-output file: %s' %
                          s3_key_to_uri(s3_key))
                continue

            output_dir = os.path.join(self._get_local_tmp_dir(), 'output')
            log.debug('downloading %s -> %s' % (
                s3_key_to_uri(s3_key), output_dir))
            # boto Keys are theoretically iterable, but they don't actually
            # give you a line at a time, so download their contents.
            # Compress the network traffic if we can.
            s3_key.get_contents_to_filename(
                output_dir, headers={'Accept-Encoding': 'gzip'})
            log.debug('reading lines from %s' % output_dir)
            for line in open(output_dir):
                yield line

>>>>>>> be292a94
    def _script_args(self):
        """How to invoke the script inside EMR"""
        # We can invoke the script by its S3 URL, but we don't really
        # gain anything from that, and EMR is touchy about distinguishing
        # python scripts from shell scripts

        assert self._script # shouldn't call _script_args() if no script

        args = self._opts['python_bin'] + [self._script['name']]
        if self._wrapper_script:
            args = (self._opts['python_bin'] +
                    [self._wrapper_script['name']] +
                    args)

        return args

    def _mapper_args(self, step_num):
        return (self._script_args() +
                ['--step-num=%d' % step_num, '--mapper'] +
                self._mr_job_extra_args())

    def _reducer_args(self, step_num):
        return (self._script_args() +
                ['--step-num=%d' % step_num, '--reducer'] +
                self._mr_job_extra_args())

    def _upload_args(self):
        """Args to upload files from S3 to the local nodes that EMR runs
        on."""
        args = []
        for file_dict in self._files:
            if file_dict.get('upload') == 'file':
                args.append('--cache')
                args.append('%s#%s' % (file_dict['s3_uri'], file_dict['name']))
            elif file_dict.get('upload') == 'archive':
                args.append('--cache-archive')
                args.append('%s#%s' % (file_dict['s3_uri'], file_dict['name']))

        return args

    def _s3_step_input_uris(self, step_num):
        """Get the s3:// URIs for input for the given step."""
        if step_num == 0:
            return self._s3_input_uris
        else:
            # put intermediate data in HDFS
            return ['hdfs:///tmp/mrjob/%s/step-output/%s/' % (
                self._job_name, step_num)]

    def _s3_step_output_uri(self, step_num):
        if step_num == len(self._get_steps()) - 1:
            return self._output_dir
        else:
            # put intermediate data in HDFS
            return 'hdfs:///tmp/mrjob/%s/step-output/%s/' % (
                self._job_name, step_num + 1)

    def _get_counters(self, step_nums):
        """Read Hadoop counters from S3.

        Args:
        step_nums -- the numbers of steps belonging to us, so that we
            can ignore errors from other jobs when sharing a job flow
        """
        if not self._s3_job_log_uri:
            return None

        counters = []

        log.info('Fetching counters...')

        s3_log_file_uris = set(self.ls(posixpath.join(self._s3_job_log_uri, 'jobs', '*')))

        s3_conn = self.make_s3_conn()
        relevant_logs = [] # list of (sort key, URI)

        for s3_log_file_uri in s3_log_file_uris:
            match = JOB_LOG_URI_RE.match(s3_log_file_uri)
            if not match:
                continue

            step_num = int(match.group('step_num'))
            if step_num in step_nums:
                relevant_logs.append((step_num, s3_log_file_uri))

        relevant_logs.sort()

        for _, s3_log_file_uri in relevant_logs:
            log_path = self._download_log_file(s3_log_file_uri, s3_conn)
            if not log_path:
                continue

            with open(log_path) as log_file:
                for line in log_file:
                    new_counters = parse_hadoop_counters_from_line(line)
                    if new_counters:
                        counters.append(new_counters)
                        break

        return counters

    def _find_probable_cause_of_failure(self, step_nums):
        """Scan logs for Python exception tracebacks.

        Args:
        step_nums -- the numbers of steps belonging to us, so that we
            can ignore errors from other jobs when sharing a job flow

        Returns:
        None (nothing found) or a dictionary containing:
        lines -- lines in the log file containing the error message
        s3_log_file_uri -- the log file containing the error message
        input_uri -- if the error happened in a mapper in the first
            step, the URI of the input file that caused the error
            (otherwise None)
        """
        if not self._s3_job_log_uri:
            return None

        log.info('Scanning logs for probable cause of failure')

        s3_log_file_uris = set(self.ls(self._s3_job_log_uri))

        # give priority to task-attempts/ logs as they contain more useful
        # error messages. this may take a while.
        s3_conn = self.make_s3_conn()
        
        return (
            self._scan_task_attempt_logs(s3_log_file_uris, step_nums, s3_conn)
            or self._scan_step_logs(s3_log_file_uris, step_nums, s3_conn)
            or self._scan_job_logs(s3_log_file_uris, step_nums, s3_conn))

    def _scan_task_attempt_logs(self, s3_log_file_uris, step_nums, s3_conn):
        """Scan task-attempts/*/{syslog,stderr} for Python exceptions
        and Java stack traces.

        Helper for _find_probable_cause_of_failure()
        """
        relevant_logs = [] # list of (sort key, info, URI)
        for s3_log_file_uri in s3_log_file_uris:
            match = TASK_ATTEMPTS_LOG_URI_RE.match(s3_log_file_uri)
            if not match:
                continue

            info = match.groupdict()

            if not int(info['step_num']) in step_nums:
                continue

            # sort so we can go through the steps in reverse order
            # prefer stderr to syslog (Python exceptions are more
            # helpful than Java ones)
            sort_key = (info['step_num'], info['node_type'],
                        info['attempt_num'],
                        info['stream'] == 'stderr',
                        info['node_num'])

            relevant_logs.append((sort_key, info, s3_log_file_uri))

        relevant_logs.sort(reverse=True)

        tasks_seen = set()

        for sort_key, info, s3_log_file_uri in relevant_logs:
            # Issue #31: Don't bother with errors from tasks that
            # later succeeded
            task_info = (info['step_num'], info['node_type'],
                         info['node_num'], info['stream'])
            if task_info in tasks_seen:
                continue
            tasks_seen.add(task_info)

            log_path = self._download_log_file(s3_log_file_uri, s3_conn)
            if not log_path:
                continue

            lines = None
            if info['stream'] == 'stderr':
                log.debug('scanning %s for Python tracebacks' % log_path)
                with open(log_path) as log_file:
                    lines = find_python_traceback(log_file)
            else:
                log.debug('scanning %s for Java stack traces' % log_path)
                with open(log_path) as log_file:
                    lines = find_hadoop_java_stack_trace(log_file)

            if lines is not None:
                result = {
                    'lines': lines,
                    's3_log_file_uri': s3_log_file_uri,
                    'input_uri': None
                }

                # if this is a mapper, figure out which input file we
                # were reading from.
                if info['node_type'] == 'm':
                    result['input_uri'] = self._scan_for_input_uri(
                        s3_log_file_uri, s3_conn)

                return result

        return None

    def _scan_for_input_uri(self, s3_log_file_uri, s3_conn):
        """Scan the syslog file corresponding to s3_log_file_uri for
        information about the input file.

        Helper function for _scan_task_attempt_logs()
        """
        s3_syslog_uri = posixpath.join(
            posixpath.dirname(s3_log_file_uri), 'syslog')

        syslog_path = self._download_log_file(s3_syslog_uri, s3_conn)

        if syslog_path:
            log.debug('scanning %s for input URI' % syslog_path)
            with open(syslog_path) as syslog_file:
                return find_input_uri_for_mapper(syslog_file)
        else:
            return None

    def _scan_step_logs(self, s3_log_file_uris, step_nums, s3_conn):
        """Scan steps/*/syslog for hadoop streaming errors.

        Helper for _find_probable_cause_of_failure()
        """
        for s3_log_file_uri in sorted(s3_log_file_uris, reverse=True):
            match = STEP_LOG_URI_RE.match(s3_log_file_uri)
            if not match:
                continue

            step_num = int(match.group(1))
            if not step_num in step_nums:
                continue

            log_path = self._download_log_file(s3_log_file_uri, s3_conn)
            if log_path:
                with open(log_path) as log_file:
                    msg = find_interesting_hadoop_streaming_error(log_file)
                    if msg:
                        return {
                            'lines': [msg + '\n'],
                            's3_log_file_uri': s3_log_file_uri,
                            'input_uri': None,
                        }

    def _scan_job_logs(self, s3_log_file_uris, step_nums, s3_conn):
        """Scan jobs/* for timeout errors.
        
        Helper for _find_probable_cause_of_failure()
        """
        
        relevant_logs = [] # list of (sort key, info, URI)
        for s3_log_file_uri in s3_log_file_uris:
            match = JOB_LOG_URI_RE.match(s3_log_file_uri)
            if not match:
                continue

            info = match.groupdict()

            if not int(info['step_num']) in step_nums:
                continue

            # sort so we can go through the steps in reverse order
            sort_key = (info['timestamp'], info['step_num'])

            relevant_logs.append((sort_key, info, s3_log_file_uri))

        relevant_logs.sort(reverse=True)
        
        for sort_key, info, s3_log_file_uri in relevant_logs:
            log_path = self._download_log_file(s3_log_file_uri, s3_conn)
            if not log_path:
                continue
            
            with open(log_path) as log_file:
                n = find_timeout_error(log_file)

            if n is not None:
                result = {
                    'lines': ['Timeout after %d seconds' % n],
                    's3_log_file_uri': s3_log_file_uri,
                    'input_uri': None
                }

                return result
        return None

    def _download_log_file(self, s3_log_file_uri, s3_conn):
        """Download a log file to our local tmp dir so we can scan it.

        Takes a log file URI, and returns a local path. We'll dump all
        log files to the same file, on the assumption that we'll scan them
        one at a time.
        """
        log_path = os.path.join(self._get_local_tmp_dir(), 'log')

        if self._uri_of_downloaded_log_file != s3_log_file_uri:
            s3_log_file = self.get_s3_key(s3_log_file_uri, s3_conn)
            if not s3_log_file:
                return None

            log.debug('downloading %s -> %s' % (s3_log_file_uri, log_path))
            s3_log_file.get_contents_to_filename(log_path)
            self._uri_of_downloaded_log_file = s3_log_file

        return log_path

    def _create_master_bootstrap_script(self, dest='b.py'):
        """Create the master bootstrap script and write it into our local
        temp directory.

        This will do nothing if there are no bootstrap scripts or commands,
        or if _create_master_bootstrap_script() has already been called."""
        # we call the script b.py because there's a character limit on
        # bootstrap script names (or there was at one time, anyway)

        if self._master_bootstrap_script:
            return

        # don't bother if we're not starting a job flow
        if self._opts['emr_job_flow_id']:
            return

        if not any(key.startswith('bootstrap_')
                   and key != 'bootstrap_actions' # these are separate scripts
                   and value
                   for (key, value) in self._opts.iteritems()):
            return

        if self._opts['bootstrap_mrjob']:
            if self._mrjob_tar_gz_file is None:
                self._mrjob_tar_gz_file = self._add_bootstrap_file(
                    self._create_mrjob_tar_gz() + '#')

        # need to know what files are called
        self._name_files()
        self._pick_s3_uris_for_files()

        path = os.path.join(self._get_local_tmp_dir(), dest)
        log.info('writing master bootstrap script to %s' % path)

        contents = self._master_bootstrap_script_content()
        for line in StringIO(contents):
            log.debug('BOOTSTRAP: ' + line.rstrip('\n'))

        f = open(path, 'w')
        f.write(contents)
        f.close()

        self._master_bootstrap_script = {'path': path}
        self._files.append(self._master_bootstrap_script)

    def _master_bootstrap_script_content(self):
        """Create the contents of the master bootstrap script.

        This will give names and S3 URIs to files that don't already have them.

        This function does NOT pick S3 URIs for files or anything like
        that; _create_master_bootstrap_script() is responsible for that.
        """
        out = StringIO()
        def writeln(line=''):
            out.write(line + '\n')

        # shebang
        writeln('#!/usr/bin/python')
        writeln()

        # imports
        writeln('from __future__ import with_statement')
        writeln()
        writeln('import distutils.sysconfig')
        writeln('import os')
        writeln('import stat')
        writeln('from subprocess import call, check_call')
        writeln('from tempfile import mkstemp')
        writeln('from xml.etree.ElementTree import ElementTree')
        writeln()

        # read credentials
        # see http://docs.amazonwebservices.com/ElasticMapReduce/latest/DeveloperGuide/index.html?Bootstrap.html for details about config files
        writeln('# read credentials')
        writeln("if os.path.exists('/home/hadoop/conf/core-site.xml'):")
        writeln("    xml_conf_path = '/home/hadoop/conf/core-site.xml'")
        writeln("else:")
        writeln("    xml_conf_path = '/home/hadoop/conf/hadoop-site.xml'")
        writeln()
        writeln('root = ElementTree().parse(xml_conf_path)')
        writeln("configs = dict((e.find('name').text, e.find('value').text)")
        writeln("               for e in root.findall('property'))")
        writeln("access_key = configs['fs.s3.awsAccessKeyId']")
        writeln("secret_key = configs['fs.s3.awsSecretAccessKey']")
        writeln()

        # set up s3cmd. Use a temp file in case ~/.s3cfg already exists
        writeln('# set up s3cmd')
        writeln("_, s3cfg_path = mkstemp(prefix='s3cfg')")
        writeln("with open(s3cfg_path, 'w') as s3cfg:")
        writeln(r"    s3cfg.write('[default]\n')")
        writeln(r"    s3cfg.write('access_key = %s\n' % access_key)")
        writeln(r"    s3cfg.write('secret_key = %s\n' % secret_key)")
        writeln()

        # download files using s3cmd
        writeln('# download files using s3cmd')
        for file_dict in self._files:
            if file_dict.get('bootstrap'):
                writeln(
                    "check_call(['s3cmd', '-c', s3cfg_path, 'get', %r, %r])" %
                    (file_dict['s3_uri'], file_dict['name']))
        writeln()

        # make scripts executable
        if self._bootstrap_scripts:
            writeln('# make bootstrap scripts executable')
            for file_dict in self._bootstrap_scripts:
                writeln("check_call(['chmod', 'a+rx', %r])" %
                        file_dict['name'])
            writeln()

        # bootstrap mrjob
        if self._opts['bootstrap_mrjob']:
            writeln('# bootstrap mrjob')
            writeln("site_packages = distutils.sysconfig.get_python_lib()")
            writeln(
                "check_call(['sudo', 'tar', 'xfz', %r, '-C', site_packages])" %
                self._mrjob_tar_gz_file['name'])
            # re-compile pyc files now, since mappers/reducers can't
            # write to this directory. Don't fail if there is extra
            # un-compileable crud in the tarball.
            writeln("mrjob_dir = os.path.join(site_packages, 'mrjob')")
            writeln("call(['sudo', 'python', '-m', 'compileall', '-f', mrjob_dir])")
            writeln()

        # install our python modules
        if self._bootstrap_python_packages:
            writeln('# install python modules:')
            for file_dict in self._bootstrap_python_packages:
                writeln("check_call(['tar', 'xfz', %r])" %
                        file_dict['name'])
                # figure out name of dir to CD into
                assert file_dict['path'].endswith('.tar.gz')
                cd_into = extract_dir_for_tar(file_dict['path'])
                # install the module
                writeln("check_call(['sudo', 'python', 'setup.py', 'install'], cwd=%r)" % cd_into)

        # run our commands
        if self._opts['bootstrap_cmds']:
            writeln('# run bootstrap cmds:')
            for cmd in self._opts['bootstrap_cmds']:
                if isinstance(cmd, basestring):
                    writeln('check_call(%r, shell=True)' % cmd)
                else:
                    writeln('check_call(%r)' % cmd)
            writeln()

        # run our scripts
        if self._bootstrap_scripts:
            writeln('# run bootstrap scripts:')
            for file_dict in self._bootstrap_scripts:
                writeln('check_call(%r)' % (
                    ['./' + file_dict['name']],))
            writeln()

        return out.getvalue()

    ### EMR JOB MANAGEMENT UTILS ###

    def make_persistent_job_flow(self):
        """Create a new EMR job flow that requires manual termination, and
        return its ID.

        You can also fetch the job ID by calling self.get_emr_job_flow_id()
        """
        if (self._emr_job_flow_id):
            raise AssertionError('This runner is already associated with job flow ID %s' % (self._emr_job_flow_id))

        log.info('Creating persistent job flow to run several jobs in...')

        self._create_master_bootstrap_script()
        self._upload_non_input_files()

        # don't allow user to call run()
        self._ran_job = True

        self._emr_job_flow_id = self._create_job_flow(persistent=True)

        return self._emr_job_flow_id

    def get_emr_job_flow_id(self):
        return self._emr_job_flow_id

    ### GENERAL FILESYSTEM STUFF ###

    def du(self, path_glob):
        """Get the size of all files matching path_glob."""
        if not S3_URI_RE.match(path_glob):
            return super(EMRJobRunner, self).getsize(path_glob)

        return sum(self.get_s3_key(uri).size for uri in self.ls(path_glob))

    def ls(self, path_glob):
        """Recursively list files locally or on S3.

        This doesn't list "directories" unless there's actually a
        corresponding key ending with a '/' (which is weird and confusing;
        don't make S3 keys ending in '/')

        To list a directory, path_glob must end with a trailing
        slash (foo and foo/ are different on S3)
        """
        if not S3_URI_RE.match(path_glob):
            for path in super(EMRJobRunner, self).ls(path_glob):
                yield path
            return

        # support globs
        glob_match = GLOB_RE.match(path_glob)

        # if it's a "file" (doesn't end with /), just check if it exists
        if not glob_match and not path_glob.endswith('/'):
            uri = path_glob
            if self.get_s3_key(uri):
                yield uri
            return

        # we're going to search for all keys starting with base_uri
        if glob_match:
            # cut it off at first wildcard
            base_uri = glob_match.group(1)
        else:
            base_uri = path_glob

        for uri in self._s3_ls(base_uri):
            # enforce globbing
            if glob_match and not fnmatch.fnmatchcase(uri, path_glob):
                continue

            yield uri

    def _s3_ls(self, uri):
        """Helper for ls(); doesn't bother with globbing or directories"""
        s3_conn = self.make_s3_conn()
        bucket_name, key_name = parse_s3_uri(uri)

        bucket = s3_conn.get_bucket(bucket_name)
        for key in bucket.list(key_name):
            yield s3_key_to_uri(key)

    def mkdir(self, dest):
        """Make a directory. This does nothing on S3 because there are
        no directories.
        """
        if not S3_URI_RE.match(dest):
            super(EMRJobRunner, self).mkdir(dest)

    def path_exists(self, path_glob):
        """Does the given path exist?

        If dest is a directory (ends with a "/"), we check if there are
        any files starting with that path.
        """
        if not S3_URI_RE.match(path_glob):
            return super(EMRJobRunner, self).path_exists(path_glob)

        # just fall back on ls(); it's smart
        return any(self.ls(path_glob))

    def path_join(self, dirname, filename):
        if S3_URI_RE.match(dirname):
            return posixpath.join(dirname, filename)
        else:
            return os.path.join(dirname, filename)

    def rm(self, path_glob):
        """Remove all files matching the given glob."""
        if not S3_URI_RE.match(path_glob):
            return super(EMRJobRunner, self).rm(path_glob)

        s3_conn = self.make_s3_conn()
        for uri in self.ls(path_glob):
            key = self.get_s3_key(uri, s3_conn)
            if key:
                log.debug('deleting ' + uri)
                key.delete()

            # special case: when deleting a directory, also clean up
            # the _$folder$ files that EMR creates.
            if uri.endswith('/'):
                folder_uri = uri[:-1] + '_$folder$'
                folder_key = self.get_s3_key(folder_uri, s3_conn)
                if folder_key:
                    log.debug('deleting ' + folder_uri)
                    folder_key.delete()

    def touchz(self, dest):
        """Make an empty file in the given location. Raises an error if
        a non-empty file already exists in that location."""
        if not S3_URI_RE.match(dest):
            super(EMRJobRunner, self).touchz(dest)

        key = self.get_s3_key(dest)
        if key and key.size != 0:
            raise OSError('Non-empty file %r already exists!' % (dest,))

        self.make_s3_key(dest).set_contents_from_string('')

    ### EMR-specific STUFF ###

    def _wrap_aws_conn(self, raw_conn):
        """Wrap a given boto Connection object so that it can retry when
        throttled."""
        def retry_if(ex):
            """Retry if we get a server error indicating throttling. Also
            handle spurious 505s that are thought to be part of a load
            balancer issue inside AWS."""
            return ((isinstance(ex, boto.exception.BotoServerError) and
                     ('Throttling' in ex.body or
                      'RequestExpired' in ex.body or
                      ex.status == 505)) or
                    (isinstance(ex, socket.error) and
                     ex.args in ((104, 'Connection reset by peer'),
                                 (110, 'Connection timed out'))))

        return RetryWrapper(raw_conn,
                            retry_if=retry_if,
                            backoff=EMR_BACKOFF,
                            multiplier=EMR_BACKOFF_MULTIPLIER,
                            max_tries=EMR_MAX_TRIES)

    def make_emr_conn(self):
        """Create a connection to EMR.

        :return: a :py:class:`boto.emr.connection.EmrConnection`, wrapped in a :py:class:`mrjob.retry.RetryWrapper`
        """
        # give a non-cryptic error message if boto isn't installed
        if boto is None:
            raise ImportError('You must install boto to connect to EMR')

        region = self._get_region_info_for_emr_conn()
        log.debug('creating EMR connection (to %s)' % region.endpoint)

        raw_emr_conn = boto.emr.EmrConnection(
            aws_access_key_id=self._opts['aws_access_key_id'],
            aws_secret_access_key=self._opts['aws_secret_access_key'],
            region=region)
        return self._wrap_aws_conn(raw_emr_conn)

    def _get_region_info_for_emr_conn(self):
        """Get a :py:class:`boto.ec2.regioninfo.RegionInfo` object to
        initialize EMR connections with.

        This is kind of silly because all EmrConnection ever does with
        this object is extract the hostname, but that's how boto rolls.
        """
        if self._opts['emr_endpoint']:
            endpoint = self._opts['emr_endpoint']
        else:
            # look up endpoint in our table
            try:
                endpoint = REGION_TO_EMR_ENDPOINT[self._aws_region]
            except KeyError:
                raise Exception(
                    "Don't know the EMR endpoint for %s; try setting emr_endpoint explicitly" % self._aws_region)

        return boto.ec2.regioninfo.RegionInfo(None, self._aws_region, endpoint)

    ### S3-specific FILESYSTEM STUFF ###

    # Utilities for interacting with S3 using S3 URIs.

    # Try to use the more general filesystem interface unless you really
    # need to do something S3-specific (e.g. setting file permissions)

    def make_s3_conn(self):
        """Create a connection to S3.

        :return: a :py:class:`boto.s3.connection.S3Connection`, wrapped in a :py:class:`mrjob.retry.RetryWrapper`
        """
        # give a non-cryptic error message if boto isn't installed
        if boto is None:
            raise ImportError('You must install boto to connect to S3')

        s3_endpoint = self._get_s3_endpoint()
        log.debug('creating S3 connection (to %s)' % s3_endpoint)

        raw_s3_conn = boto.connect_s3(
            aws_access_key_id=self._opts['aws_access_key_id'],
            aws_secret_access_key=self._opts['aws_secret_access_key'],
            host=s3_endpoint)
        return self._wrap_aws_conn(raw_s3_conn)

    def _get_s3_endpoint(self):
        if self._opts['s3_endpoint']:
            return self._opts['s3_endpoint']
        else:
            # look it up in our table
            try:
                return REGION_TO_S3_ENDPOINT[self._aws_region]
            except KeyError:
                raise Exception(
                    "Don't know the S3 endpoint for %s; try setting s3_endpoint explicitly" % self._aws_region)

    def get_s3_key(self, uri, s3_conn=None):
        """Get the boto Key object matching the given S3 uri, or
        return None if that key doesn't exist.

        uri is an S3 URI: ``s3://foo/bar``

        You may optionally pass in an existing s3 connection through ``s3_conn``
        """
        if not s3_conn:
            s3_conn = self.make_s3_conn()
        bucket_name, key_name = parse_s3_uri(uri)

        return s3_conn.get_bucket(bucket_name).get_key(key_name)

    def make_s3_key(self, uri, s3_conn=None):
        """Create the given S3 key, and return the corresponding
        boto Key object.

        uri is an S3 URI: ``s3://foo/bar``

        You may optionally pass in an existing S3 connection through ``s3_conn``
        """
        if not s3_conn:
            s3_conn = self.make_s3_conn()
        bucket_name, key_name = parse_s3_uri(uri)

        return s3_conn.get_bucket(bucket_name).new_key(key_name)

    def get_s3_keys(self, uri, s3_conn=None):
        """Get a stream of boto Key objects for each key inside
        the given dir on S3.

        uri is an S3 URI: ``s3://foo/bar``

        You may optionally pass in an existing S3 connection through s3_conn
        """
        if not s3_conn:
            s3_conn = self.make_s3_conn()

        bucket_name, key_prefix = parse_s3_uri(uri)
        bucket = s3_conn.get_bucket(bucket_name)
        for key in bucket.list(key_prefix):
            yield key

    def get_s3_folder_keys(self, uri, s3_conn=None):
        """Background: S3 is even less of a filesystem than HDFS in that it
        doesn't have directories. EMR fakes directories by creating special
        ``*_$folder$`` keys in S3.

        For example if your job outputs ``s3://walrus/tmp/output/part-00000``,
        EMR will also create these keys:

        - ``s3://walrus/tmp_$folder$``
        - ``s3://walrus/tmp/output_$folder$``

        If you want to grant another Amazon user access to your files so they
        can use them in S3, you must grant read access on the actual keys,
        plus any ``*_$folder$`` keys that "contain" your keys; otherwise
        EMR will error out with a permissions error.

        This gets all the ``*_$folder$`` keys associated with the given URI,
        as boto Key objects.

        This does not support globbing.

        You may optionally pass in an existing S3 connection through ``s3_conn``
        """
        if not s3_conn:
            s3_conn = self.make_s3_conn()

        bucket_name, key_name = parse_s3_uri(uri)
        bucket = s3_conn.get_bucket(bucket_name)

        dirs = key_name.split('/')
        for i in range(len(dirs)):
            folder_name = '/'.join(dirs[:i]) + '_$folder$'
            key = bucket.get_key(folder_name)
            if key:
                yield key<|MERGE_RESOLUTION|>--- conflicted
+++ resolved
@@ -829,22 +829,16 @@
         
         for file_dict in self._bootstrap_actions:
             bootstrap_action_args.append(
-                botoemr.BootstrapAction(
+                boto.emr.BootstrapAction(
                 file_dict['name'], file_dict['s3_uri'], file_dict['args']))
 
         if self._master_bootstrap_script:
-<<<<<<< HEAD
-            args['bootstrap_actions'] = [boto.emr.BootstrapAction(
-                'master', self._master_bootstrap_script['s3_uri'], [])]
-=======
             bootstrap_action_args.append(
-                botoemr.BootstrapAction(
+                boto.emr.BootstrapAction(
                 'master', self._master_bootstrap_script['s3_uri'], []))
 
         if bootstrap_action_args:
             args['bootstrap_actions'] = bootstrap_action_args
-            
->>>>>>> be292a94
 
         if self._opts['ec2_key_pair']:
             args['ec2_keyname'] = self._opts['ec2_key_pair']
@@ -1114,7 +1108,6 @@
 
             raise Exception(msg)
 
-<<<<<<< HEAD
     def _cat_file(self, filename):
         if S3_URI_RE.match(filename):
             # stream lines from the s3 key
@@ -1123,32 +1116,7 @@
         else:
             # read from local filesystem
             return super(EMRJobRunner, self)._cat_file(filename)
-        
-=======
-    def _stream_output(self):
-        log.info('Streaming final output from %s' % self._output_dir)
-
-        # boto Keys are theoretically iterable, but they don't actually
-        # give you a line at a time.
-        for s3_key in self.get_s3_keys(self._output_dir):
-            if not posixpath.basename(s3_key.name).startswith('part-'):
-                log.debug('skipping non-output file: %s' %
-                          s3_key_to_uri(s3_key))
-                continue
-
-            output_dir = os.path.join(self._get_local_tmp_dir(), 'output')
-            log.debug('downloading %s -> %s' % (
-                s3_key_to_uri(s3_key), output_dir))
-            # boto Keys are theoretically iterable, but they don't actually
-            # give you a line at a time, so download their contents.
-            # Compress the network traffic if we can.
-            s3_key.get_contents_to_filename(
-                output_dir, headers={'Accept-Encoding': 'gzip'})
-            log.debug('reading lines from %s' % output_dir)
-            for line in open(output_dir):
-                yield line
-
->>>>>>> be292a94
+
     def _script_args(self):
         """How to invoke the script inside EMR"""
         # We can invoke the script by its S3 URL, but we don't really
