# Copyright 2009-2012 Yelp and Contributors
#
# Licensed under the Apache License, Version 2.0 (the "License");
# you may not use this file except in compliance with the License.
# You may obtain a copy of the License at
#
# http://www.apache.org/licenses/LICENSE-2.0
#
# Unless required by applicable law or agreed to in writing, software
# distributed under the License is distributed on an "AS IS" BASIS,
# WITHOUT WARRANTIES OR CONDITIONS OF ANY KIND, either express or implied.
# See the License for the specific language governing permissions and
# limitations under the License.

import getpass
import logging
import os
import posixpath
import re
from subprocess import Popen
from subprocess import PIPE
from subprocess import CalledProcessError

from mrjob.setup import UploadDirManager
from mrjob.compat import supports_new_distributed_cache_options
from mrjob.conf import combine_cmds
from mrjob.conf import combine_dicts
from mrjob.conf import combine_paths
from mrjob.fs.hadoop import HadoopFilesystem
from mrjob.fs.local import LocalFilesystem
from mrjob.fs.composite import CompositeFilesystem
from mrjob.logparsers import TASK_ATTEMPTS_LOG_URI_RE
from mrjob.logparsers import STEP_LOG_URI_RE
from mrjob.logparsers import HADOOP_JOB_LOG_URI_RE
from mrjob.logparsers import scan_for_counters_in_files
from mrjob.logparsers import best_error_from_logs
from mrjob.parse import HADOOP_STREAMING_JAR_RE
from mrjob.runner import MRJobRunner
from mrjob.runner import RunnerOptionStore
from mrjob.util import cmd_line


log = logging.getLogger(__name__)

# to filter out the log4j stuff that hadoop streaming prints out
HADOOP_STREAMING_OUTPUT_RE = re.compile(r'^(\S+ \S+ \S+ \S+: )?(.*)$')

# used by mkdir()
HADOOP_FILE_EXISTS_RE = re.compile(r'.*File exists.*')

# used by ls()
HADOOP_LSR_NO_SUCH_FILE = re.compile(
    r'^lsr: Cannot access .*: No such file or directory.')

# used by rm() (see below)
HADOOP_RMR_NO_SUCH_FILE = re.compile(r'^rmr: hdfs://.*$')

# used to extract the job timestamp from stderr
HADOOP_JOB_TIMESTAMP_RE = re.compile(
    r'(INFO: )?Running job: job_(?P<timestamp>\d+)_(?P<step_num>\d+)')

# find version string in "Hadoop 0.20.203" etc.
HADOOP_VERSION_RE = re.compile(r'^.*?(?P<version>(\d|\.)+).*?$')


def find_hadoop_streaming_jar(path):
    """Return the path of the hadoop streaming jar inside the given
    directory tree, or None if we can't find it."""
    for (dirpath, _, filenames) in os.walk(path):
        for filename in filenames:
            if HADOOP_STREAMING_JAR_RE.match(filename):
                return os.path.join(dirpath, filename)
    else:
        return None


def fully_qualify_hdfs_path(path):
    """If path isn't an ``hdfs://`` URL, turn it into one."""
    if path.startswith('hdfs://') or path.startswith('s3n:/'):
        return path
    elif path.startswith('/'):
        return 'hdfs://' + path
    else:
        return 'hdfs:///user/%s/%s' % (getpass.getuser(), path)


def hadoop_log_dir(hadoop_home=None):
    """Return the path where Hadoop stores logs.

    :param hadoop_home: putative value of :envvar:`HADOOP_HOME`, or None to
                        default to the actual value if used. This is only used
                        if :envvar:`HADOOP_LOG_DIR` is not defined.
    """
    try:
        return os.environ['HADOOP_LOG_DIR']
    except KeyError:
        # Defaults to $HADOOP_HOME/logs
        # http://wiki.apache.org/hadoop/HowToConfigure
        if hadoop_home is None:
            hadoop_home = os.environ['HADOOP_HOME']
        return os.path.join(hadoop_home, 'logs')


class HadoopRunnerOptionStore(RunnerOptionStore):

    ALLOWED_KEYS = RunnerOptionStore.ALLOWED_KEYS.union(set([
        'hadoop_bin',
        'hadoop_home',
        'hdfs_scratch_dir',
    ]))

    COMBINERS = combine_dicts(RunnerOptionStore.COMBINERS, {
        'hadoop_bin': combine_cmds,
        'hadoop_home': combine_paths,
        'hdfs_scratch_dir': combine_paths,
    })

    def __init__(self, alias, opts, conf_path):
        super(HadoopRunnerOptionStore, self).__init__(alias, opts, conf_path)

        # fix hadoop_home
        if not self['hadoop_home']:
            raise Exception(
                'you must set $HADOOP_HOME, or pass in hadoop_home explicitly')
        self['hadoop_home'] = os.path.abspath(self['hadoop_home'])

        # fix hadoop_bin
        if not self['hadoop_bin']:
            self['hadoop_bin'] = [
                os.path.join(self['hadoop_home'], 'bin/hadoop')]

        # fix hadoop_streaming_jar
        if not self['hadoop_streaming_jar']:
            log.debug('Looking for hadoop streaming jar in %s' %
                      self['hadoop_home'])
            self['hadoop_streaming_jar'] = find_hadoop_streaming_jar(
                self['hadoop_home'])

            if not self['hadoop_streaming_jar']:
                raise Exception(
                    "Couldn't find streaming jar in %s, bailing out" %
                    self['hadoop_home'])

        log.debug('Hadoop streaming jar is %s' %
                  self['hadoop_streaming_jar'])

    def default_options(self):
        super_opts = super(HadoopRunnerOptionStore, self).default_options()
        return combine_dicts(super_opts, {
            'hadoop_home': os.environ.get('HADOOP_HOME'),
            'hdfs_scratch_dir': 'tmp/mrjob',
        })


class HadoopJobRunner(MRJobRunner):
    """Runs an :py:class:`~mrjob.job.MRJob` on your Hadoop cluster.

    Input and support files can be either local or on HDFS; use ``hdfs://...``
    URLs to refer to files on HDFS.
    """
    alias = 'hadoop'

    OPTION_STORE_CLASS = HadoopRunnerOptionStore

    def __init__(self, **kwargs):
        """:py:class:`~mrjob.hadoop.HadoopJobRunner` takes the same arguments
        as :py:class:`~mrjob.runner.MRJobRunner`, plus some additional options
        which can be defaulted in :ref:`mrjob.conf <mrjob.conf>`.
        """
        super(HadoopJobRunner, self).__init__(**kwargs)

        self._hdfs_tmp_dir = fully_qualify_hdfs_path(
            posixpath.join(
            self._opts['hdfs_scratch_dir'], self._job_name))

        # Keep track of local files to upload to HDFS. We'll add them
        # to this manager just before we need them.
        hdfs_files_dir = posixpath.join(self._hdfs_tmp_dir, 'files', '')
        self._upload_mgr = UploadDirManager(hdfs_files_dir)

        # Set output dir if it wasn't set explicitly
        self._output_dir = fully_qualify_hdfs_path(
            self._output_dir or
            posixpath.join(self._hdfs_tmp_dir, 'output'))

        self._hadoop_log_dir = hadoop_log_dir(self._opts['hadoop_home'])

        # Running jobs via hadoop assigns a new timestamp to each job.
        # Running jobs via mrjob only adds steps.
        # Store both of these values to enable log parsing.
        self._job_timestamp = None
        self._start_step_num = 0

        # init hadoop version cache
        self._hadoop_version = None

    @property
    def fs(self):
        """:py:class:`mrjob.fs.base.Filesystem` object for HDFS and the local
        filesystem.
        """
        if self._fs is None:
            self._fs = CompositeFilesystem(
                HadoopFilesystem(self._opts['hadoop_bin']),
                LocalFilesystem())
        return self._fs

    def get_hadoop_version(self):
        """Invoke the hadoop executable to determine its version"""
        if not self._hadoop_version:
            stdout = self.invoke_hadoop(['version'], return_stdout=True)
            if stdout:
                first_line = stdout.split('\n')[0]
                m = HADOOP_VERSION_RE.match(first_line)
                if m:
                    self._hadoop_version = m.group('version')
                    log.info("Using Hadoop version %s" % self._hadoop_version)
                    return self._hadoop_version
            self._hadoop_version = '0.20.203'
            log.info("Unable to determine Hadoop version. Assuming 0.20.203.")
        return self._hadoop_version

    def _run(self):
        if self._opts['bootstrap_mrjob']:
            self._add_python_archive(self._create_mrjob_tar_gz())

        self._check_input_exists()
        self._create_wrapper_script()
        self._add_job_files_for_upload()
        self._upload_local_files_to_hdfs()
        self._run_job_in_hadoop()

    def _check_input_exists(self):
        """Make sure all input exists before continuing with our job.
        """
        for path in self._input_paths:
            if path == '-':
                continue  # STDIN always exists

            if not self.path_exists(path):
                raise AssertionError(
                    'Input path %s does not exist!' % (path,))

    def _add_job_files_for_upload(self):
        """Add files needed for running the job (setup and input)
        to self._upload_mgr."""
        for path in self._get_input_paths():
            self._upload_mgr.add(path)

        for path in self._working_dir_mgr.paths():
            self._upload_mgr.add(path)

    def _upload_local_files_to_hdfs(self):
        """Copy files managed by self._upload_mgr to HDFS
        """
        self._mkdir_on_hdfs(self._upload_mgr.prefix)

        log.info('Copying local files into %s' % self._upload_mgr.prefix)
        for path, uri in self._upload_mgr.path_to_uri().iteritems():
            self._upload_to_hdfs(path, uri)

    def _mkdir_on_hdfs(self, path):
        log.debug('Making directory %s on HDFS' % path)
        self.invoke_hadoop(['fs', '-mkdir', path])

    def _upload_to_hdfs(self, path, target):
        log.debug('Uploading %s -> %s on HDFS' % (path, target))
        self.invoke_hadoop(['fs', '-put', path, target])

    def _dump_stdin_to_local_file(self):
        """Dump sys.stdin to a local file, and return the path to it."""
        stdin_path = os.path.join(self._get_local_tmp_dir(), 'STDIN')
         # prompt user, so they don't think the process has stalled
        log.info('reading from STDIN')

        log.debug('dumping stdin to local file %s' % stdin_path)
        stdin_file = open(stdin_path, 'w')
        for line in self._stdin:
            stdin_file.write(line)

        return stdin_path

    def _run_job_in_hadoop(self):
        self._counters = []
        steps = self._get_steps()

        for step_num, step in enumerate(steps):
            log.debug('running step %d of %d' % (step_num + 1, len(steps)))

            streaming_args = self._streaming_args(step, step_num, len(steps))

            log.debug('> %s' % cmd_line(streaming_args))
            step_proc = Popen(streaming_args, stdout=PIPE, stderr=PIPE)

            # TODO: use a pty or something so that the hadoop binary
            # won't buffer the status messages
            self._process_stderr_from_streaming(step_proc.stderr)

            # there shouldn't be much output to STDOUT
            for line in step_proc.stdout:
                log.error('STDOUT: ' + line.strip('\n'))

            returncode = step_proc.wait()
            if returncode == 0:
                # parsing needs step number for whole job
                self._fetch_counters([step_num + self._start_step_num])
                # printing needs step number relevant to this run of mrjob
                self.print_counters([step_num + 1])
            else:
                msg = ('Job failed with return code %d: %s' %
                       (step_proc.returncode, streaming_args))
                log.error(msg)
                # look for a Python traceback
                cause = self._find_probable_cause_of_failure(
                    [step_num + self._start_step_num])
                if cause:
                    # log cause, and put it in exception
                    cause_msg = []  # lines to log and put in exception
                    cause_msg.append('Probable cause of failure (from %s):' %
                               cause['log_file_uri'])
                    cause_msg.extend(line.strip('\n')
                                     for line in cause['lines'])
                    if cause['input_uri']:
                        cause_msg.append('(while reading from %s)' %
                                         cause['input_uri'])

                    for line in cause_msg:
                        log.error(line)

                    # add cause_msg to exception message
                    msg += '\n' + '\n'.join(cause_msg) + '\n'

                raise Exception(msg)
                raise CalledProcessError(step_proc.returncode, streaming_args)

    def _process_stderr_from_streaming(self, stderr):
        for line in stderr:
            line = HADOOP_STREAMING_OUTPUT_RE.match(line).group(2)
            log.info('HADOOP: ' + line)

            if 'Streaming Job Failed!' in line:
                raise Exception(line)

            # The job identifier is printed to stderr. We only want to parse it
            # once because we know how many steps we have and just want to know
            # what Hadoop thinks the first step's number is.
            m = HADOOP_JOB_TIMESTAMP_RE.match(line)
            if m and self._job_timestamp is None:
                self._job_timestamp = m.group('timestamp')
                self._start_step_num = int(m.group('step_num'))

    def _streaming_args(self, step, step_num, num_steps):
        version = self.get_hadoop_version()

        streaming_args = (self._opts['hadoop_bin'] +
                          ['jar', self._opts['hadoop_streaming_jar']])

        # -files/-archives (generic options, new-style)
        if supports_new_distributed_cache_options(version):
            # set up uploading from HDFS to the working dir
            streaming_args.extend(
                self._new_upload_args(self._upload_mgr))

        # Add extra hadoop args first as hadoop args could be a hadoop
        # specific argument (e.g. -libjar) which must come before job
        # specific args.
        streaming_args.extend(self._hadoop_conf_args(step_num, num_steps))

        # set up input
        for input_uri in self._hdfs_step_input_files(step_num):
            streaming_args.extend(['-input', input_uri])

        # set up output
        streaming_args.append('-output')
        streaming_args.append(self._hdfs_step_output_dir(step_num))

        # -cacheFile/-cacheArchive (streaming options, old-style)
        if not supports_new_distributed_cache_options(version):
            # set up uploading from HDFS to the working dir
            streaming_args.extend(
                self._old_upload_args(self._upload_mgr))

        mapper, combiner, reducer = (
            self._hadoop_streaming_commands(step, step_num))

        streaming_args.append('-mapper')
        streaming_args.append(mapper)

        if combiner:
            streaming_args.append('-combiner')
            streaming_args.append(combiner)

        if reducer:
            streaming_args.append('-reducer')
            streaming_args.append(reducer)
        else:
            streaming_args.extend(['-jobconf', 'mapred.reduce.tasks=0'])

        return streaming_args

    def _hdfs_step_input_files(self, step_num):
        """Get the hdfs:// URI for input for the given step."""
        if step_num == 0:
            return [self._upload_mgr.uri(p)
                    for p in self._get_input_paths()]
        else:
            return [posixpath.join(
                self._hdfs_tmp_dir, 'step-output', str(step_num))]

    def _hdfs_step_output_dir(self, step_num):
        if step_num == len(self._get_steps()) - 1:
            return self._output_dir
        else:
            return posixpath.join(
                self._hdfs_tmp_dir, 'step-output', str(step_num + 1))

    def _cleanup_local_scratch(self):
        super(HadoopJobRunner, self)._cleanup_local_scratch()

        if self._hdfs_tmp_dir:
            log.info('deleting %s from HDFS' % self._hdfs_tmp_dir)

            try:
                self.invoke_hadoop(['fs', '-rmr', self._hdfs_tmp_dir])
            except Exception, e:
                log.exception(e)

    ### LOG FETCHING/PARSING ###

    def _enforce_path_regexp(self, paths, regexp, step_nums):
        """Helper for log fetching functions to filter out unwanted
        logs. Keyword arguments are checked against their corresponding
        regex groups.
        """
        for path in paths:
            m = regexp.match(path)
            if (m
                and (step_nums is None or
                     int(m.group('step_num')) in step_nums)
                and (self._job_timestamp is None or
                     m.group('timestamp') == self._job_timestamp)):
                yield path

    def _ls_logs(self, relative_path):
        """List logs on the local filesystem by path relative to log root
        directory
        """
        return self.ls(os.path.join(self._hadoop_log_dir, relative_path))

    def _fetch_counters(self, step_nums, skip_s3_wait=False):
        """Read Hadoop counters from local logs.

        Args:
        step_nums -- the steps belonging to us, so that we can ignore errors
                     from other jobs run with the same timestamp
        """
        job_logs = self._enforce_path_regexp(self._ls_logs('history/'),
                                             HADOOP_JOB_LOG_URI_RE,
                                             step_nums)
        uris = list(job_logs)
        new_counters = scan_for_counters_in_files(uris, self,
                                                  self.get_hadoop_version())

        # only include steps relevant to the current job
        for step_num in step_nums:
            self._counters.append(new_counters.get(step_num, {}))

    def counters(self):
        return self._counters

    def _find_probable_cause_of_failure(self, step_nums):
        all_task_attempt_logs = []
        try:
            all_task_attempt_logs.extend(self._ls_logs('userlogs/'))
        except IOError:
            # sometimes the master doesn't have these
            pass
        # TODO: get these logs from slaves if possible
        task_attempt_logs = self._enforce_path_regexp(all_task_attempt_logs,
                                                      TASK_ATTEMPTS_LOG_URI_RE,
                                                      step_nums)
        step_logs = self._enforce_path_regexp(self._ls_logs('steps/'),
                                              STEP_LOG_URI_RE,
                                              step_nums)
        job_logs = self._enforce_path_regexp(self._ls_logs('history/'),
                                             HADOOP_JOB_LOG_URI_RE,
                                             step_nums)
        log.info('Scanning logs for probable cause of failure')
        return best_error_from_logs(self, task_attempt_logs, step_logs,
<<<<<<< HEAD
                                    job_logs)
=======
                                    job_logs)

    ### FILESYSTEM STUFF ###

    def du(self, path_glob):
        """Get the size of a file, or None if it's not a file or doesn't
        exist."""
        if not is_uri(path_glob):
            return super(HadoopJobRunner, self).du(path_glob)

        stdout = self._invoke_hadoop(['fs', '-dus', path_glob],
                                     return_stdout=True)

        try:
            return sum(int(line.split()[1])
                       for line in stdout.split('\n')
                       if line.strip())
        except (ValueError, TypeError, IndexError):
            raise Exception(
                'Unexpected output from hadoop fs -du: %r' % stdout)

    def ls(self, path_glob):
        if not is_uri(path_glob):
            for path in super(HadoopJobRunner, self).ls(path_glob):
                yield path
            return

        components = urlparse(path_glob)
        hdfs_prefix = '%s://%s' % (components.scheme, components.netloc)

        stdout = self._invoke_hadoop(
            ['fs', '-lsr', path_glob],
            return_stdout=True,
            ok_stderr=[HADOOP_LSR_NO_SUCH_FILE])

        for line in StringIO(stdout):
            fields = line.rstrip('\r\n').split()
            # expect lines like:
            # -rw-r--r--   3 dave users       3276 2010-01-13 14:00 /foo/bar
            if len(fields) < 8:
                raise Exception('unexpected ls line from hadoop: %r' % line)
            # ignore directories
            if fields[0].startswith('d'):
                continue
            # not sure if you can have spaces in filenames; just to be safe
            path = ' '.join(fields[7:])
            yield hdfs_prefix + path

    def _cat_file(self, filename):
        if is_uri(filename):
            # stream from HDFS
            cat_args = self._opts['hadoop_bin'] + ['fs', '-cat', filename]
            log.debug('> %s' % cmd_line(cat_args))

            cat_proc = Popen(cat_args, stdout=PIPE, stderr=PIPE)

            def stream():
                for line in cat_proc.stdout:
                    yield line

                # there shouldn't be any stderr
                for line in cat_proc.stderr:
                    log.error('STDERR: ' + line)

                returncode = cat_proc.wait()

                if returncode != 0:
                    raise CalledProcessError(returncode, cat_args)

            return read_file(filename, stream())
        else:
            # read from local filesystem
            return super(HadoopJobRunner, self)._cat_file(filename)

    def mkdir(self, path):
        self._invoke_hadoop(
            ['fs', '-mkdir', path], ok_stderr=[HADOOP_FILE_EXISTS_RE])

    def path_exists(self, path_glob):
        """Does the given path exist?

        If dest is a directory (ends with a "/"), we check if there are
        any files starting with that path.
        """
        if not is_uri(path_glob):
            return super(HadoopJobRunner, self).path_exists(path_glob)

        return_code = self._invoke_hadoop(['fs', '-test', '-e', path_glob],
                                          ok_returncodes=(0, 1))
        return (return_code == 0)

    def path_join(self, dirname, filename):
        if is_uri(dirname):
            return posixpath.join(dirname, filename)
        else:
            return os.path.join(dirname, filename)

    def rm(self, path_glob):
        if not is_uri(path_glob):
            super(HadoopJobRunner, self).rm(path_glob)

        if self.path_exists(path_glob):
            # hadoop fs -rmr will print something like:
            # Moved to trash: hdfs://hdnamenode:54310/user/dave/asdf
            # to STDOUT, which we don't care about.
            #
            # if we ask to delete a path that doesn't exist, it prints
            # to STDERR something like:
            # rmr: <path>
            # which we can safely ignore
            self._invoke_hadoop(
                ['fs', '-rmr', path_glob],
                return_stdout=True, ok_stderr=[HADOOP_RMR_NO_SUCH_FILE])

    def touchz(self, dest):
        if not is_uri(dest):
            super(HadoopJobRunner, self).touchz(dest)

        self._invoke_hadoop(['fs', '-touchz', dest])
>>>>>>> fb4b5478
<|MERGE_RESOLUTION|>--- conflicted
+++ resolved
@@ -487,9 +487,6 @@
                                              step_nums)
         log.info('Scanning logs for probable cause of failure')
         return best_error_from_logs(self, task_attempt_logs, step_logs,
-<<<<<<< HEAD
-                                    job_logs)
-=======
                                     job_logs)
 
     ### FILESYSTEM STUFF ###
@@ -608,5 +605,4 @@
         if not is_uri(dest):
             super(HadoopJobRunner, self).touchz(dest)
 
-        self._invoke_hadoop(['fs', '-touchz', dest])
->>>>>>> fb4b5478
+        self._invoke_hadoop(['fs', '-touchz', dest])