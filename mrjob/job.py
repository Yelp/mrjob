--- conflicted
+++ resolved
@@ -886,20 +886,12 @@
             help='ID of an existing EMR job flow to use')
 
         self.emr_opt_group.add_option(
-<<<<<<< HEAD
-            '--enable-emr-debugging', dest='emr_debugging', default=None,
-=======
             '--enable-emr-debugging', dest='enable_emr_debugging', default=None,
->>>>>>> b368e428
             action='store_true',
             help='Enable storage of Hadoop logs in SimpleDB')
 
         self.emr_opt_group.add_option(
-<<<<<<< HEAD
-            '--disable-emr-debugging', dest='emr_debugging', action='store_false',
-=======
             '--disable-emr-debugging', dest='enable_emr_debugging', action='store_false',
->>>>>>> b368e428
             help='Enable storage of Hadoop logs in SimpleDB')
 
         self.emr_opt_group.add_option(
