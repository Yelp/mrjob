--- conflicted
+++ resolved
@@ -281,13 +281,6 @@
             add_emr_launch_opts(opt_group) +
             add_emr_run_opts(opt_group))
 
-<<<<<<< HEAD
-        opt_group.add_option(
-            '--aws-availability-zone', dest='aws_availability_zone',
-            default=None,
-            help='Availability zone to run EMR jobs in.'),
-=======
->>>>>>> 6c7848e1
 
 def add_emr_connect_opts(opt_group):
     """Options for connecting to the EMR API."""
@@ -298,32 +291,17 @@
 
         opt_group.add_option(
             '--emr-endpoint', dest='emr_endpoint', default=None,
-            help=('Optional host to connect to when communicating with S3'
+            help=('Force mrjob to connect to EMR on this endpoint'
                   ' (e.g. us-west-1.elasticmapreduce.amazonaws.com). Default'
                   ' is to infer this from aws_region.')),
 
         opt_group.add_option(
-<<<<<<< HEAD
-            '--bootstrap-python', dest='bootstrap_python',
-            action='store_true', default=None,
-            help=('Attempt to install a compatible version of Python'
-                  ' at boostrap time. Currently this only does anything'
-                  ' for Python 3, for which it is enabled by default.')),
-
-        opt_group.add_option(
-            '--bootstrap-python-package', dest='bootstrap_python_packages',
-            action='append', default=[],
-            help=('Path to a Python module to install on EMR. These should be'
-                  ' standard python module tarballs where you can cd into a'
-                  ' subdirectory and run ``sudo python setup.py install``. You'
-                  ' can use --bootstrap-python-package more than once.')),
-=======
             '--s3-endpoint', dest='s3_endpoint', default=None,
-            help=('Host to connect to when communicating with S3 (e.g.'
-                  ' s3-us-west-1.amazonaws.com). Default is to infer this from'
-                  ' region (see --aws-region).')),
-    ]
->>>>>>> 6c7848e1
+            help=("Force mrjob to connect to S3 on this endpoint (e.g."
+                  " s3-us-west-1.amazonaws.com). You usually shouldn't"
+                  " set this; by default mrjob will choose the correct"
+                  " endpoint for each S3 bucket based on its location.")),
+    ]
 
 
 def add_emr_run_opts(opt_group):
@@ -336,16 +314,8 @@
 
         # --ec2-key-pair is used to launch the job, not to monitor it
         opt_group.add_option(
-<<<<<<< HEAD
-            '--ec2-instance-type', dest='ec2_instance_type', default=None,
-            help=('Type of EC2 instance(s) to launch (e.g. m1.medium,'
-                  ' c3.xlarge, r3.xlarge). See'
-                  ' http://aws.amazon.com/ec2/instance-types/ for the full'
-                  ' list.')),
-=======
             '--ec2-key-pair-file', dest='ec2_key_pair_file', default=None,
             help='Path to file containing SSH key for EMR'),
->>>>>>> 6c7848e1
 
         opt_group.add_option(
             '--emr-action-on-failure', dest='emr_action_on_failure',
@@ -394,19 +364,11 @@
                   ' localhost).')),
 
         opt_group.add_option(
-<<<<<<< HEAD
-            '--emr-endpoint', dest='emr_endpoint', default=None,
-            help=('Force mrjob to connect to EMR on this endpoint'
-                  ' (e.g. us-west-1.elasticmapreduce.amazonaws.com). Default'
-                  ' is to infer this from aws_region.')),
-=======
             '--ssh-tunnel-to-job-tracker', dest='ssh_tunnel_to_job_tracker',
             default=None, action='store_true',
             help='Open up an SSH tunnel to the Hadoop job tracker'),
-
-    ]
-
->>>>>>> 6c7848e1
+    ]
+
 
 def add_emr_launch_opts(opt_group):
     """Options for launching a cluster (including bootstrapping)."""
@@ -498,7 +460,6 @@
                   ' specified.')),
 
         opt_group.add_option(
-<<<<<<< HEAD
             '--pool-wait-minutes', dest='pool_wait_minutes', default=0,
             type='int',
             help=('Wait for a number of minutes for a job flow to finish'
@@ -506,15 +467,6 @@
                   ' create a new one. (default 0)')),
 
         opt_group.add_option(
-            '--s3-endpoint', dest='s3_endpoint', default=None,
-            help=("Force mrjob to connect to S3 on this endpoint (e.g."
-                  " s3-us-west-1.amazonaws.com). You usually shouldn't"
-                  " set this; by default mrjob will choose the correct"
-                  " endpoint for each S3 bucket based on its location.")),
-
-        opt_group.add_option(
-=======
->>>>>>> 6c7848e1
             '--s3-log-uri', dest='s3_log_uri', default=None,
             help='URI on S3 to write logs into'),
 
@@ -556,17 +508,7 @@
             help='Hide your job flow from other IAM users on the same AWS'
                  ' account.'
         ),
-<<<<<<< HEAD
-
-        opt_group.add_option(
-            '--emr-tag', dest='emr_tags',
-            default=[], action='append',
-            help='Metadata tags to apply to the EMR cluster; '
-                 'should take the form KEY=VALUE. You can use --emr-tag '
-                 'multiple times.'
-        ),
-
-=======
+
     ] + add_emr_bootstrap_opts(opt_group) + add_emr_instance_opts(opt_group)
 
 
@@ -607,6 +549,13 @@
                   ' feature. You can use --bootstrap-file more than once.')),
 
         opt_group.add_option(
+            '--bootstrap-python', dest='bootstrap_python',
+            action='store_true', default=None,
+            help=('Attempt to install a compatible version of Python'
+                  ' at boostrap time. Currently this only does anything'
+                  ' for Python 3, for which it is enabled by default.')),
+
+        opt_group.add_option(
             '--bootstrap-python-package', dest='bootstrap_python_packages',
             action='append', default=[],
             help=('Path to a Python module to install on EMR. These should be'
@@ -650,8 +599,8 @@
 
         opt_group.add_option(
             '--ec2-instance-type', dest='ec2_instance_type', default=None,
-            help=('Type of EC2 instance(s) to launch (e.g. m1.small,'
-                  ' c1.xlarge, m2.xlarge). See'
+            help=('Type of EC2 instance(s) to launch (e.g. m1.medium,'
+                  ' c3.xlarge, r3.xlarge). See'
                   ' http://aws.amazon.com/ec2/instance-types/ for the full'
                   ' list.')),
 
@@ -713,7 +662,6 @@
                 'Bid price to specify for task nodes when '
                 'setting them up as EC2 spot instances.')
         ),
->>>>>>> 6c7848e1
     ]
 
 
