--- conflicted
+++ resolved
@@ -31,24 +31,7 @@
 from subprocess import Popen
 from subprocess import PIPE
 from subprocess import check_call
-<<<<<<< HEAD
-=======
-import tempfile
 from time import sleep
-
-try:
-    from cStringIO import StringIO
-    StringIO  # quiet "redefinition of unused ..." warning from pyflakes
-except ImportError:
-    from StringIO import StringIO
-
-try:
-    import simplejson as json
-    JSONDecodeError = json.JSONDecodeError
-except:
-    import json
-    JSONDecodeError = ValueError
->>>>>>> d598f0bf
 
 from mrjob.compat import add_translated_jobconf_for_hadoop_version
 from mrjob.compat import supports_combiners_in_hadoop_streaming
