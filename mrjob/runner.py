# -*- coding: utf-8 -*-
# Copyright 2009-2016 Yelp and Contributors
#
# Licensed under the Apache License, Version 2.0 (the "License");
# you may not use this file except in compliance with the License.
# You may obtain a copy of the License at
#
# http://www.apache.org/licenses/LICENSE-2.0
#
# Unless required by applicable law or agreed to in writing, software
# distributed under the License is distributed on an "AS IS" BASIS,
# WITHOUT WARRANTIES OR CONDITIONS OF ANY KIND, either express or implied.
# See the License for the specific language governing permissions and
# limitations under the License.
"""Base class for all runners."""
import copy
import datetime
import getpass
import json
import logging
import os
import os.path
import pipes
import pprint
import re
import shutil
import sys
import tempfile
from inspect import isfunction
from inspect import ismethod
from subprocess import CalledProcessError
from subprocess import Popen
from subprocess import PIPE
from subprocess import check_call

import mrjob.step
from mrjob.compat import translate_jobconf_dict
from mrjob.conf import combine_dicts
from mrjob.conf import combine_local_envs
from mrjob.conf import load_opts_from_mrjob_confs
from mrjob.conf import OptionStore
from mrjob.fs.composite import CompositeFilesystem
from mrjob.fs.local import LocalFilesystem
from mrjob.options import _allowed_keys
from mrjob.options import _combiners
from mrjob.options import _deprecated_aliases
from mrjob.options import CLEANUP_CHOICES
from mrjob.options import _CLEANUP_DEPRECATED_ALIASES
from mrjob.py2 import PY2
from mrjob.py2 import string_types
from mrjob.setup import WorkingDirManager
from mrjob.setup import parse_legacy_hash_path
from mrjob.setup import parse_setup_cmd
from mrjob.step import STEP_TYPES
from mrjob.util import bash_wrap
from mrjob.util import cmd_line
from mrjob.util import tar_and_gzip


log = logging.getLogger(__name__)

# use to detect globs and break into the part before and after the glob
GLOB_RE = re.compile(r'^(.*?)([\[\*\?].*)$')

# buffer for piping files into sort on Windows
_BUFFER_SIZE = 4096


class RunnerOptionStore(OptionStore):
    # 'base' is aritrary; if an option support all runners, it won't
    # have "runners" set in _RUNNER_OPTS at all
    ALLOWED_KEYS = _allowed_keys('base')
    COMBINERS = _combiners('base')
    DEPRECATED_ALIASES = _deprecated_aliases('base')

    def __init__(self, alias, opts, conf_paths):
        """
        :param alias: Runner alias (e.g. ``'local'``)
        :param opts: Keyword args to runner's constructor (usually from the
                     command line).
        :param conf_paths: An iterable of paths to config files
        """
        super(RunnerOptionStore, self).__init__()

        # sanitize incoming options and issue warnings for bad keys
        opts = self.validated_options(opts)

        unsanitized_opt_dicts = load_opts_from_mrjob_confs(
            alias, conf_paths=conf_paths)

        for path, mrjob_conf_opts in unsanitized_opt_dicts:
            self.cascading_dicts.append(self.validated_options(
                mrjob_conf_opts, from_where=(' from %s' % path)))

        self.cascading_dicts.append(opts)

        if (len(self.cascading_dicts) > 2 and
                all(len(d) == 0 for d in self.cascading_dicts[2:-1]) and
                (len(conf_paths or []) > 0)):
            log.warning('No configs specified for %s runner' % alias)

        self.populate_values_from_cascading_dicts()

        log.debug('Active configuration:')
        log.debug(pprint.pformat(
            dict((opt_key, self._obfuscate(opt_key, opt_value))
                 for opt_key, opt_value in self.items())))

    def default_options(self):
        super_opts = super(RunnerOptionStore, self).default_options()

        try:
            owner = getpass.getuser()
        except:
            owner = None

        return combine_dicts(super_opts, {
            'check_input_paths': True,
            'cleanup': ['ALL'],
            'cleanup_on_failure': ['NONE'],
            'local_tmp_dir': tempfile.gettempdir(),
            'owner': owner,
            'sh_bin': ['sh', '-ex'],
            'strict_protocols': True,
        })

    def validated_options(self, opts, from_where=''):
        opts = super(RunnerOptionStore, self).validated_options(
            opts, from_where)

        self._fix_cleanup_opt('cleanup', opts, from_where)
        self._fix_cleanup_opt('cleanup_on_failure', opts, from_where)

        return opts

    def _fix_cleanup_opt(self, opt_key, opts, from_where=''):
        if opts.get(opt_key) is None:
            return

        opt_list = opts[opt_key]

        # runner expects list of string, not string
        if isinstance(opt_list, string_types):
            opt_list = [opt_list]

        if 'NONE' in opt_list and len(set(opt_list)) > 1:
            raise ValueError('Cannot clean up both nothing and something!')

        def handle_cleanup_opt(opt):
            if opt in CLEANUP_CHOICES:
                return opt

            if opt in _CLEANUP_DEPRECATED_ALIASES:
                aliased_opt = _CLEANUP_DEPRECATED_ALIASES[opt]
                # TODO: don't do this when option value is None
                log.warning(
                    'Deprecated %s option %s%s has been renamed to %s' % (
                        opt_key, opt, from_where, aliased_opt))
                return aliased_opt

            raise ValueError('%s must be one of %s, not %s' % (
                opt_key, ', '.join(CLEANUP_CHOICES), opt))

        opt_list = [handle_cleanup_opt(opt) for opt in opt_list]

        opts[opt_key] = opt_list

    def _obfuscate(self, opt_key, opt_value):
        """Return value of opt to show in debug printout. Used to obfuscate
        credentials, etc."""
        return opt_value


class MRJobRunner(object):
    """Abstract base class for all runners"""

    #: alias for this runner; used for picking section of
    #: :py:mod:``mrjob.conf`` to load one of ``'local'``, ``'emr'``,
    #: or ``'hadoop'``
    alias = None

    # if this is true, when bootstrap_mrjob is true, add it through the
    # setup script
    BOOTSTRAP_MRJOB_IN_SETUP = True

    OPTION_STORE_CLASS = RunnerOptionStore

    ### methods to call from your batch script ###

    def __init__(self, mr_job_script=None, conf_paths=None,
                 extra_args=None, file_upload_args=None,
                 hadoop_input_format=None, hadoop_output_format=None,
                 input_paths=None, output_dir=None, partitioner=None,
                 stdin=None, **opts):
        """All runners take the following keyword arguments:

        :type mr_job_script: str
        :param mr_job_script: the path of the ``.py`` file containing the
                              :py:class:`~mrjob.job.MRJob`. If this is None,
                              you won't actually be able to :py:meth:`run` the
                              job, but other utilities (e.g. :py:meth:`ls`)
                              will work.
        :type conf_paths: None or list
        :param conf_paths: List of config files to combine and use, or None to
                           search for mrjob.conf in the default locations.
        :type extra_args: list of str
        :param extra_args: a list of extra cmd-line arguments to pass to the
                           mr_job script. This is a hook to allow jobs to take
                           additional arguments.
        :param file_upload_args: a list of tuples of ``('--ARGNAME', path)``.
                                 The file at the given path will be uploaded
                                 to the local directory of the mr_job script
                                 when it runs, and then passed into the script
                                 with ``--ARGNAME``. Useful for passing in
                                 SQLite DBs and other configuration files to
                                 your job.
        :type hadoop_input_format: str
        :param hadoop_input_format: name of an optional Hadoop ``InputFormat``
                                    class. Passed to Hadoop along with your
                                    first step with the ``-inputformat``
                                    option. Note that if you write your own
                                    class, you'll need to include it in your
                                    own custom streaming jar (see
                                    :mrjob-opt:`hadoop_streaming_jar`).
        :type hadoop_output_format: str
        :param hadoop_output_format: name of an optional Hadoop
                                     ``OutputFormat`` class. Passed to Hadoop
                                     along with your first step with the
                                     ``-outputformat`` option. Note that if you
                                     write your own class, you'll need to
                                     include it in your own custom streaming
                                     jar (see
                                     :mrjob-opt:`hadoop_streaming_jar`).
        :type input_paths: list of str
        :param input_paths: Input files for your job. Supports globs and
                            recursively walks directories (e.g.
                            ``['data/common/', 'data/training/*.gz']``). If
                            this is left blank, we'll read from stdin
        :type output_dir: str
        :param output_dir: An empty/non-existent directory where Hadoop
                           streaming should put the final output from the job.
                           If you don't specify an output directory, we'll
                           output into a subdirectory of this job's temporary
                           directory. You can control this from the command
                           line with ``--output-dir``. This option cannot be
                           set from configuration files. If used with the
                           hadoop runner, this path does not need to be fully
                           qualified with ``hdfs://`` URIs because it's
                           understood that it has to be on HDFS.
        :type partitioner: str
        :param partitioner: Optional name of a Hadoop partitoner class, e.g.
                            ``'org.apache.hadoop.mapred.lib.HashPartitioner'``.
                            Hadoop streaming will use this to determine how
                            mapper output should be sorted and distributed
                            to reducers.
        :param stdin: an iterable (can be a ``BytesIO`` or even a list) to use
                      as stdin. This is a hook for testing; if you set
                      ``stdin`` via :py:meth:`~mrjob.job.MRJob.sandbox`, it'll
                      get passed through to the runner. If for some reason
                      your lines are missing newlines, we'll add them;
                      this makes it easier to write automated tests.
        """
        self._ran_job = False

        self._opts = self.OPTION_STORE_CLASS(self.alias, opts, conf_paths)
        self._fs = None

        self._working_dir_mgr = WorkingDirManager()
        self._upload_mgr = None  # define in subclasses that use this

        self._script_path = mr_job_script
        if self._script_path:
            self._working_dir_mgr.add('file', self._script_path)

        # give this job a unique name
        self._job_key = self._make_unique_job_key(
            label=self._opts['label'], owner=self._opts['owner'])

        # we'll create the wrapper script later
        self._setup_wrapper_script_path = None

        # extra args to our job
        self._extra_args = list(extra_args) if extra_args else []

        # extra file arguments to our job
        self._file_upload_args = []
        if file_upload_args:
            for arg, path in file_upload_args:
                arg_file = parse_legacy_hash_path('file', path)
                self._working_dir_mgr.add(**arg_file)
                self._file_upload_args.append((arg, arg_file))

        # set up uploading
        for path in self._opts['upload_files']:
            self._working_dir_mgr.add(**parse_legacy_hash_path(
                'file', path, must_name='upload_files'))
        for path in self._opts['upload_archives']:
            self._working_dir_mgr.add(**parse_legacy_hash_path(
                'archive', path, must_name='upload_archives'))

        # python_archives, setup, setup_cmds, and setup_scripts
        # self._setup is a list of shell commands with path dicts
        # interleaved; see mrjob.setup.parse_setup_cmds() for details
        self._setup = self._parse_setup()
        for cmd in self._setup:
            for maybe_path_dict in cmd:
                if isinstance(maybe_path_dict, dict):
                    self._working_dir_mgr.add(**maybe_path_dict)

        # Where to read input from (log files, etc.)
        self._input_paths = input_paths or ['-']  # by default read from stdin
        if PY2:
            self._stdin = stdin or sys.stdin
        else:
            self._stdin = stdin or sys.stdin.buffer
        self._stdin_path = None  # temp file containing dump from stdin

        # where a tarball of the mrjob library is stored locally
        self._mrjob_tar_gz_path = None

        # store output_dir
        self._output_dir = output_dir

        # store partitioner
        self._partitioner = partitioner

        # store hadoop input and output formats
        self._hadoop_input_format = hadoop_input_format
        self._hadoop_output_format = hadoop_output_format

        # a local tmp directory that will be cleaned up when we're done
        # access/make this using self._get_local_tmp_dir()
        self._local_tmp_dir = None

        # A cache for self._get_steps(); also useful as a test hook
        self._steps = None

        # if this is True, we have to pipe input into the sort command
        # rather than feed it multiple files
        self._sort_is_windows_sort = None

        # this variable marks whether a cleanup has happened and this runner's
        # output stream is no longer available.
        self._closed = False

    ### Filesystem object ###

    @property
    def fs(self):
        """:py:class:`~mrjob.fs.base.Filesystem` object for the local
        filesystem. Methods on :py:class:`~mrjob.fs.base.Filesystem` objects
        will be forwarded to :py:class:`~mrjob.runner.MRJobRunner` until mrjob
        0.6.0, but **this behavior is deprecated.**
        """
        if self._fs is None:
            # wrap LocalFilesystem in CompositeFilesystem to get IOError
            # on URIs (see #1185)
            self._fs = CompositeFilesystem(LocalFilesystem())
        return self._fs

    def __getattr__(self, name):
        # For backward compatibility, forward filesystem methods
        try:
            value = getattr(self.fs, name)
        except AttributeError:
            raise AttributeError(name)

        # friendly deprecation warning
        is_func = ismethod(value) or isfunction(value)
        log.warning(
            'deprecated: %s %s.fs.%s%s directly'
            ' (%s.%s is going away in v0.6.0)' % (
                'call' if is_func else 'access',
                self.__class__.__name__,
                name,
                '()' if is_func else '',
                self.__class__.__name__,
                name))

        return value

    ### Running the job and parsing output ###

    def run(self):
        """Run the job, and block until it finishes.

        Raise :py:class:`~mrjob.step.StepFailedException` if there
        are any problems (except on
        :py:class:`~mrjob.inline.InlineMRJobRunner`, where we raise the
        actual exception that caused the step to fail).
        """
        if not self._script_path:
            raise AssertionError("No script to run!")

        if self._ran_job:
            raise AssertionError("Job already ran!")

        self._run()
        self._ran_job = True

    def stream_output(self):
        """Stream raw lines from the job's output. You can parse these
        using the read() method of the appropriate HadoopStreamingProtocol
        class."""
        output_dir = self.get_output_dir()
        if output_dir is None:
            raise AssertionError('Run the job before streaming output')

        if self._closed is True:
            log.warning(
                'WARNING! Trying to stream output from a closed runner, output'
                ' will probably be empty.')

        log.info('Streaming final output from %s...' % output_dir)

        def split_path(path):
            while True:
                base, name = os.path.split(path)

                # no more elements
                if not name:
                    break

                yield name

                path = base

        # TODO - mtai @ davidmarin - why aren't we using self.fs.cat ?
        for filename in self.fs.ls(output_dir):
            subpath = filename[len(output_dir):]
            if not any(name.startswith('_') for name in split_path(subpath)):
                for line in self.fs._cat_file(filename):
                    yield line

    def _cleanup_mode(self, mode=None):
        """Actual cleanup action to take based on various options"""
        if self._script_path and not self._ran_job:
            return mode or self._opts['cleanup_on_failure']
        else:
            return mode or self._opts['cleanup']

    def _cleanup_cloud_tmp(self):
        """Cleanup any files/directories on cloud storage (e.g. S3) we created
        while running this job. Should be safe to run this at any time, or
        multiple times.
        """
        pass  # only EMR runner does this

    def _cleanup_hadoop_tmp(self):
        """Cleanup any files/directories on HDFS we created
        while running this job. Should be safe to run this at any time, or
        multiple times.
        """
        pass  # only Hadoop runner does this

    def _cleanup_local_tmp(self):
        """Cleanup any files/directories on the local machine we created while
        running this job. Should be safe to run this at any time, or multiple
        times.

        This particular function removes any local tmp directories
        added to the list self._local_tmp_dirs

        This won't remove output_dir if it's outside of our tmp dir.
        """
        if self._local_tmp_dir:
            log.info('Removing temp directory %s...' % self._local_tmp_dir)
            try:
                shutil.rmtree(self._local_tmp_dir)
            except OSError as e:
                log.exception(e)

        self._local_tmp_dir = None

    def _cleanup_cluster(self):
        """Terminate the cluster if there is one."""
        pass  # this only happens on EMR

    def _cleanup_logs(self):
        """Cleanup any log files that are created as a side-effect of the job.
        """
        pass  # this only happens on EMR

    def _cleanup_job(self):
        """Stop any jobs that we created that are still running."""
        pass  # currently disabled (see #1241)

    def cleanup(self, mode=None):
        """Clean up running jobs, temp files, and logs, subject to the
        *cleanup* option passed to the constructor.

        If you create your runner in a :keyword:`with` block,
        :py:meth:`cleanup` will be called automatically::

            with mr_job.make_runner() as runner:
                ...

            # cleanup() called automatically here

        :param mode: override *cleanup* passed into the constructor. Should be
                     a list of strings from :py:data:`CLEANUP_CHOICES`
        """
        mode = self._cleanup_mode(mode)

        def mode_has(*args):
            return any((choice in mode) for choice in args)

        if self._script_path and not self._ran_job:
            if mode_has('CLUSTER', 'ALL'):
                self._cleanup_cluster()

            if mode_has('JOB', 'ALL'):
                self._cleanup_job()

        if mode_has('ALL', 'TMP', 'CLOUD_TMP'):
            self._cleanup_cloud_tmp()

        if mode_has('ALL', 'TMP', 'HADOOP_TMP'):
            self._cleanup_hadoop_tmp()

        if mode_has('ALL', 'TMP', 'LOCAL_TMP'):
            self._cleanup_local_tmp()

        if mode_has('ALL', 'LOGS'):
            self._cleanup_logs()

        self._closed = True

    def counters(self):
        """Get counters associated with this run in this form::

            [{'group name': {'counter1': 1, 'counter2': 2}},
             {'group name': ...}]

        The list contains an entry for every step of the current job.
        """
        raise NotImplementedError

    ### hooks for the with statement ###

    def __enter__(self):
        """Don't do anything special at start of with block"""
        return self

    def __exit__(self, type, value, traceback):
        """Call self.cleanup() at end of with block."""
        self.cleanup()

    ### more runner information ###

    def get_opts(self):
        """Get options set for this runner, as a dict."""
        return copy.deepcopy(self._opts)

    def get_job_key(self):
        """Get the unique key for the job run by this runner.
        This has the format ``label.owner.date.time.microseconds``
        """
        return self._job_key

    def get_job_name(self):
        """Alias for :py:meth:`get_job_key`. Will be removed in v0.6.0.

        .. deprecated:: 0.5.0
        """
        log.warn('get_job_name() has been renamed to get_job_key().'
                 ' get_job_name() will be removed in v0.6.0')
        return self.get_job_key()

    def get_output_dir(self):
        """Find the directory containing the job output. If the job hasn't
        run yet, returns None"""
        if self._script_path and not self._ran_job:
            return None

        return self._output_dir

    ### other methods you need to implement in your subclass ###

    def get_hadoop_version(self):
        """Return the version number of the Hadoop environment as a string if
        Hadoop is being used or simulated. Return None if not applicable.

        :py:class:`~mrjob.emr.EMRJobRunner` infers this from the cluster.
        :py:class:`~mrjob.hadoop.HadoopJobRunner` gets this from
        ``hadoop version``. :py:class:`~mrjob.local.LocalMRJobRunner` has an
        additional `hadoop_version` option to specify which version it
        simulates.
        :py:class:`~mrjob.inline.InlineMRJobRunner` does not simulate Hadoop at
        all.
        """
        return None

    # you'll probably wan't to add your own __init__() and cleanup() as well

    def _run(self):
        """Run the job."""
        raise NotImplementedError

    ### internal utilities for implementing MRJobRunners ###

    def _get_local_tmp_dir(self):
        """Create a tmp directory on the local filesystem that will be
        cleaned up by self.cleanup()"""
        if not self._local_tmp_dir:
            path = os.path.join(self._opts['local_tmp_dir'], self._job_key)
            log.info('Creating temp directory %s' % path)
            if os.path.isdir(path):
                shutil.rmtree(path)
            os.makedirs(path)
            self._local_tmp_dir = path

        return self._local_tmp_dir

    def _make_unique_job_key(self, label=None, owner=None):
        """Come up with a useful unique ID for this job.

        We use this to choose the output directory, etc. for the job.
        """
        # use the name of the script if one wasn't explicitly
        # specified
        if not label:
            if self._script_path:
                label = os.path.basename(self._script_path).split('.')[0]
            else:
                label = 'no_script'

        if not owner:
            owner = 'no_user'

        now = datetime.datetime.utcnow()
        return '%s.%s.%s.%06d' % (
            label, owner,
            now.strftime('%Y%m%d.%H%M%S'), now.microsecond)

    def _get_steps(self):
        """Call the job script to find out how many steps it has, and whether
        there are mappers and reducers for each step. Validate its
        output.

        Returns output as described in :ref:`steps-format`.

        Results are cached, so call this as many times as you want.
        """
        if self._steps is None:
            if not self._script_path:
                self._steps = []
            else:
                args = (self._executable(True) + ['--steps'] +
                        self._mr_job_extra_args(local=True))
                log.debug('> %s' % cmd_line(args))
                # add . to PYTHONPATH (in case mrjob isn't actually installed)
                env = combine_local_envs(os.environ,
                                         {'PYTHONPATH': os.path.abspath('.')})
                steps_proc = Popen(args, stdout=PIPE, stderr=PIPE, env=env)
                stdout, stderr = steps_proc.communicate()

                if steps_proc.returncode != 0:
                    raise Exception(
                        'error getting step information: \n%s' % stderr)

                # on Python 3, convert stdout to str so we can json.loads() it
                if not isinstance(stdout, str):
                    stdout = stdout.decode('utf_8')

                try:
                    steps = json.loads(stdout)
                except ValueError:
                    raise ValueError("Bad --steps response: \n%s" % stdout)

                # verify that this is a proper step description
                if not steps or not stdout:
                    raise ValueError('step description is empty!')
                for step in steps:
                    if step['type'] not in STEP_TYPES:
                        raise ValueError(
                            'unexpected step type %r in steps %r' % (
                                step['type'], stdout))

                self._steps = steps

        return self._steps

    def _get_step(self, step_num):
        """Get a single step (calls :py:meth:`_get_steps`)."""
        return self._get_steps()[step_num]

    def _num_steps(self):
        """Get the number of steps (calls :py:meth:`get_steps`)."""
        return len(self._get_steps())

    def _has_streaming_steps(self):
        """Are any of our steps Hadoop streaming steps?"""
        return any(step['type'] == 'streaming'
                   for step in self._get_steps())

    def _has_spark_steps(self):
        """Are any of our steps Spark steps (either spark or spark_script)"""
        return any(step['type'].split('_')[0] == 'spark'
                   for step in self._get_steps())

    def _interpreter(self, steps=False):
        if steps:
            return (self._opts['steps_interpreter'] or
                    self._opts['interpreter'] or
                    self._python_bin(steps=True))
        else:
            return (self._opts['interpreter'] or
                    self._python_bin())

    def _executable(self, steps=False):
        if steps:
            return self._interpreter(steps=True) + [self._script_path]
        else:
            return self._interpreter() + [
                self._working_dir_mgr.name('file', self._script_path)]

    def _python_bin(self, steps=False):
        if steps:
            return (self._opts['steps_python_bin'] or
                    self._default_python_bin(local=True))
        else:
            return (self._opts['python_bin'] or
                    self._default_python_bin())

    def _default_python_bin(self, local=False):
        """The default python command. If local is true, try to use
        sys.executable. Otherwise use 'python' or 'python3' as appropriate.

        This returns a single-item list (because it's a command).
        """
        if local and sys.executable:
            return [sys.executable]
        elif PY2:
            return ['python']
        else:
            # e.g. python3
            return ['python%d' % sys.version_info[0]]

    def _script_args_for_step(self, step_num, mrc):
        assert self._script_path

        args = self._executable() + [
            '--step-num=%d' % step_num,
            '--%s' % mrc,
        ] + self._mr_job_extra_args()

        if self._setup_wrapper_script_path:
            return (self._opts['sh_bin'] +
                    [self._working_dir_mgr.name(
                        'file', self._setup_wrapper_script_path)] +
                    args)
        else:
            return args

    def _substep_cmd_line(self, step_num, mrc):
        step = self._get_step(step_num)

        if step[mrc]['type'] == 'command':
            # never wrap custom hadoop streaming commands in bash
            return step[mrc]['command'], False

        elif step[mrc]['type'] == 'script':
            cmd = cmd_line(self._script_args_for_step(step_num, mrc))

            # filter input and pipe for great speed, if user asks
            # but we have to wrap the command in bash
            if 'pre_filter' in step[mrc]:
                return '%s | %s' % (step[mrc]['pre_filter'], cmd), True
            else:
                return cmd, False
        else:
            raise ValueError("Invalid %s step %d: %r" % (
                mrc, step_num, step[mrc]))

    def _render_substep(self, step_num, mrc):
        step = self._get_step(step_num)

        if mrc in step:
            return self._substep_cmd_line(step_num, mrc)
        else:
            if mrc == 'mapper':
                return 'cat', False
            else:
                return None, False

    def _hadoop_streaming_commands(self, step_num):
        # Hadoop streaming stuff
        mapper, bash_wrap_mapper = self._render_substep(
            step_num, 'mapper')

        combiner, bash_wrap_combiner = self._render_substep(
            step_num, 'combiner')

        reducer, bash_wrap_reducer = self._render_substep(
            step_num, 'reducer')

        if bash_wrap_mapper:
            mapper = bash_wrap(mapper)

        if bash_wrap_combiner:
            combiner = bash_wrap(combiner)

        if bash_wrap_reducer:
            reducer = bash_wrap(reducer)

        return mapper, combiner, reducer

    def _mr_job_extra_args(self, local=False):
        """Return arguments to add to every invocation of MRJob.

        :type local: boolean
        :param local: if this is True, use files' local paths rather than
            the path they'll have inside Hadoop streaming
        """
        return (self._get_file_upload_args(local=local) +
                self._get_strict_protocols_args() +
                self._extra_args)

    def _get_file_upload_args(self, local=False):
        """Arguments used to pass through config files, etc from the job
        runner through to the local directory where the script is run.

        :type local: boolean
        :param local: if this is True, use files' local paths rather than
            the path they'll have inside Hadoop streaming
        """
        args = []
        for arg, path_dict in self._file_upload_args:
            args.append(arg)
            if local:
                args.append(path_dict['path'])
            else:
                args.append(self._working_dir_mgr.name(**path_dict))
        return args

    def _get_strict_protocols_args(self):
        """Arguments used to control protocol behavior in the job.

        This just adds --no-strict-protocols when strict_protocols
        is false.
        """
        # These are only in the runner so that we can default them from
        # mrjob.conf, which will allow us to eventually remove them.
        # See issue #726.
        if not self._opts['strict_protocols']:
            return ['--no-strict-protocols']
        else:
            return []

    def _create_setup_wrapper_script(
            self, dest='setup-wrapper.sh', local=False):
        """Create the wrapper script, and write it into our local temp
        directory (by default, to a file named wrapper.sh).

        This will set ``self._setup_wrapper_script_path``, and add it to
        ``self._working_dir_mgr``

        This will do nothing if ``self._setup`` is empty or
        this method has already been called.

        If *local* is true, use local line endings (e.g. Windows). Otherwise,
        use UNIX line endings (see #1071).
        """
        if self._setup_wrapper_script_path:
            return

        setup = self._setup

        if self._bootstrap_mrjob() and self.BOOTSTRAP_MRJOB_IN_SETUP:
            # patch setup to add mrjob.tar.gz to PYTYHONPATH
            mrjob_tar_gz = self._create_mrjob_tar_gz()
            path_dict = {'type': 'archive', 'name': None, 'path': mrjob_tar_gz}
            self._working_dir_mgr.add(**path_dict)
            setup = [['export PYTHONPATH=', path_dict, ':$PYTHONPATH']] + setup

        if not setup:
            return

        path = os.path.join(self._get_local_tmp_dir(), dest)
        log.debug('Writing wrapper script to %s' % path)

        contents = self._setup_wrapper_script_content(setup)
        for line in contents:
            log.debug('WRAPPER: ' + line.rstrip('\n'))

        if local:
            with open(path, 'w') as f:
                for line in contents:
                    f.write(line)
        else:
            with open(path, 'wb') as f:
                for line in contents:
                    f.write(line.encode('utf-8'))

        self._setup_wrapper_script_path = path
        self._working_dir_mgr.add('file', self._setup_wrapper_script_path)

    def _parse_setup(self):
        """Parse the *setup* option with
        :py:func:`mrjob.setup.parse_setup_cmd()`.

        If *bootstrap_mrjob* and ``self.BOOTSTRAP_MRJOB_IN_SETUP`` are both
        true, create mrjob.tar.gz (if it doesn't exist already) and
        prepend a setup command that adds it to PYTHONPATH.

        Also patch in the deprecated
        options *python_archives*, *setup_cmd*, and *setup_script*
        as setup commands.
        """
        setup = []

        # python_archives
        for path in self._opts['python_archives']:
            path_dict = parse_legacy_hash_path('archive', path)
            setup.append(['export PYTHONPATH=', path_dict, ':$PYTHONPATH'])

        # setup
        for cmd in self._opts['setup']:
            setup.append(parse_setup_cmd(cmd))

        # setup_cmds
        if self._opts['setup_cmds']:
            log.warning(
                "setup_cmds is deprecated since v0.4.2 and will be removed"
                " in v0.6.0. Consider using setup instead.")

        for cmd in self._opts['setup_cmds']:
            if not isinstance(cmd, string_types):
                cmd = cmd_line(cmd)
            setup.append([cmd])

        # setup_scripts
        if self._opts['setup_scripts']:
            log.warning(
                "setup_scripts is deprecated since v0.4.2 and will be removed"
                " in v0.6.0. Consider using setup instead.")

        for path in self._opts['setup_scripts']:
            path_dict = parse_legacy_hash_path('file', path)
            setup.append([path_dict])

        return setup

    def _setup_wrapper_script_content(self, setup, mrjob_tar_gz_name=None):
        """Return a (Bourne) shell script that runs the setup commands and then
        executes whatever is passed to it (this will be our mapper/reducer),
        as a list of strings (one for each line, including newlines).

        We obtain a file lock so that two copies of the setup commands
        cannot run simultaneously on the same machine (this helps for running
        :command:`make` on a shared source code archive, for example).
        """
        out = []

        def writeln(line=''):
            out.append(line + '\n')

        # we're always going to execute this script as an argument to
        # sh, so there's no need to add a shebang (e.g. #!/bin/sh)

        writeln('# store $PWD')
        writeln('__mrjob_PWD=$PWD')
        writeln()

        writeln('# obtain exclusive file lock')
        # Basically, we're going to tie file descriptor 9 to our lockfile,
        # use a subprocess to obtain a lock (which we somehow inherit too),
        # and then release the lock by closing the file descriptor.
        # File descriptors 10 and higher are used internally by the shell,
        # so 9 is as out-of-the-way as we can get.
        writeln('exec 9>/tmp/wrapper.lock.%s' % self._job_key)
        # would use flock(1), but it's not always available
        writeln("%s -c 'import fcntl; fcntl.flock(9, fcntl.LOCK_EX)'" %
                cmd_line(self._python_bin()))
        writeln()

        writeln('# setup commands')
        # group setup commands so we can redirect their input/output (see
        # below). Don't use parens; this would invoke a subshell, which would
        # keep us from exporting environment variables to the task.
        writeln('{')
        for cmd in setup:
            # reconstruct the command line, substituting $__mrjob_PWD/<name>
            # for path dicts
            line = '  '  # indent, since these commands are in a group
            for token in cmd:
                if isinstance(token, dict):
                    # it's a path dictionary
                    line += '$__mrjob_PWD/'
                    line += pipes.quote(self._working_dir_mgr.name(**token))
                else:
                    # it's raw script
                    line += token
            writeln(line)
        # redirect setup commands' input/output so they don't interfere
        # with the task (see Issue #803).
        writeln('} 0</dev/null 1>&2')
        writeln()

        writeln('# release exclusive file lock')
        writeln('exec 9>&-')
        writeln()

        writeln('# run task from the original working directory')
        writeln('cd $__mrjob_PWD')
        writeln('"$@"')

        return out

    def _bootstrap_mrjob(self):
        """Should we bootstrap mrjob?"""
        if self._opts['bootstrap_mrjob'] is None:
            return self._opts['interpreter'] is None
        else:
            return bool(self._opts['bootstrap_mrjob'])

    def _get_input_paths(self):
        """Get the paths to input files, dumping STDIN to a local
        file if need be."""
        if '-' in self._input_paths:
            if self._stdin_path is None:
                # prompt user, so they don't think the process has stalled
                log.info('reading from STDIN')

                stdin_path = os.path.join(self._get_local_tmp_dir(), 'STDIN')
                log.debug('dumping stdin to local file %s' % stdin_path)
                with open(stdin_path, 'wb') as stdin_file:
                    for line in self._stdin:
                        # catch missing newlines (often happens with test data)
                        if not line.endswith(b'\n'):
                            line += b'\n'
                        stdin_file.write(line)

                self._stdin_path = stdin_path

        return [self._stdin_path if p == '-' else p for p in self._input_paths]

    def _intermediate_output_uri(self, step_num):
        """A URI for intermediate output for the given step number.
        Define this in your runner subclass."""
        raise NotImplementedError

    def _step_input_uris(self, step_num):
        """A list of URIs to use as input for the given step. For all
        except the first step, this list will have a single item (a
        directory)."""
        if step_num == 0:
            return [self._upload_mgr.uri(path)
                    for path in self._get_input_paths()]
        else:
            return [self._intermediate_output_uri(step_num - 1)]

    def _step_output_uri(self, step_num):
        """URI to use as output for the given step. This is either an
        intermediate dir (see :py:meth:`intermediate_output_uri`) or
        ``self._output_dir`` for the final step."""
        if step_num == len(self._get_steps()) - 1:
            return self._output_dir
        else:
            return self._intermediate_output_uri(step_num)

    def _interpolate_input_and_output(self, args, step_num):
        """Replace :py:data:`~mrjob.step.INPUT` and
        :py:data:`~mrjob.step.OUTPUT` in arguments to a jar or Spark
        step.

        If there are multiple input paths (i.e. on the first step), they'll
        be joined with a comma.
        """

        def interpolate(arg):
            if arg == mrjob.step.INPUT:
                return ','.join(self._step_input_uris(step_num))
            elif arg == mrjob.step.OUTPUT:
                return self._step_output_uri(step_num)
            else:
                return arg

        return [interpolate(arg) for arg in args]

    def _create_mrjob_tar_gz(self):
        """Make a tarball of the mrjob library, without .pyc or .pyo files,
        This will also set ``self._mrjob_tar_gz_path`` and return it.

        Typically called from
        :py:meth:`_create_setup_wrapper_script`.

        It's safe to call this method multiple times (we'll only create
        the tarball once.)
        """
        if not self._mrjob_tar_gz_path:
            # find mrjob library
            import mrjob

            if not os.path.basename(mrjob.__file__).startswith('__init__.'):
                raise Exception(
                    "Bad path for mrjob library: %s; can't bootstrap mrjob",
                    mrjob.__file__)

            mrjob_dir = os.path.dirname(mrjob.__file__) or '.'

            tar_gz_path = os.path.join(self._get_local_tmp_dir(),
                                       'mrjob.tar.gz')

            def filter_path(path):
                filename = os.path.basename(path)
                return not(filename.lower().endswith('.pyc') or
                           filename.lower().endswith('.pyo') or
                           # filter out emacs backup files
                           filename.endswith('~') or
                           # filter out emacs lock files
                           filename.startswith('.#') or
                           # filter out MacFuse resource forks
                           filename.startswith('._'))

            log.debug('archiving %s -> %s as %s' % (
                mrjob_dir, tar_gz_path, os.path.join('mrjob', '')))
            tar_and_gzip(
                mrjob_dir, tar_gz_path, filter=filter_path, prefix='mrjob')

            self._mrjob_tar_gz_path = tar_gz_path

        return self._mrjob_tar_gz_path

    def _jobconf_for_step(self, step_num):
        """Get the jobconf dictionary, optionally including step-specific
        jobconf info.

        Also translate jobconfs to the current Hadoop version, if necessary.
        """
        step = self._get_step(step_num)
        jobconf = combine_dicts(self._opts['jobconf'], step.get('jobconf'))

        # if user is using the wrong jobconfs, add in the correct ones
        version = self.get_hadoop_version()
        if version:
            jobconf = translate_jobconf_dict(jobconf, hadoop_version=version)

        return jobconf

    # TODO: this is only used by non-local runners, and could
    # conceivably be moved to some intermediary class (RealMRJobRunner?)
    def _hadoop_args_for_step(self, step_num):
        """Build a list of extra arguments to the hadoop binary.

        This handles *cmdenv*, *hadoop_extra_args*, *hadoop_input_format*,
        *hadoop_output_format*, *jobconf*, and *partitioner*.

        This doesn't handle input, output, mappers, reducers, or uploading
        files.
        """
        args = []

        # translate the jobconf configuration names to match
        # the hadoop version
        jobconf = self._jobconf_for_step(step_num)

        for key, value in sorted(jobconf.items()):
            if value is not None:
                args.extend(['-D', '%s=%s' % (key, value)])

        # hadoop_extra_args (if defined; it's not for sim runners)
        # this has to come after -D because it may include streaming-specific
        # args (see #1332).
        args.extend(self._opts.get('hadoop_extra_args', ()))

        # partitioner
        if self._partitioner:
            args.extend(['-partitioner', self._partitioner])

        # cmdenv
        for key, value in sorted(self._opts['cmdenv'].items()):
            args.append('-cmdenv')
            args.append('%s=%s' % (key, value))

        # hadoop_input_format
        if (step_num == 0 and self._hadoop_input_format):
            args.extend(['-inputformat', self._hadoop_input_format])

        # hadoop_output_format
        if (step_num == self._num_steps() - 1 and self._hadoop_output_format):
            args.extend(['-outputformat', self._hadoop_output_format])

        return args

<<<<<<< HEAD
    def _spark_args_for_step(self, step_num):
        """Build a list of extra args to the spark-submit binary for
        the given spark or spark_script step."""
        step = self._get_step(step_num)

        args = []

        # --conf arguments include python bin, cmdenv, jobconf. Make sure
        # that we can always override these manually
        cmdenv = dict(PYSPARK_PYTHON=cmd_line(self._python_bin()))
        cmdenv.update(self._opts['cmdenv'])

        jobconf = {}
        for key, value in cmdenv.items():
            jobconf['spark.executorEnv.%s' % key] = value
            jobconf['spark.yarn.appMasterEnv.%s' % key] = value

        jobconf.update(self._jobconf_for_step(step_num))

        for key, value in sorted(jobconf.items()):
            if value is not None:
                args.extend(['--conf', '%s=%s' % (key, value)])

        # spark_args option
        args.extend(self._opts['spark_args'])

        # step spark_args
        args.extend(step['spark_args'])

        return args

    def _arg_hash_paths(self, type, upload_mgr):
=======
    def _arg_hash_paths(self, type):
>>>>>>> 343796b6
        """Helper function for the *upload_args methods."""
        for name, path in self._working_dir_mgr.name_to_path(type).items():
            uri = self._upload_mgr.uri(path)
            yield '%s#%s' % (uri, name)

    def _upload_args(self):
        args = []

        # TODO: does Hadoop have a way of coping with paths that have
        # commas in their names?

        file_hash_paths = list(self._arg_hash_paths('file'))
        if file_hash_paths:
            args.append('-files')
            args.append(','.join(file_hash_paths))

        archive_hash_paths = list(self._arg_hash_paths('archive'))
        if archive_hash_paths:
            args.append('-archives')
            args.append(','.join(archive_hash_paths))

        return args

    def _invoke_sort(self, input_paths, output_path):
        """Use the local sort command to sort one or more input files. Raise
        an exception if there is a problem.

        This is is just a wrapper to handle limitations of Windows sort
        (see Issue #288).

        :type input_paths: list of str
        :param input_paths: paths of one or more input files
        :type output_path: str
        :param output_path: where to pipe sorted output into
        """
        if not input_paths:
            raise ValueError('Must specify at least one input path.')

        # ignore locale when sorting
        env = os.environ.copy()
        env['LC_ALL'] = 'C'

        # Make sure that the tmp dir environment variables are changed if
        # the default is changed.
        env['TMP'] = self._opts['local_tmp_dir']
        env['TMPDIR'] = self._opts['local_tmp_dir']
        env['TEMP'] = self._opts['local_tmp_dir']

        log.debug('Writing to %s' % output_path)

        err_path = os.path.join(self._get_local_tmp_dir(), 'sort-stderr')

        # assume we're using UNIX sort unless we know otherwise
        if (not self._sort_is_windows_sort) or len(input_paths) == 1:
            with open(output_path, 'wb') as output:
                with open(err_path, 'wb') as err:
                    args = ['sort'] + list(input_paths)
                    log.debug('> %s' % cmd_line(args))
                    try:
                        check_call(args, stdout=output, stderr=err, env=env)
                        return
                    except CalledProcessError:
                        pass

        # Looks like we're using Windows sort
        self._sort_is_windows_sort = True

        log.debug('Piping files into sort for Windows compatibility')
        with open(output_path, 'wb') as output:
            with open(err_path, 'wb') as err:
                args = ['sort']
                log.debug('> %s' % cmd_line(args))
                proc = Popen(args, stdin=PIPE, stdout=output, stderr=err,
                             env=env)

                # shovel bytes into the sort process
                for input_path in input_paths:
                    with open(input_path, 'rb') as input:
                        while True:
                            buf = input.read(_BUFFER_SIZE)
                            if not buf:
                                break
                            proc.stdin.write(buf)

                proc.stdin.close()
                proc.wait()

                if proc.returncode == 0:
                    return

        # looks like there was a problem. log it and raise an error
        with open(err_path) as err:
            for line in err:
                log.error('STDERR: %s' % line.rstrip('\r\n'))
        raise CalledProcessError(proc.returncode, args)<|MERGE_RESOLUTION|>--- conflicted
+++ resolved
@@ -1184,7 +1184,6 @@
 
         return args
 
-<<<<<<< HEAD
     def _spark_args_for_step(self, step_num):
         """Build a list of extra args to the spark-submit binary for
         the given spark or spark_script step."""
@@ -1216,10 +1215,7 @@
 
         return args
 
-    def _arg_hash_paths(self, type, upload_mgr):
-=======
     def _arg_hash_paths(self, type):
->>>>>>> 343796b6
         """Helper function for the *upload_args methods."""
         for name, path in self._working_dir_mgr.name_to_path(type).items():
             uri = self._upload_mgr.uri(path)
