# Copyright 2009-2010 Yelp
# Copyright 2015 Yelp
#
# Licensed under the Apache License, Version 2.0 (the "License");
# you may not use this file except in compliance with the License.
# You may obtain a copy of the License at
#
# http://www.apache.org/licenses/LICENSE-2.0
#
# Unless required by applicable law or agreed to in writing, software
# distributed under the License is distributed on an "AS IS" BASIS,
# WITHOUT WARRANTIES OR CONDITIONS OF ANY KIND, either express or implied.
# See the License for the specific language governing permissions and
# limitations under the License.
"""Audit EMR usage over the past 2 weeks, sorted by job flow name and user.

Usage::

    mrjob audit-emr-usage > report
    python -m mrjob.tools.emr.audit_usage > report

Options::

  -h, --help            show this help message and exit
  --aws-region=AWS_REGION
                        Region to connect to S3 and EMR on (e.g. us-west-1).
  -c CONF_PATHS, --conf-path=CONF_PATHS
                        Path to alternate mrjob.conf file to read from
  --no-conf             Don't load mrjob.conf even if it's available
  --emr-endpoint=EMR_ENDPOINT
                        Optional host to connect to when communicating with S3
                        (e.g. us-west-1.elasticmapreduce.amazonaws.com).
                        Default is to infer this from aws_region.
  --max-days-ago=MAX_DAYS_AGO
                        Max number of days ago to look at jobs. By default, we
                        go back as far as EMR supports (currently about 2
                        months)
  -q, --quiet           Don't print anything to stderr
  --s3-endpoint=S3_ENDPOINT
                        Host to connect to when communicating with S3 (e.g. s3
                        -us-west-1.amazonaws.com). Default is to infer this
                        from region (see --aws-region).
  -v, --verbose         print more messages to stderr
"""
# This just approximates EMR billing rules. For the actual rules, see:
#
# http://aws.amazon.com/elasticmapreduce/faqs/
from datetime import datetime
from datetime import timedelta
import math
import logging
from optparse import OptionParser

from mrjob import _boto_emr
from mrjob.emr import EMRJobRunner
from mrjob.emr import _yield_all_clusters
from mrjob.emr import _yield_all_bootstrap_actions
from mrjob.emr import _yield_all_steps
from mrjob.job import MRJob
from mrjob.options import add_basic_opts
from mrjob.options import add_emr_connect_opts
from mrjob.options import alphabetize_options
from mrjob.parse import JOB_NAME_RE
from mrjob.parse import STEP_NAME_RE
from mrjob.parse import iso8601_to_datetime
from mrjob.util import strip_microseconds

log = logging.getLogger(__name__)


def main(args):
    # parser command-line args
    option_parser = make_option_parser()
    options, args = option_parser.parse_args(args)

    if args:
        option_parser.error('takes no arguments')

    MRJob.set_up_logging(quiet=options.quiet, verbose=options.verbose)

    now = datetime.utcnow()

    log.info('getting job flow history...')
<<<<<<< HEAD
    # TODO make this a list after testing is done
    clusters = yield_clusters(
        options.conf_paths, options.max_days_ago, now=now)
=======
    job_flows = get_job_flows(
        max_days_ago=options.max_days_ago, now=now, **runner_kwargs(options))
>>>>>>> 5f21a523

    log.info('compiling job flow stats...')
    stats = clusters_to_stats(clusters, now=now)

    print_report(stats, now=now)


def make_option_parser():
    usage = '%prog [options]'
    description = 'Print a giant report on EMR usage.'

    option_parser = OptionParser(usage=usage, description=description)

    option_parser.add_option(
        '--max-days-ago', dest='max_days_ago', type='float', default=None,
        help=('Max number of days ago to look at jobs. By default, we go back'
              ' as far as EMR supports (currently about 2 months)'))

    add_basic_opts(option_parser)
    add_emr_connect_opts(option_parser)

    alphabetize_options(option_parser)

    return option_parser


<<<<<<< HEAD
def clusters_to_stats(clusters, now=None):
=======
def runner_kwargs(options):
    kwargs = options.__dict__.copy()
    for unused_arg in ('quiet', 'verbose', 'max_days_ago'):
        del kwargs[unused_arg]

    return kwargs


def job_flows_to_stats(job_flows, now=None):
>>>>>>> 5f21a523
    """Aggregate statistics for several job flows into a dictionary.

    :param clusters: a sequence of dicts with the keys ``bootstrap_actions``,
                     ``cluster``, ``steps``.
    :param now: the current UTC time, as a :py:class:`datetime.datetime`.
                Defaults to the current time.

    Returns a dictionary with many keys, including:

    * *summaries*: A list of dictionaries; the result of running
      :py:func:`cluster_to_full_summary` on each job flow.

    total usage:

    * *nih_billed*: total normalized instances hours billed, for all job flows
    * *nih_used*: total normalized instance hours actually used for
      bootstrapping and running jobs.
    * *nih_bbnu*: total usage billed but not used (`nih_billed - nih_used`)

    further breakdown of total usage:

    * *bootstrap_nih_used*: total usage for bootstrapping
    * *end_nih_bbnu*: unused time at the end of job flows
    * *job_nih_used*: total usage for jobs (`nih_used - bootstrap_nih_used`)
    * *other_nih_bbnu*: other unused time (`nih_bbnu - end_nih_bbnu`)

    grouping by various keys:

    (There is a *_used*, *_billed*, and *_bbnu* version of all stats below)

    * *date_to_nih_\**: map from a :py:class:`datetime.date` to number
      of normalized instance hours on that date
    * *hour_to_nih_\**: map from a :py:class:`datetime.datetime` to number
      of normalized instance hours during the hour starting at that time
    * *label_to_nih_\**: map from jobs' labels (usually the module name of
      the job) to normalized instance hours, with ``None`` for
      non-:py:mod:`mrjob` jobs. This includes usage data for bootstrapping.
    * *job_step_to_nih_\**: map from jobs' labels and step number to
      normalized instance hours, using ``(None, None)`` for non-:py:mod:`mrjob`
      jobs. This does not include bootstrapping.
    * *job_step_to_nih_\*_no_pool*: Same as *job_step_to_nih_\**, but only
      including non-pooled job flows.
    * *owner_to_nih_\**: map from jobs' owners (usually the user who ran them)
      to normalized instance hours, with ``None`` for non-:py:mod:`mrjob` jobs.
      This includes usage data for bootstrapping.
    * *pool_to_nih_\**: Map from pool name to normalized instance hours,
      with ``None`` for non-pooled jobs and non-:py:mod:`mrjob` jobs.
    """
    s = {}  # stats for all job flows

    s['clusters'] = [cluster_to_full_summary(cluster, now=now)
                     for cluster in clusters]

    # from here on out, we only process s['clusters']

    # total usage
    for nih_type in ('nih_billed', 'nih_used', 'nih_bbnu'):
        s[nih_type] = float(sum(
            cs[nih_type] for cs in s['clusters']))

    # break down by usage/waste
    s['bootstrap_nih_used'] = float(sum(
        cs['usage'][0]['nih_used'] for cs in s['clusters']
        if cs['usage']))
    s['job_nih_used'] = s['nih_used'] - s['bootstrap_nih_used']
    s['end_nih_bbnu'] = float(sum(
        cs['usage'][-1]['nih_bbnu'] for cs in s['clusters']
        if cs['usage']))
    s['other_nih_bbnu'] = s['nih_bbnu'] - s['end_nih_bbnu']

    # stats by date/hour
    for interval_type in ('date', 'hour'):
        for nih_type in ('nih_billed', 'nih_used', 'nih_bbnu'):
            key = '%s_to_%s' % (interval_type, nih_type)
            start_to_nih = {}
            for cs in s['clusters']:
                for u in cs['usage']:
                    for start, nih in u[key].iteritems():
                        start_to_nih.setdefault(start, 0.0)
                        start_to_nih[start] += nih
            s[key] = start_to_nih

    # break down by label ("job name") and owner ("user")
    for key in ('label', 'owner'):
        for nih_type in ('nih_used', 'nih_billed', 'nih_bbnu'):
            key_to_nih = {}
            for cs in s['clusters']:
                for u in cs['usage']:
                    key_to_nih.setdefault(u[key], 0.0)
                    key_to_nih[u[key]] += u[nih_type]
            s['%s_to_%s' % (key, nih_type)] = key_to_nih

    # break down by job step. separate out un-pooled jobs
    for nih_type in ('nih_used', 'nih_billed', 'nih_bbnu'):
        job_step_to_nih = {}
        job_step_to_nih_no_pool = {}
        for cs in s['clusters']:
            for u in cs['usage'][1:]:
                job_step = (u['label'], u['step_num'])
                job_step_to_nih.setdefault(job_step, 0.0)
                job_step_to_nih[job_step] += u[nih_type]
                if not cs['pool']:
                    job_step_to_nih_no_pool.setdefault(job_step, 0.0)
                    job_step_to_nih_no_pool[job_step] += u[nih_type]

            s['job_step_to_%s' % nih_type] = job_step_to_nih
            s['job_step_to_%s_no_pool' % nih_type] = job_step_to_nih_no_pool

    # break down by pool
    for nih_type in ('nih_used', 'nih_billed', 'nih_bbnu'):
        pool_to_nih = {}
        for cs in s['clusters']:
            pool_to_nih.setdefault(cs['pool'], 0.0)
            pool_to_nih[cs['pool']] += cs[nih_type]

        s['pool_to_%s' % nih_type] = pool_to_nih

    return s


def cluster_to_full_summary(cluster, now=None):
    """Convert a job flow to a full summary for use in creating a report,
    including billing/usage information.

    :param cluster: a :py:class:`boto.emr.EmrObject`
    :param now: the current UTC time, as a :py:class:`datetime.datetime`.
                Defaults to the current time.

    Returns a dictionary with the keys from
    :py:func:`cluster_to_basic_summary` plus:

    * *nih_billed*: total normalized instances hours billed for this job flow
    * *nih_used*: total normalized instance hours actually used for
      bootstrapping and running jobs.
    * *nih_bbnu*: total usage billed but not used (`nih_billed - nih_used`)
    * *usage*: job-specific usage information, returned by
      :py:func:`cluster_to_usage_data`.
    """
    cs = cluster_to_basic_summary(cluster, now=now)

    cs['usage'] = cluster_to_usage_data(
        cluster, basic_summary=cs, now=now)

    # add up billing info
    if cs['end']:
        # avoid rounding errors if the job is done
        cs['nih_billed'] = cs['nih']
    else:
        cs['nih_billed'] = float(sum(u['nih_billed'] for u in cs['usage']))

    for nih_type in ('nih_used', 'nih_bbnu'):
        cs[nih_type] = float(sum(u[nih_type] for u in cs['usage']))

    return cs


def cluster_to_basic_summary(cluster, now=None):
    """Extract fields such as creation time, owner, etc. from the job flow,
    so we can safely reference them without using :py:func:`getattr`.

    :param cluster: a :py:class:`boto.emr.EmrObject`
    :param now: the current UTC time, as a :py:class:`datetime.datetime`.
                Defaults to the current time.

    Returns a dictionary with the following keys. These will be ``None`` if the
    corresponding field in the job flow is unavailable.

    * *created*: UTC `datetime.datetime` that the job flow was created,
      or ``None``
    * *end*: UTC `datetime.datetime` that the job flow finished, or ``None``
    * *id*: job flow ID, or ``None`` (this should never happen)
    * *label*: The label for the job flow (usually the module name of the
      :py:class:`~mrjob.job.MRJob` script that started it), or
      ``None`` for non-:py:mod:`mrjob` job flows.
    * *name*: job flow name, or ``None`` (this should never happen)
    * *nih*: number of normalized instance hours used by the job flow.
    * *num_steps*: Number of steps in the job flow.
    * *owner*: The owner for the job flow (usually the user that started it),
      or ``None`` for non-:py:mod:`mrjob` job flows.
    * *pool*: pool name (e.g. ``'default'``) if the job flow is pooled,
      otherwise ``None``.
    * *ran*: How long the job flow ran, or has been running, as a
      :py:class:`datetime.timedelta`. This will be ``timedelta(0)`` if
      the job flow hasn't started.
    * *ready*: UTC `datetime.datetime` that the job flow finished
      bootstrapping, or ``None``
    * *state*: The job flow's state as a string (e.g. ``'RUNNING'``)
    """
    if now is None:
        now = datetime.utcnow()

    bcs = {}  # basic cluster summary to fill in

    bcs['id'] = getattr(cluster, 'id', None)
    bcs['name'] = getattr(cluster, 'name', None)

    status = getattr(cluster, 'status', None)
    timeline = getattr(status, 'timeline', None)

    bcs['created'] = to_datetime(getattr(
        timeline, 'creationdatetime', None))
    bcs['ready'] = to_datetime(getattr(timeline, 'readydatetime', None))
    bcs['end'] = to_datetime(getattr(timeline, 'enddatetime', None))

    if bcs['created']:
        bcs['ran'] = (bcs['end'] or now) - bcs['created']
    else:
        bcs['ran'] = timedelta(0)

    bcs['state'] = getattr(status, 'state', None)

    bcs['num_steps'] = len(getattr(cluster, 'steps', ()))

    bcs['pool'] = None
    bootstrap_actions = getattr(cluster, 'bootstrapactions', None)
    if bootstrap_actions:
        args = [arg.value for arg in bootstrap_actions[-1].args]
        if len(args) == 2 and args[0].startswith('pool-'):
            bcs['pool'] = args[1]

    m = JOB_NAME_RE.match(bcs['name'] or '')
    if m:
        bcs['label'], bcs['owner'] = m.group(1), m.group(2)
    else:
        bcs['label'], bcs['owner'] = None, None

    bcs['nih'] = float(getattr(cluster, 'normalizedinstancehours', '0'))

    return bcs


def cluster_to_usage_data(cluster, basic_summary=None, now=None):
    """Break billing/usage information for a job flow down by job.

    :param cluster: a :py:class:`boto.emr.EmrObject`
    :param basic_summary: a basic summary of the job flow, returned by
                          :py:func:`cluster_to_basic_summary`. If this
                          is ``None``, we'll call
                          :py:func:`cluster_to_basic_summary` ourselves.
    :param now: the current UTC time, as a :py:class:`datetime.datetime`.
                Defaults to the current time.

    Returns a list of dictionaries containing usage information, one for
    bootstrapping, and one for each step that ran or is currently running. If
    the job flow hasn't started yet, return ``[]``.

    Usage dictionaries have the following keys:

    * *end*: when the job finished running, or *now* if it's still running.
    * *end_billing*: the effective end of the job for billing purposes, either
      when the next job starts, the current time if the job
      is still running, or the end of the next full hour
      in the job flow.
    * *nih_billed*: normalized instances hours billed for this job or
      bootstrapping step
    * *nih_used*: normalized instance hours actually used for running
      the job or bootstrapping
    * *nih_bbnu*: usage billed but not used (`nih_billed - nih_used`)
    * *date_to_nih_\**: map from a :py:class:`datetime.date` to number
      of normalized instance hours billed/used/billed but not used on that date
    * *hour_to_nih_\**: map from a :py:class:`datetime.datetime` to number
      of normalized instance hours billed/used/billed but not used during
      the hour starting at that time
    * *label*: job's label (usually the module name of the job), or for the
      bootstrapping step, the label of the job flow
    * *owner*: job's owner (usually the user that started it), or for the
      bootstrapping step, the owner of the job flow
    * *start*: when the job or bootstrapping step started, as a
      :py:class:`datetime.datetime`
    """
    bcs = basic_summary or cluster_to_basic_summary(cluster)

    if now is None:
        now = datetime.utcnow()

    if not bcs['created']:
        return []

    # Figure out billing rate per second for the job, given that
    # normalizedinstancehours is how much we're charged up until
    # the next full hour.
    full_hours = math.ceil(to_secs(bcs['ran']) / 60.0 / 60.0)
    nih_per_sec = bcs['nih'] / (full_hours * 3600.0)

    # Don't actually count a step as billed for the full hour until
    # the job flow finishes. This means that our total "nih_billed"
    # will be less than normalizedinstancehours in the job flow, but it
    # also keeps stats stable for steps that have already finished.
    if bcs['end']:
        cluster_end_billing = bcs['created'] + timedelta(hours=full_hours)
    else:
        cluster_end_billing = now

    intervals = []

    # make a fake step for cluster startup and bootstrapping, so we don't
    # consider that wasted.
    intervals.append({
        'label': bcs['label'],
        'owner': bcs['owner'],
        'start': bcs['created'],
        'end': bcs['ready'] or bcs['end'] or now,
        'step_num': None,
    })

    for step in getattr(cluster, 'steps', ()):
        step_status = getattr(step, 'status', None)
        step_timeline = getattr(step_status, 'timeline', None)

        # we've reached the last step that's actually run
        if not hasattr(step_timeline, 'startdatetime'):
            break

        step_start = to_datetime(step_timeline.startdatetime)

        step_end = to_datetime(getattr(step_timeline, 'enddatetime', None))
        if step_end is None:
            # step started running and was cancelled. credit it for 0 usage
            if bcs['end']:
                step_end = step_start
            # step is still running
            else:
                step_end = now

        m = STEP_NAME_RE.match(getattr(step, 'name', ''))
        if m:
            step_label = m.group(1)
            step_owner = m.group(2)
            step_num = int(m.group(6))
        else:
            step_label, step_owner, step_num = None, None, None

        intervals.append({
            'label': step_label,
            'owner': step_owner,
            'start': step_start,
            'end': step_end,
            'step_num': step_num,
        })

    # fill in end_billing
    for i in xrange(len(intervals) - 1):
        intervals[i]['end_billing'] = intervals[i + 1]['start']

    intervals[-1]['end_billing'] = cluster_end_billing

    # fill normalized usage information
    for interval in intervals:

        interval['nih_used'] = (
            nih_per_sec *
            to_secs(interval['end'] - interval['start']))

        interval['date_to_nih_used'] = dict(
            (d, nih_per_sec * secs)
            for d, secs
            in subdivide_interval_by_date(interval['start'],
                                          interval['end']).iteritems())

        interval['hour_to_nih_used'] = dict(
            (d, nih_per_sec * secs)
            for d, secs
            in subdivide_interval_by_hour(interval['start'],
                                          interval['end']).iteritems())

        interval['nih_billed'] = (
            nih_per_sec *
            to_secs(interval['end_billing'] - interval['start']))

        interval['date_to_nih_billed'] = dict(
            (d, nih_per_sec * secs)
            for d, secs
            in subdivide_interval_by_date(interval['start'],
                                          interval['end_billing']).iteritems())

        interval['hour_to_nih_billed'] = dict(
            (d, nih_per_sec * secs)
            for d, secs
            in subdivide_interval_by_hour(interval['start'],
                                          interval['end_billing']).iteritems())

        # time billed but not used
        interval['nih_bbnu'] = interval['nih_billed'] - interval['nih_used']

        interval['date_to_nih_bbnu'] = {}
        for d, nih_billed in interval['date_to_nih_billed'].iteritems():
            nih_bbnu = nih_billed - interval['date_to_nih_used'].get(d, 0.0)
            if nih_bbnu:
                interval['date_to_nih_bbnu'][d] = nih_bbnu

        interval['hour_to_nih_bbnu'] = {}
        for d, nih_billed in interval['hour_to_nih_billed'].iteritems():
            nih_bbnu = nih_billed - interval['hour_to_nih_used'].get(d, 0.0)
            if nih_bbnu:
                interval['hour_to_nih_bbnu'][d] = nih_bbnu

    return intervals


def subdivide_interval_by_date(start, end):
    """Convert a time interval to a map from :py:class:`datetime.date` to
    the number of seconds within the interval on that date.

    *start* and *end* are :py:class:`datetime.datetime` objects.
    """
    if start.date() == end.date():
        date_to_secs = {start.date(): to_secs(end - start)}
    else:
        date_to_secs = {}

        date_to_secs[start.date()] = to_secs(
            datetime(start.year, start.month, start.day) + timedelta(days=1) -
            start)

        date_to_secs[end.date()] = to_secs(
            end - datetime(end.year, end.month, end.day))

        # fill in dates in the middle
        cur_date = start.date() + timedelta(days=1)
        while cur_date < end.date():
            date_to_secs[cur_date] = to_secs(timedelta(days=1))
            cur_date += timedelta(days=1)

    # remove zeros
    date_to_secs = dict(
        (d, secs) for d, secs in date_to_secs.iteritems() if secs)

    return date_to_secs


def subdivide_interval_by_hour(start, end):
    """Convert a time interval to a map from hours (represented as
    :py:class:`datetime.datetime` for the start of the hour) to the number of
    seconds during that hour that are within the interval

    *start* and *end* are :py:class:`datetime.datetime` objects.
    """
    start_hour = start.replace(minute=0, second=0, microsecond=0)
    end_hour = end.replace(minute=0, second=0, microsecond=0)

    if start_hour == end_hour:
        hour_to_secs = {start_hour: to_secs(end - start)}
    else:
        hour_to_secs = {}

        hour_to_secs[start_hour] = to_secs(
            start_hour + timedelta(hours=1) - start)

        hour_to_secs[end_hour] = to_secs(end - end_hour)

        # fill in dates in the middle
        cur_hour = start_hour + timedelta(hours=1)
        while cur_hour < end_hour:
            hour_to_secs[cur_hour] = to_secs(timedelta(hours=1))
            cur_hour += timedelta(hours=1)

    # remove zeros
    hour_to_secs = dict(
        (h, secs) for h, secs in hour_to_secs.iteritems() if secs)

    return hour_to_secs


<<<<<<< HEAD
def yield_clusters(conf_paths, max_days_ago=None, now=None):
    """Get information from EMR about each relevant cluster. Yields results
    of :py:meth:`boto.emr.EmrConnection.describe_cluster` with additional
    ``bootstrapactions`` and ``steps`` fields patched in
=======
def get_job_flows(max_days_ago=None, now=None, **runner_kwargs):
    """Get relevant job flow information from EMR.
>>>>>>> 5f21a523

    :param str conf_path: Alternate path to read :py:mod:`mrjob.conf` from, or
                          ``False`` to ignore all config files.
    :param float max_days_ago: If set, don't fetch job flows created longer
                               than this many days ago.
    :param now: the current UTC time, as a :py:class:`datetime.datetime`.
                Defaults to the current time.
    """
    if now is None:
        now = datetime.utcnow()

    emr_conn = EMRJobRunner(**runner_kwargs).make_emr_conn()

    # if --max-days-ago is set, only look at recent jobs
    created_after = None
    if max_days_ago is not None:
        created_after = now - timedelta(days=max_days_ago)

    for cluster_summary in _yield_all_clusters(
            emr_conn, created_after=created_after):
        cluster_id = cluster_summary.id

        cluster = _boto_emr.describe_cluster(emr_conn, cluster_id)
        cluster.steps = list(_yield_all_steps(emr_conn, cluster_id))
        cluster.bootstrapactions = list(
            _yield_all_bootstrap_actions(emr_conn, cluster_id))

        yield cluster


def print_report(stats, now=None):
    """Print final report.

    :param stats: a dictionary returned by :py:func:`clusters_to_stats`
    :param now: the current UTC time, as a :py:class:`datetime.datetime`.
                Defaults to the current time.
    """
    if now is None:
        now = datetime.utcnow()

    s = stats

    if not s['clusters']:
        print 'No job flows created in the past two months!'
        return

    print 'Total  # of Job Flows: %d' % len(s['clusters'])
    print

    print '* All times are in UTC.'
    print

    print 'Min create time: %s' % min(cs['created'] for cs in s['clusters'])
    print 'Max create time: %s' % max(cs['created'] for cs in s['clusters'])
    print '   Current time: %s' % now.replace(microsecond=0)
    print

    print '* All usage is measured in Normalized Instance Hours, which are'
    print '  roughly equivalent to running an m1.small instance for an hour.'
    print "  Billing is estimated, and may not match Amazon's system exactly."
    print

    # total compute-unit hours used
    def with_pct(usage):
        return (usage, percent(usage, s['nih_billed']))

    print 'Total billed:  %9.2f  %5.1f%%' % with_pct(s['nih_billed'])
    print '  Total used:  %9.2f  %5.1f%%' % with_pct(s['nih_used'])
    print '    bootstrap: %9.2f  %5.1f%%' % with_pct(s['bootstrap_nih_used'])
    print '    jobs:      %9.2f  %5.1f%%' % with_pct(s['job_nih_used'])
    print '  Total waste: %9.2f  %5.1f%%' % with_pct(s['nih_bbnu'])
    print '    at end:    %9.2f  %5.1f%%' % with_pct(s['end_nih_bbnu'])
    print '    other:     %9.2f  %5.1f%%' % with_pct(s['other_nih_bbnu'])
    print

    if s['date_to_nih_billed']:
        print 'Daily statistics:'
        print
        print ' date          billed      used     waste   % waste'
        d = max(s['date_to_nih_billed'])
        while d >= min(s['date_to_nih_billed']):
            print ' %10s %9.2f %9.2f %9.2f     %5.1f' % (
                d,
                s['date_to_nih_billed'].get(d, 0.0),
                s['date_to_nih_used'].get(d, 0.0),
                s['date_to_nih_bbnu'].get(d, 0.0),
                percent(s['date_to_nih_bbnu'].get(d, 0.0),
                        s['date_to_nih_billed'].get(d, 0.0)))
            d -= timedelta(days=1)
        print

    if s['hour_to_nih_billed']:
        print 'Hourly statistics:'
        print
        print ' hour              billed      used     waste   % waste'
        h = max(s['hour_to_nih_billed'])
        while h >= min(s['hour_to_nih_billed']):
            print ' %13s  %9.2f %9.2f %9.2f     %5.1f' % (
                h.strftime('%Y-%m-%d %H'),
                s['hour_to_nih_billed'].get(h, 0.0),
                s['hour_to_nih_used'].get(h, 0.0),
                s['hour_to_nih_bbnu'].get(h, 0.0),
                percent(s['hour_to_nih_bbnu'].get(h, 0.0),
                        s['hour_to_nih_billed'].get(h, 0.0)))
            h -= timedelta(hours=1)
        print

    print '* Job flows are considered to belong to the user and job that'
    print '  started them or last ran on them.'
    print

    # Top jobs
    print 'Top jobs, by total time used:'
    for label, nih_used in sorted(s['label_to_nih_used'].iteritems(),
                                  key=lambda (lb, nih): (-nih, lb)):
        print '  %9.2f %s' % (nih_used, label)
    print

    print 'Top jobs, by time billed but not used:'
    for label, nih_bbnu in sorted(s['label_to_nih_bbnu'].iteritems(),
                                  key=lambda (lb, nih): (-nih, lb)):
        print '  %9.2f %s' % (nih_bbnu, label)
    print

    # Top users
    print 'Top users, by total time used:'
    for owner, nih_used in sorted(s['owner_to_nih_used'].iteritems(),
                                  key=lambda (o, nih): (-nih, o)):
        print '  %9.2f %s' % (nih_used, owner)
    print

    print 'Top users, by time billed but not used:'
    for owner, nih_bbnu in sorted(s['owner_to_nih_bbnu'].iteritems(),
                                  key=lambda (o, nih): (-nih, o)):
        print '  %9.2f %s' % (nih_bbnu, owner)
    print

    # Top job steps
    print 'Top job steps, by total time used (step number first):'
    for (label, step_num), nih_used in sorted(
            s['job_step_to_nih_used'].iteritems(),
            key=lambda (k, nih): (-nih, k)):

        if label:
            print '  %9.2f %3d %s' % (nih_used, step_num, label)
        else:
            print '  %9.2f     (non-mrjob step)' % (nih_used,)
    print

    print 'Top job steps, by total time billed but not used (un-pooled only):'
    for (label, step_num), nih_bbnu in sorted(
            s['job_step_to_nih_bbnu_no_pool'].iteritems(),
            key=lambda (k, nih): (-nih, k)):

        if label:
            print '  %9.2f %3d %s' % (nih_bbnu, step_num, label)
        else:
            print '  %9.2f     (non-mrjob step)' % (nih_bbnu,)
    print

    # Top pools
    print 'All pools, by total time billed:'
    for pool, nih_billed in sorted(s['pool_to_nih_billed'].iteritems(),
                                   key=lambda (p, nih): (-nih, p)):
        print '  %9.2f %s' % (nih_billed, pool or '(not pooled)')
    print

    print 'All pools, by total time billed but not used:'
    for pool, nih_bbnu in sorted(s['pool_to_nih_bbnu'].iteritems(),
                                 key=lambda (p, nih): (-nih, p)):
        print '  %9.2f %s' % (nih_bbnu, pool or '(not pooled)')
    print

    # Top job flows
    print 'All job flows, by total time billed:'
    top_clusters = sorted(s['clusters'],
                          key=lambda cs: (-cs['nih_billed'], cs['name']))
    for cs in top_clusters:
        print '  %9.2f %-15s %s' % (
            cs['nih_billed'], cs['id'], cs['name'])
    print

    print 'All job flows, by time billed but not used:'
    top_clusters_bbnu = sorted(
        s['clusters'], key=lambda cs: (-cs['nih_bbnu'], cs['name']))
    for cs in top_clusters_bbnu:
        print '  %9.2f %-15s %s' % (
            cs['nih_bbnu'], cs['id'], cs['name'])
    print

    # Details
    print 'Details for all job flows:'
    print
    print (' id              state                  created             steps'
           '        time ran     billed    waste   user   name')

    all_clusters = sorted(s['clusters'], key=lambda cs: cs['created'],
                           reverse=True)
    for cs in all_clusters:
        print ' %-15s %-22s %19s %3d %17s %9.2f %9.2f %8s %s' % (
            cs['id'], cs['state'], cs['created'], cs['num_steps'],
            strip_microseconds(cs['ran']), cs['nih_used'], cs['nih_bbnu'],
            (cs['owner'] or ''), (cs['label'] or ('not started by mrjob')))


def to_secs(delta):
    """Convert a :py:class:`datetime.timedelta` to a number of seconds.

    (This is basically a backport of
    :py:meth:`datetime.timedelta.total_seconds`.)
    """
    return (delta.days * 86400.0 +
            delta.seconds +
            delta.microseconds / 1000000.0)


def to_datetime(iso8601_time):
    """Convert a ISO8601-formatted datetime (from :py:mod:`boto`) to
    a :py:class:`datetime.datetime`."""
    if iso8601_time is None:
        return None

    return iso8601_to_datetime(iso8601_time)


def percent(x, total, default=0.0):
    """Return what percentage *x* is of *total*, or *default* if
    *total* is zero."""
    if total:
        return 100.0 * x / total
    else:
        return default


if __name__ == '__main__':
    main(None)<|MERGE_RESOLUTION|>--- conflicted
+++ resolved
@@ -81,14 +81,8 @@
     now = datetime.utcnow()
 
     log.info('getting job flow history...')
-<<<<<<< HEAD
-    # TODO make this a list after testing is done
-    clusters = yield_clusters(
-        options.conf_paths, options.max_days_ago, now=now)
-=======
-    job_flows = get_job_flows(
+    clusters = list(yield_clusters(
         max_days_ago=options.max_days_ago, now=now, **runner_kwargs(options))
->>>>>>> 5f21a523
 
     log.info('compiling job flow stats...')
     stats = clusters_to_stats(clusters, now=now)
@@ -115,9 +109,6 @@
     return option_parser
 
 
-<<<<<<< HEAD
-def clusters_to_stats(clusters, now=None):
-=======
 def runner_kwargs(options):
     kwargs = options.__dict__.copy()
     for unused_arg in ('quiet', 'verbose', 'max_days_ago'):
@@ -126,8 +117,7 @@
     return kwargs
 
 
-def job_flows_to_stats(job_flows, now=None):
->>>>>>> 5f21a523
+def clusters_to_stats(clusters, now=None):
     """Aggregate statistics for several job flows into a dictionary.
 
     :param clusters: a sequence of dicts with the keys ``bootstrap_actions``,
@@ -591,22 +581,15 @@
     return hour_to_secs
 
 
-<<<<<<< HEAD
-def yield_clusters(conf_paths, max_days_ago=None, now=None):
-    """Get information from EMR about each relevant cluster. Yields results
-    of :py:meth:`boto.emr.EmrConnection.describe_cluster` with additional
-    ``bootstrapactions`` and ``steps`` fields patched in
-=======
-def get_job_flows(max_days_ago=None, now=None, **runner_kwargs):
+def yield_clusters(max_days_ago=None, now=None, **runner_kwargs):
     """Get relevant job flow information from EMR.
->>>>>>> 5f21a523
-
-    :param str conf_path: Alternate path to read :py:mod:`mrjob.conf` from, or
-                          ``False`` to ignore all config files.
+
     :param float max_days_ago: If set, don't fetch job flows created longer
                                than this many days ago.
     :param now: the current UTC time, as a :py:class:`datetime.datetime`.
                 Defaults to the current time.
+    :param runner_kwargs: keyword args to pass through to
+                          :py:class:`~mrjob.emr.EMRJobRunner`
     """
     if now is None:
         now = datetime.utcnow()
