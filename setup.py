--- conflicted
+++ resolved
@@ -11,7 +11,6 @@
 # WITHOUT WARRANTIES OR CONDITIONS OF ANY KIND, either express or implied.
 # See the License for the specific language governing permissions and
 # limitations under the License.
-import platform
 import sys
 
 import mrjob
@@ -26,14 +25,9 @@
             'ujson': ['ujson'],
         },
         'install_requires': [
-<<<<<<< HEAD
             'boto>=2.35.0',
-=======
-            'boto>=2.6.0',
             'filechunkio',
->>>>>>> 6c7848e1
             'PyYAML',
-            'filechunkio',
         ],
         'provides': ['mrjob'],
         'test_suite': 'tests.suite.load_tests',
