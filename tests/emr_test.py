# Copyright 2009-2011 Yelp
#
# Licensed under the Apache License, Version 2.0 (the "License");
# you may not use this file except in compliance with the License.
# You may obtain a copy of the License at
#
# http://www.apache.org/licenses/LICENSE-2.0
#
# Unless required by applicable law or agreed to in writing, software
# distributed under the License is distributed on an "AS IS" BASIS,
# WITHOUT WARRANTIES OR CONDITIONS OF ANY KIND, either express or implied.
# See the License for the specific language governing permissions and
# limitations under the License.

"""Tests for EMRJobRunner"""

from __future__ import with_statement

import bz2
import copy
import datetime
import getpass
<<<<<<< HEAD
import gzip
=======
import logging
>>>>>>> f1543336
import os
import py_compile
import shutil
from StringIO import StringIO
import tempfile
from testify import TestCase, assert_equal, assert_gt, assert_in, assert_not_in, assert_raises, setup, teardown, assert_not_equal

from mrjob.conf import dump_mrjob_conf
import mrjob.emr
from mrjob.emr import EMRJobRunner, describe_all_job_flows, parse_s3_uri
from mrjob.parse import JOB_NAME_RE
from tests.mockboto import MockS3Connection, MockEmrConnection, MockEmrObject, add_mock_s3_data, DEFAULT_MAX_DAYS_AGO, DEFAULT_MAX_JOB_FLOWS_RETURNED, to_iso8601
from tests.mr_two_step_job import MRTwoStepJob
from tests.quiet import logger_disabled, no_handlers_for_logger

try:
    import boto
    import boto.emr
except ImportError:
    boto = None


class MockEMRAndS3TestCase(TestCase):

    @setup
    def make_mrjob_conf(self):
        _, self.mrjob_conf_path = tempfile.mkstemp(prefix='mrjob.conf.')
        with open(self.mrjob_conf_path, 'w') as f:
            dump_mrjob_conf({'runners': {'emr': {
                'check_emr_status_every': 0.01,
                's3_sync_wait_time': 0.01,
            }}}, f)

    @teardown
    def rm_mrjob_conf(self):
        os.unlink(self.mrjob_conf_path)

    @setup
    def sandbox_boto(self):
        self.mock_s3_fs = {}
        self.mock_emr_job_flows = {}
        self.mock_emr_failures = {}
        self.mock_emr_output = {}

        def mock_boto_connect_s3(*args, **kwargs):
            kwargs['mock_s3_fs'] = self.mock_s3_fs
            return MockS3Connection(*args, **kwargs)

        def mock_boto_emr_EmrConnection(*args, **kwargs):
            kwargs['mock_s3_fs'] = self.mock_s3_fs
            kwargs['mock_emr_job_flows'] = self.mock_emr_job_flows
            kwargs['mock_emr_failures'] = self.mock_emr_failures
            kwargs['mock_emr_output'] = self.mock_emr_output
            return MockEmrConnection(*args, **kwargs)

        self._real_boto_connect_s3 = boto.connect_s3
        boto.connect_s3 = mock_boto_connect_s3

        self._real_boto_emr_EmrConnection = boto.emr.EmrConnection
        boto.emr.EmrConnection = mock_boto_emr_EmrConnection

    @teardown
    def unsandbox_boto(self):
        boto.connect_s3 = self._real_boto_connect_s3
        boto.emr.EmrConnection = self._real_boto_emr_EmrConnection

    def add_mock_s3_data(self, data):
        """Update self.mock_s3_fs with a map from bucket name
        to key name to data."""
        add_mock_s3_data(self.mock_s3_fs, data)


class EMRJobRunnerEndToEndTestCase(MockEMRAndS3TestCase):

    @setup
    def make_tmp_dir(self):
        self.tmp_dir = tempfile.mkdtemp()
<<<<<<< HEAD
=======
        self.mrjob_conf_path = os.path.join(self.tmp_dir, 'mrjob.conf')
        dump_mrjob_conf({'runners': {'emr': {
            'check_emr_status_every': 0.01,
            's3_sync_wait_time': 0.01,
            'aws_availability_zone': 'PUPPYLAND',
        }}}, open(self.mrjob_conf_path, 'w'))
>>>>>>> f1543336

    @teardown
    def rm_tmp_dir(self):
        shutil.rmtree(self.tmp_dir)

    def test_end_to_end(self):
        # read from STDIN, a local file, and a remote file
        stdin = StringIO('foo\nbar\n')

        local_input_path = os.path.join(self.tmp_dir, 'input')
        with open(local_input_path, 'w') as local_input_file:
            local_input_file.write('bar\nqux\n')

        remote_input_path = 's3://walrus/data/foo'
        self.add_mock_s3_data({'walrus': {'data/foo': 'foo\n'}})

        # setup fake output
        self.mock_emr_output = {('j-MOCKJOBFLOW0', 1): [
            '1\t"qux"\n2\t"bar"\n', '2\t"foo"\n5\tnull\n']}

        mr_job = MRTwoStepJob(['-r', 'emr', '-v',
                               '-c', self.mrjob_conf_path,
                               '-', local_input_path, remote_input_path,
                               '--hadoop-input-format', 'FooFormat',
                               '--hadoop-output-format', 'BarFormat'])
        mr_job.sandbox(stdin=stdin)

        local_tmp_dir = None
        results = []

        mock_s3_fs_snapshot = copy.deepcopy(self.mock_s3_fs)

        with mr_job.make_runner() as runner:
            assert isinstance(runner, EMRJobRunner)

            # make sure that initializing the runner doesn't affect S3
            # (Issue #50)
            assert_equal(mock_s3_fs_snapshot, self.mock_s3_fs)

            runner.run()

            for line in runner.stream_output():
                key, value = mr_job.parse_output_line(line)
                results.append((key, value))

            local_tmp_dir = runner._get_local_tmp_dir()
            # make sure cleanup hasn't happened yet
            assert os.path.exists(local_tmp_dir)
            assert any(runner.ls(runner.get_output_dir()))

            emr_conn = runner.make_emr_conn()
            job_flow = emr_conn.describe_jobflow(runner.get_emr_job_flow_id())
            assert_equal(job_flow.state, 'COMPLETED')
            name_match = JOB_NAME_RE.match(job_flow.name)
            assert_equal(name_match.group(1), 'mr_two_step_job')
            assert_equal(name_match.group(2), getpass.getuser())

            # make sure our input and output formats are attached to
            # the correct steps
            assert_in('-inputformat', job_flow.steps[0].args)
            assert_not_in('-outputformat', job_flow.steps[0].args)
            assert_not_in('-inputformat', job_flow.steps[1].args)
            assert_in('-outputformat', job_flow.steps[1].args)

            # make sure mrjob.tar.gz is created and uploaded as
            # a bootstrap file
            assert runner._mrjob_tar_gz_path
            mrjob_tar_gz_file_dicts = [
                file_dict for file_dict in runner._files
                if file_dict['path'] == runner._mrjob_tar_gz_path]

            assert_equal(len(mrjob_tar_gz_file_dicts), 1)

            mrjob_tar_gz_file_dict = mrjob_tar_gz_file_dicts[0]
            assert mrjob_tar_gz_file_dict['name']
            assert_equal(mrjob_tar_gz_file_dict.get('bootstrap'), 'file')

            # shouldn't be in PYTHONPATH (we dump it directly in site-packages)
            pythonpath = runner._get_cmdenv().get('PYTHONPATH') or ''
            assert_not_in(mrjob_tar_gz_file_dict['name'],
                          pythonpath.split(':'))

        assert_equal(sorted(results),
                     [(1, 'qux'), (2, 'bar'), (2, 'foo'), (5, None)])

        # make sure cleanup happens
        assert not os.path.exists(local_tmp_dir)
        assert not any(runner.ls(runner.get_output_dir()))

        # job should get terminated
        emr_conn = runner.make_emr_conn()
        job_flow_id = runner.get_emr_job_flow_id()
        for i in range(10):
            emr_conn.simulate_progress(job_flow_id)

        job_flow = emr_conn.describe_jobflow(job_flow_id)
        assert_equal(job_flow.state, 'TERMINATED')

    def test_failed_job(self):
        mr_job = MRTwoStepJob(['-r', 'emr', '-v',
                               '-c', self.mrjob_conf_path])
        mr_job.sandbox()

        self.add_mock_s3_data({'walrus': {}})
        self.mock_emr_failures = {('j-MOCKJOBFLOW0', 0): None}

        with mr_job.make_runner() as runner:
            assert isinstance(runner, EMRJobRunner)

            with logger_disabled('mrjob.emr'):
                assert_raises(Exception, runner.run)

            emr_conn = boto.emr.EmrConnection()
            job_flow_id = runner.get_emr_job_flow_id()
            for i in range(10):
                emr_conn.simulate_progress(job_flow_id)

            job_flow = emr_conn.describe_jobflow(job_flow_id)
            assert_equal(job_flow.state, 'FAILED')

        # job should get terminated on cleanup
        emr_conn = runner.make_emr_conn()
        job_flow_id = runner.get_emr_job_flow_id()
        for i in range(10):
            emr_conn.simulate_progress(job_flow_id)

        job_flow = emr_conn.describe_jobflow(job_flow_id)
        assert_equal(job_flow.state, 'TERMINATED')


class S3ScratchURITestCase(MockEMRAndS3TestCase):

    def test_pick_scratch_uri(self):
        self.add_mock_s3_data({'mrjob-walrus': {}, 'zebra': {}})
        runner = EMRJobRunner(conf_path=False)

        assert_equal(runner._opts['s3_scratch_uri'],
                     's3://mrjob-walrus/tmp/')

    def test_create_scratch_uri(self):
        # "walrus" bucket will be ignored; it doesn't start with "mrjob-"
        self.add_mock_s3_data({'walrus': {}, 'zebra': {}})

        runner = EMRJobRunner(conf_path=False, s3_sync_wait_time=0.01)

        # bucket name should be mrjob- plus 16 random hex digits
        s3_scratch_uri = runner._opts['s3_scratch_uri']
        assert_equal(s3_scratch_uri[:11], 's3://mrjob-')
        assert_equal(s3_scratch_uri[27:], '/tmp/')

        # bucket shouldn't actually exist yet
        scratch_bucket, _ = parse_s3_uri(s3_scratch_uri)
        assert_not_in(scratch_bucket, self.mock_s3_fs.keys())

        # need to do something to ensure that the bucket actually gets
        # created. let's launch a (mock) job flow
        job_flow_id = runner.make_persistent_job_flow()
        assert_in(scratch_bucket, self.mock_s3_fs.keys())
        runner.make_emr_conn().terminate_jobflow(job_flow_id)

        # once our scratch bucket is created, we should re-use it
        runner2 = EMRJobRunner(conf_path=False)
        assert_equal(runner2._opts['s3_scratch_uri'], s3_scratch_uri)
        s3_scratch_uri = runner._opts['s3_scratch_uri']


class BootstrapFilesTestCase(MockEMRAndS3TestCase):

    def test_bootstrap_files_only_get_uploaded_once(self):
        # just a regression test for Issue #8

        # use self.mrjob_conf_path because it's easier than making a new file
        bootstrap_file = self.mrjob_conf_path

        runner = EMRJobRunner(conf_path=False,
                              bootstrap_files=[bootstrap_file])

        matching_file_dicts = [fd for fd in runner._files
                               if fd['path'] == bootstrap_file]
        assert_equal(len(matching_file_dicts), 1)


class ExistingJobFlowTestCase(MockEMRAndS3TestCase):

    def test_attach_to_existing_job_flow(self):
        emr_conn = EMRJobRunner(conf_path=False).make_emr_conn()
        # set log_uri to None, so that when we describe the job flow, it
        # won't have the loguri attribute, to test Issue #112
        emr_job_flow_id = emr_conn.run_jobflow(
            name='Development Job Flow', log_uri=None)

        stdin = StringIO('foo\nbar\n')
        self.mock_emr_output = {(emr_job_flow_id, 1): [
            '1\t"bar"\n1\t"foo"\n2\tnull\n']}

        mr_job = MRTwoStepJob(['-r', 'emr', '-v',
                               '-c', self.mrjob_conf_path,
                               '--emr-job-flow-id', emr_job_flow_id])
        mr_job.sandbox(stdin=stdin)

        results = []
        with mr_job.make_runner() as runner:
            runner.run()

            for line in runner.stream_output():
                key, value = mr_job.parse_output_line(line)
                results.append((key, value))

        assert_equal(sorted(results),
            [(1, 'bar'), (1, 'foo'), (2, None)])


class HadoopVersionTestCase(MockEMRAndS3TestCase):

    def test_default_hadoop_version(self):
        stdin = StringIO('foo\nbar\n')
        mr_job = MRTwoStepJob(['-r', 'emr', '-v',
                               '-c', self.mrjob_conf_path])
        mr_job.sandbox(stdin=stdin)

        with mr_job.make_runner() as runner:
            runner.run()

            emr_conn = runner.make_emr_conn()
            job_flow = emr_conn.describe_jobflow(runner.get_emr_job_flow_id())

            assert_equal(job_flow.hadoopversion, '0.20')

    def test_set_hadoop_version(self):
        stdin = StringIO('foo\nbar\n')
        mr_job = MRTwoStepJob(['-r', 'emr', '-v',
                               '-c', self.mrjob_conf_path,
                               '--hadoop-version', '0.18'])
        mr_job.sandbox(stdin=stdin)

        with mr_job.make_runner() as runner:
            runner.run()

            emr_conn = runner.make_emr_conn()
            job_flow = emr_conn.describe_jobflow(runner.get_emr_job_flow_id())

            assert_equal(job_flow.hadoopversion, '0.18')

    def test_availability_zone_config(self):
        # Confirm that the mrjob.conf option 'aws_availability_zone' was
        #   propagated through to the job flow
        mr_job = MRTwoStepJob(['-r', 'emr', '-v',
                               '-c', self.mrjob_conf_path])
        mr_job.sandbox()

        with mr_job.make_runner() as runner:
            runner.run()

            emr_conn = runner.make_emr_conn()
            job_flow_id = runner.get_emr_job_flow_id()

            job_flow = emr_conn.describe_jobflow(job_flow_id)
            assert_equal(job_flow.availabilityzone, 'PUPPYLAND')


class BucketRegionTestCase(MockEMRAndS3TestCase):

    @setup
    def make_dummy_data(self):
        self.add_mock_s3_data({'mrjob-1': {}})
        s3c = boto.connect_s3()
        self.bucket1 = s3c.get_bucket('mrjob-1')
        self.bucket1_uri = 's3://mrjob-1/tmp/'

    def test_region_nobucket_nolocation(self):
        # aws_region specified, no bucket specified, default bucket has no location
        j = EMRJobRunner(aws_region='PUPPYLAND', 
                         s3_endpoint='PUPPYLAND',
                         conf_path=False)
        assert_equal(j._opts['s3_scratch_uri'], self.bucket1_uri)

    def test_region_nobucket_nomatchexists(self):
        # aws_region specified, no bucket specified, no buckets have matching region
        self.bucket1.set_location('PUPPYLAND')
        j = EMRJobRunner(aws_region='KITTYLAND',
                         s3_endpoint='KITTYLAND',
                         conf_path=False)
        assert_not_equal(j._opts['s3_scratch_uri'], self.bucket1_uri)

    def test_noregion_nobucket_nolocation(self):
        # aws_region not specified, no bucket specified, default bucket has no location
        j = EMRJobRunner(conf_path=False)
        assert_equal(j._opts['s3_scratch_uri'], self.bucket1_uri)

    def test_noregion_bucket_nolocation(self):
        # aws_region not specified, bucket specified without location
        j = EMRJobRunner(conf_path=False,
                         s3_scratch_uri=self.bucket1_uri)
        assert_equal(j._opts['s3_scratch_uri'], self.bucket1_uri)

    def test_noregion_bucket_location(self):
        # aws_region not specified, bucket specified with location
        self.bucket1.set_location('PUPPYLAND')
        j = EMRJobRunner(conf_path=False)
        assert_equal(j._aws_region, 'PUPPYLAND')


class ExtraBucketRegionTestCase(MockEMRAndS3TestCase):

    @setup
    def make_dummy_data(self):
        self.add_mock_s3_data({'mrjob-1': {}})
        s3c = boto.connect_s3()
        self.bucket1 = s3c.get_bucket('mrjob-1')
        self.bucket1_uri = 's3://mrjob-1/tmp/'

        self.add_mock_s3_data({'mrjob-2': {}})
        self.bucket2 = s3c.get_bucket('mrjob-2')
        self.bucket2.set_location('KITTYLAND')
        self.bucket2_uri = 's3://mrjob-2/tmp/'

    def test_region_nobucket_matchexists(self):
        # aws_region specified, no bucket specified, bucket exists with matching region
        j = EMRJobRunner(aws_region='PUPPYLAND', 
                         s3_endpoint='PUPPYLAND',
                         conf_path=False)
        assert_equal(j._opts['s3_scratch_uri'], self.bucket1_uri)

    def test_region_bucket_match(self):
        # aws_region specified, bucket specified with matching location
        j = EMRJobRunner(aws_region='PUPPYLAND', 
                         s3_endpoint='PUPPYLAND',
                         s3_scratch_uri=self.bucket1_uri,
                         conf_path=False)
        assert_equal(j._opts['s3_scratch_uri'], self.bucket1_uri)

    def test_region_bucket_doesnotmatch(self):
        # aws_region specified, bucket specified with incorrect location
        with no_handlers_for_logger():
            stderr = StringIO()
            log = logging.getLogger('mrjob.emr')
            log.addHandler(logging.StreamHandler(stderr))
            log.setLevel(logging.WARNING)

            j = EMRJobRunner(aws_region='PUPPYLAND',
                             s3_endpoint='PUPPYLAND',
                             s3_scratch_uri=self.bucket2_uri,
                             conf_path=False)

            assert_in('does not match bucket region', stderr.getvalue())


class DescribeAllJobFlowsTestCase(MockEMRAndS3TestCase):

    def test_can_get_all_job_flows(self):
        now = datetime.datetime.utcnow()

        NUM_JOB_FLOWS = 2222
        assert_gt(NUM_JOB_FLOWS, DEFAULT_MAX_JOB_FLOWS_RETURNED)

        for i in range(NUM_JOB_FLOWS):
            job_flow_id = 'j-%04d' % i
            self.mock_emr_job_flows[job_flow_id] = MockEmrObject(
                creationdatetime=to_iso8601(
                    now - datetime.timedelta(minutes=i)),
                jobflowid=job_flow_id)

        emr_conn = EMRJobRunner(conf_path=False).make_emr_conn()

        # ordinary describe_jobflows() hits the limit on number of job flows
        some_job_flows = emr_conn.describe_jobflows()
        assert_equal(len(some_job_flows), DEFAULT_MAX_JOB_FLOWS_RETURNED)

        all_job_flows = describe_all_job_flows(emr_conn)
        assert_equal(len(all_job_flows), NUM_JOB_FLOWS)
        assert_equal(sorted(jf.jobflowid for jf in all_job_flows),
                     [('j-%04d' % i) for i in range(NUM_JOB_FLOWS)])


class EC2InstanceTypeTestCase(MockEMRAndS3TestCase):

    def _test_instance_types(self, kwargs, expected_master, expected_slave):
        runner = EMRJobRunner(conf_path=self.mrjob_conf_path, **kwargs)

        job_flow_id = runner.make_persistent_job_flow()
        job_flow = runner.make_emr_conn().describe_jobflow(job_flow_id)

        assert_equal(
            (expected_master, expected_slave),
            (job_flow.masterinstancetype, job_flow.slaveinstancetype))

    def test_defaults(self):
        self._test_instance_types(
            {}, 'm1.small', 'm1.small')

        self._test_instance_types(
            {'num_ec2_instances': 2},
            'm1.small', 'm1.small')

    def test_single_instance(self):
        self._test_instance_types(
            {'ec2_instance_type': 'c1.xlarge'},
            'c1.xlarge', 'c1.xlarge')

    def test_multiple_instances(self):
        self._test_instance_types(
            {'ec2_instance_type': 'c1.xlarge', 'num_ec2_instances': 2},
            'm1.small', 'c1.xlarge')

    def test_explicit_master_and_slave_instance_types(self):
        self._test_instance_types(
            {'ec2_master_instance_type': 'm1.large'},
            'm1.large', 'm1.small')
        self._test_instance_types(
            {'ec2_slave_instance_type': 'm2.xlarge'},
            'm1.small', 'm2.xlarge')
        self._test_instance_types(
            {'ec2_master_instance_type': 'm1.large',
             'ec2_slave_instance_type': 'm2.xlarge'},
            'm1.large', 'm2.xlarge')

    def test_ec2_instance_type_takes_precedence(self):
        self._test_instance_types(
            {'ec2_instance_type': 'c1.xlarge',
             'ec2_master_instance_type': 'm1.large',
             'ec2_slave_instance_type': 'm2.xlarge'},
            'c1.xlarge', 'c1.xlarge')
        # when there are multiple instances, ec2_instance_type only
        # sets slave instance type
        self._test_instance_types(
            {'ec2_instance_type': 'c1.xlarge',
             'ec2_master_instance_type': 'm1.large',
             'num_ec2_instances': 2,
             'ec2_slave_instance_type': 'm2.xlarge'},
            'm1.large', 'c1.xlarge')
        
        
        
        
                                 


### tests for error parsing ###

BUCKET = 'walrus'
BUCKET_URI = 's3://' + BUCKET + '/'

LOG_DIR = 'j-JOBFLOWID/'

GARBAGE = \
"""GarbageGarbageGarbage
"""

TRACEBACK_START = 'Traceback (most recent call last):\n'

PY_EXCEPTION = \
"""  File "<string>", line 1, in <module>
TypeError: 'int' object is not iterable
"""

CHILD_ERR_LINE = '2010-07-27 18:25:48,397 WARN org.apache.hadoop.mapred.TaskTracker (main): Error running child\n'

JAVA_STACK_TRACE = """java.lang.OutOfMemoryError: Java heap space
        at org.apache.hadoop.mapred.IFile$Reader.readNextBlock(IFile.java:270)
        at org.apache.hadoop.mapred.IFile$Reader.next(IFile.java:332)
"""

HADOOP_ERR_LINE_PREFIX = '2010-07-27 19:53:35,451 ERROR org.apache.hadoop.streaming.StreamJob (main): '

USEFUL_HADOOP_ERROR = 'Error launching job , Output path already exists : Output directory s3://yourbucket/logs/2010/07/23/ already exists and is not empty'

BORING_HADOOP_ERROR = 'Job not Successful!'
TASK_ATTEMPTS_DIR = LOG_DIR + 'task-attempts/'

ATTEMPT_0_DIR = TASK_ATTEMPTS_DIR + 'attempt_201007271720_0001_m_000126_0/'
ATTEMPT_1_DIR = TASK_ATTEMPTS_DIR + 'attempt_201007271720_0001_m_000126_0/'

def make_input_uri_line(input_uri):
    return "2010-07-27 17:55:29,400 INFO org.apache.hadoop.fs.s3native.NativeS3FileSystem (main): Opening '%s' for reading\n" % input_uri


class FindProbableCauseOfFailureTestCase(MockEMRAndS3TestCase):
    # We're mostly concerned here that the right log files are read in the
    # right order. parsing of the logs is handled by tests.parse_test

    @setup
    def make_runner(self):
        self.add_mock_s3_data({'walrus': {}})
        self.runner = EMRJobRunner(s3_sync_wait_time=0,
                                   s3_scratch_uri='s3://walrus/tmp',
                                   conf_path=False)
        self.runner._s3_job_log_uri = BUCKET_URI + LOG_DIR

    @teardown
    def cleanup_runner(self):
        self.runner.cleanup()

    def test_empty(self):
        self.add_mock_s3_data({'walrus': {}})
        assert_equal(self.runner._find_probable_cause_of_failure([1]), None)

    def test_python_exception(self):
        self.add_mock_s3_data({'walrus': {
            ATTEMPT_0_DIR + 'stderr':
                GARBAGE + TRACEBACK_START + PY_EXCEPTION + GARBAGE,
            ATTEMPT_0_DIR + 'syslog':
                make_input_uri_line(BUCKET_URI + 'input.gz'),
        }})
        assert_equal(self.runner._find_probable_cause_of_failure([1]),
                     {'lines': list(StringIO(PY_EXCEPTION)),
                      's3_log_file_uri':
                          BUCKET_URI + ATTEMPT_0_DIR + 'stderr',
                      'input_uri': BUCKET_URI + 'input.gz'})

    def test_python_exception_without_input_uri(self):
        self.add_mock_s3_data({'walrus': {
            ATTEMPT_0_DIR + 'stderr': (
                GARBAGE + TRACEBACK_START + PY_EXCEPTION + GARBAGE),
        }})
        assert_equal(self.runner._find_probable_cause_of_failure([1]),
                     {'lines': list(StringIO(PY_EXCEPTION)),
                      's3_log_file_uri':
                          BUCKET_URI + ATTEMPT_0_DIR + 'stderr',
                      'input_uri': None})

    def test_java_exception(self):
        self.add_mock_s3_data({'walrus': {
            ATTEMPT_0_DIR + 'stderr': GARBAGE + GARBAGE,
            ATTEMPT_0_DIR + 'syslog':
                make_input_uri_line(BUCKET_URI + 'input.gz') +
                GARBAGE +
                CHILD_ERR_LINE +
                JAVA_STACK_TRACE +
                GARBAGE,
        }})
        assert_equal(self.runner._find_probable_cause_of_failure([1]),
                     {'lines': list(StringIO(JAVA_STACK_TRACE)),
                      's3_log_file_uri':
                          BUCKET_URI + ATTEMPT_0_DIR + 'syslog',
                      'input_uri': BUCKET_URI + 'input.gz'})

    def test_java_exception_without_input_uri(self):
        self.add_mock_s3_data({'walrus': {
            ATTEMPT_0_DIR + 'syslog':
                CHILD_ERR_LINE +
                JAVA_STACK_TRACE +
                GARBAGE,
        }})
        assert_equal(self.runner._find_probable_cause_of_failure([1]),
                     {'lines': list(StringIO(JAVA_STACK_TRACE)),
                      's3_log_file_uri':
                          BUCKET_URI + ATTEMPT_0_DIR + 'syslog',
                      'input_uri': None})

    def test_hadoop_streaming_error(self):
        # we should look only at step 2 since the errors in the other
        # steps are boring
        #
        # we include input.gz just to test that we DON'T check for it
        self.add_mock_s3_data({'walrus': {
            LOG_DIR + 'steps/1/syslog':
                GARBAGE +
                HADOOP_ERR_LINE_PREFIX + BORING_HADOOP_ERROR + '\n',
            LOG_DIR + 'steps/2/syslog':
                GARBAGE +
                make_input_uri_line(BUCKET_URI + 'input.gz') +
                HADOOP_ERR_LINE_PREFIX + USEFUL_HADOOP_ERROR + '\n',
            LOG_DIR + 'steps/3/syslog':
                HADOOP_ERR_LINE_PREFIX + BORING_HADOOP_ERROR + '\n',
        }})

        assert_equal(self.runner._find_probable_cause_of_failure([1, 2, 3]),
                     {'lines': [USEFUL_HADOOP_ERROR + '\n'],
                      's3_log_file_uri':
                          BUCKET_URI + LOG_DIR + 'steps/2/syslog',
                      'input_uri': None})

    def test_later_task_attempt_steps_win(self):
        # should look at later steps first
        self.add_mock_s3_data({'walrus': {
            TASK_ATTEMPTS_DIR + 'attempt_201007271720_0001_r_000126_3/stderr':
                TRACEBACK_START + PY_EXCEPTION,
            TASK_ATTEMPTS_DIR + 'attempt_201007271720_0002_m_000004_0/syslog':
                CHILD_ERR_LINE + JAVA_STACK_TRACE,
        }})
        failure = self.runner._find_probable_cause_of_failure([1, 2])
        assert_equal(failure['s3_log_file_uri'],
                     BUCKET_URI + TASK_ATTEMPTS_DIR +
                     'attempt_201007271720_0002_m_000004_0/syslog')

    def test_later_step_logs_win(self):
        self.add_mock_s3_data({'walrus': {
            LOG_DIR + 'steps/1/syslog':
                HADOOP_ERR_LINE_PREFIX + USEFUL_HADOOP_ERROR + '\n',
            LOG_DIR + 'steps/2/syslog':
                HADOOP_ERR_LINE_PREFIX + USEFUL_HADOOP_ERROR + '\n',
        }})
        failure = self.runner._find_probable_cause_of_failure([1, 2])
        assert_equal(failure['s3_log_file_uri'],
                     BUCKET_URI + LOG_DIR + 'steps/2/syslog')

    def test_reducer_beats_mapper(self):
        # should look at reducers over mappers
        self.add_mock_s3_data({'walrus': {
            TASK_ATTEMPTS_DIR + 'attempt_201007271720_0001_m_000126_3/stderr':
                TRACEBACK_START + PY_EXCEPTION,
            TASK_ATTEMPTS_DIR + 'attempt_201007271720_0001_r_000126_3/syslog':
                CHILD_ERR_LINE + JAVA_STACK_TRACE,
        }})
        failure = self.runner._find_probable_cause_of_failure([1])
        assert_equal(failure['s3_log_file_uri'],
                     BUCKET_URI + TASK_ATTEMPTS_DIR +
                     'attempt_201007271720_0001_r_000126_3/syslog')

    def test_more_attempts_win(self):
        # look at fourth attempt before looking at first attempt
        self.add_mock_s3_data({'walrus': {
            TASK_ATTEMPTS_DIR + 'attempt_201007271720_0001_m_000126_0/stderr':
                TRACEBACK_START + PY_EXCEPTION,
            TASK_ATTEMPTS_DIR + 'attempt_201007271720_0001_m_000004_3/syslog':
                CHILD_ERR_LINE + JAVA_STACK_TRACE,
        }})
        failure = self.runner._find_probable_cause_of_failure([1])
        assert_equal(failure['s3_log_file_uri'],
                     BUCKET_URI + TASK_ATTEMPTS_DIR +
                     'attempt_201007271720_0001_m_000004_3/syslog')

    def test_py_exception_beats_java_stack_trace(self):
        self.add_mock_s3_data({'walrus': {
            ATTEMPT_0_DIR + 'stderr': TRACEBACK_START + PY_EXCEPTION,
            ATTEMPT_0_DIR + 'syslog': CHILD_ERR_LINE + JAVA_STACK_TRACE,
        }})
        failure = self.runner._find_probable_cause_of_failure([1])
        assert_equal(failure['s3_log_file_uri'],
                     BUCKET_URI + ATTEMPT_0_DIR + 'stderr')

    def test_exception_beats_hadoop_error(self):
        self.add_mock_s3_data({'walrus': {
            TASK_ATTEMPTS_DIR + 'attempt_201007271720_0002_m_000126_0/stderr':
                TRACEBACK_START + PY_EXCEPTION,
            LOG_DIR + 'steps/1/syslog':
                HADOOP_ERR_LINE_PREFIX + USEFUL_HADOOP_ERROR + '\n',
        }})
        failure = self.runner._find_probable_cause_of_failure([1, 2])
        assert_equal(failure['s3_log_file_uri'],
                     BUCKET_URI + TASK_ATTEMPTS_DIR +
                     'attempt_201007271720_0002_m_000126_0/stderr')

    def test_step_filtering(self):
        # same as previous test, but step 2 is filtered out
        self.add_mock_s3_data({'walrus': {
            TASK_ATTEMPTS_DIR + 'attempt_201007271720_0002_m_000126_0/stderr':
                TRACEBACK_START + PY_EXCEPTION,
            LOG_DIR + 'steps/1/syslog':
                HADOOP_ERR_LINE_PREFIX + USEFUL_HADOOP_ERROR + '\n',
        }})
        failure = self.runner._find_probable_cause_of_failure([1])
        assert_equal(failure['s3_log_file_uri'],
                     BUCKET_URI + LOG_DIR + 'steps/1/syslog')

    def test_ignore_errors_from_steps_that_later_succeeded(self):
        # This tests the fix for Issue #31
        self.add_mock_s3_data({'walrus': {
            ATTEMPT_0_DIR + 'stderr':
                GARBAGE + TRACEBACK_START + PY_EXCEPTION + GARBAGE,
            ATTEMPT_0_DIR + 'syslog':
                make_input_uri_line(BUCKET_URI + 'input.gz'),
            ATTEMPT_1_DIR + 'stderr': '',
            ATTEMPT_1_DIR + 'syslog':
                make_input_uri_line(BUCKET_URI + 'input.gz'),
        }})
        assert_equal(self.runner._find_probable_cause_of_failure([1]), None)


class TestEMRandS3Endpoints(MockEMRAndS3TestCase):

    def test_no_region(self):
        runner = EMRJobRunner(conf_path=False)
        assert_equal(runner.make_emr_conn().endpoint,
                     'elasticmapreduce.amazonaws.com')
        assert_equal(runner.make_s3_conn().endpoint,
                     's3.amazonaws.com')
        assert_equal(runner._aws_region, '')

    def test_none_region(self):
        # blank region should be treated the same as no region
        runner = EMRJobRunner(conf_path=False, aws_region=None)
        assert_equal(runner.make_emr_conn().endpoint,
                     'elasticmapreduce.amazonaws.com')
        assert_equal(runner.make_s3_conn().endpoint,
                     's3.amazonaws.com')
        assert_equal(runner._aws_region, '')

    def test_blank_region(self):
        # blank region should be treated the same as no region
        runner = EMRJobRunner(conf_path=False, aws_region='')
        assert_equal(runner.make_emr_conn().endpoint,
                     'elasticmapreduce.amazonaws.com')
        assert_equal(runner.make_s3_conn().endpoint,
                     's3.amazonaws.com')
        assert_equal(runner._aws_region, '')

    def test_eu(self):
        runner = EMRJobRunner(conf_path=False, aws_region='EU')
        assert_equal(runner.make_emr_conn().endpoint,
                     'eu-west-1.elasticmapreduce.amazonaws.com')
        assert_equal(runner.make_s3_conn().endpoint,
                     's3-eu-west-1.amazonaws.com')

    def test_us_east_1(self):
        runner = EMRJobRunner(conf_path=False, aws_region='us-east-1')
        assert_equal(runner.make_emr_conn().endpoint,
                     'us-east-1.elasticmapreduce.amazonaws.com')
        assert_equal(runner.make_s3_conn().endpoint,
                     's3.amazonaws.com')

    def test_us_west_1(self):
        runner = EMRJobRunner(conf_path=False, aws_region='us-west-1')
        assert_equal(runner.make_emr_conn().endpoint,
                     'us-west-1.elasticmapreduce.amazonaws.com')
        assert_equal(runner.make_s3_conn().endpoint,
                     's3-us-west-1.amazonaws.com')

    def test_ap_southeast_1(self):
        runner = EMRJobRunner(conf_path=False, aws_region='ap-southeast-1')
        assert_equal(runner.make_s3_conn().endpoint,
                     's3-ap-southeast-1.amazonaws.com')
        assert_raises(Exception, runner.make_emr_conn)

    def test_bad_region(self):
        # should fail in the constructor because the constructor connects to S3
        assert_raises(Exception, EMRJobRunner,
                      conf_path=False, aws_region='the-moooooooon-1')

    def test_case_sensitive(self):
        assert_raises(Exception, EMRJobRunner,
                      conf_path=False, aws_region='eu')
        assert_raises(Exception, EMRJobRunner,
                      conf_path=False, aws_region='US-WEST-1')

    def test_explicit_endpoints(self):
        runner = EMRJobRunner(conf_path=False, aws_region='EU',
                              s3_endpoint='s3-proxy', emr_endpoint='emr-proxy')
        assert_equal(runner.make_emr_conn().endpoint, 'emr-proxy')
        assert_equal(runner.make_s3_conn().endpoint, 's3-proxy')


class TestLs(MockEMRAndS3TestCase):

    def test_s3_ls(self):
        self.add_mock_s3_data({'walrus': {'one': '', 'two': '', 'three': ''}})

        runner = EMRJobRunner(s3_scratch_uri='s3://walrus/tmp',
                              conf_path=False)

        assert_equal(set(runner._s3_ls('s3://walrus/')),
                     set(['s3://walrus/one',
                          's3://walrus/two',
                          's3://walrus/three',]))

        assert_equal(set(runner._s3_ls('s3://walrus/t')),
                     set(['s3://walrus/two',
                          's3://walrus/three',]))

        assert_equal(set(runner._s3_ls('s3://walrus/t/')),
                     set([]))

        # if we ask for a nonexistent bucket, we should get some sort
        # of exception (in practice, buckets with random names will
        # probably be owned by other people, and we'll get some sort
        # of permissions error)
        assert_raises(Exception, set, runner._s3_ls('s3://lolcat/'))

class TestNoBoto(TestCase):

    @setup
    def blank_out_boto(self):
        self._real_boto = mrjob.emr.boto
        mrjob.emr.boto = None

    @teardown
    def restore_boto(self):
        mrjob.emr.boto = self._real_boto

    def test_init(self):
        # merely creating an EMRJobRunner should raise an exception
        # because it'll need to connect to S3 to set s3_scratch_uri
        assert_raises(ImportError, EMRJobRunner, conf_path=False)

    def test_make_emr_conn(self):
        runner = EMRJobRunner(conf_path=False, s3_scratch_uri='s3://foo/tmp')
        assert_raises(ImportError, runner.make_emr_conn)

    def test_make_s3_conn(self):
        runner = EMRJobRunner(conf_path=False, s3_scratch_uri='s3://foo/tmp')
        assert_raises(ImportError, runner.make_s3_conn)


class TestMasterBootstrapScript(TestCase):

    @setup
    def make_tmp_dir(self):
        self.tmp_dir = tempfile.mkdtemp()

    @teardown
    def rm_tmp_dir(self):
        shutil.rmtree(self.tmp_dir)

    def test_master_bootstrap_script_is_valid_python(self):
        # do everything
        runner = EMRJobRunner(conf_path=False, s3_scratch_uri='s3://foo/tmp',
                              bootstrap_cmds=['echo "Hi!"', 'true', 'ls'],
                              bootstrap_files=['/tmp/quz'],
                              bootstrap_mrjob=True,
                              bootstrap_python_packages=['yelpy.tar.gz'],
                              bootstrap_scripts=['speedups.sh', '/tmp/s.sh'])
        script_path = os.path.join(self.tmp_dir, 'b.py')
        runner._create_master_bootstrap_script(dest=script_path)

        assert os.path.exists(script_path)
        py_compile.compile(script_path)

    def test_no_bootstrap_script_if_not_needed(self):
        runner = EMRJobRunner(conf_path=False, s3_scratch_uri='s3://foo/tmp',
                              bootstrap_mrjob=False)
        script_path = os.path.join(self.tmp_dir, 'b.py')
        runner._create_master_bootstrap_script(dest=script_path)

        assert not os.path.exists(script_path)


class TestCat(MockEMRAndS3TestCase):

    @setup
    def make_tmp_dir(self):
        self.tmp_dir = tempfile.mkdtemp()

    @teardown
    def rm_tmp_dir(self):
        shutil.rmtree(self.tmp_dir)

    def test_cat_uncompressed(self):
        local_input_path = os.path.join(self.tmp_dir, 'input')
        with open(local_input_path, 'w') as input_file:
            input_file.write('bar\nfoo\n')
            
        remote_input_path = 's3://walrus/data/foo'
        self.add_mock_s3_data({'walrus': {'data/foo': 'foo\nfoo\n'}})

        with EMRJobRunner(cleanup = 'NONE') as runner:
            local_output = []
            for line in runner.cat(local_input_path):
                local_output.append(line)
            
            remote_output = []
            for line in runner.cat(remote_input_path):
                remote_output.append(line)
        
        assert_equal(local_output, ['bar\n', 'foo\n'])
        assert_equal(remote_output, ['foo\n', 'foo\n'])

    def test_cat_compressed(self):
        input_gz_path = os.path.join(self.tmp_dir, 'input.gz')
        input_gz = gzip.GzipFile(input_gz_path, 'w')
        input_gz.write('foo\nbar\n')
        input_gz.close()

        with EMRJobRunner(cleanup = 'NONE') as runner:
            output = []
            for line in runner.cat(input_gz_path):
                output.append(line)

        assert_equal(output, ['foo\n', 'bar\n'])

        input_bz2_path = os.path.join(self.tmp_dir, 'input.bz2')
        input_bz2 = bz2.BZ2File(input_bz2_path, 'w')
        input_bz2.write('bar\nbar\nfoo\n')
        input_bz2.close()

        with EMRJobRunner(cleanup = 'NONE') as runner:
            output = []
            for line in runner.cat(input_bz2_path):
                output.append(line)

        assert_equal(output, ['bar\n', 'bar\n', 'foo\n'])<|MERGE_RESOLUTION|>--- conflicted
+++ resolved
@@ -20,11 +20,8 @@
 import copy
 import datetime
 import getpass
-<<<<<<< HEAD
 import gzip
-=======
 import logging
->>>>>>> f1543336
 import os
 import py_compile
 import shutil
@@ -36,7 +33,7 @@
 import mrjob.emr
 from mrjob.emr import EMRJobRunner, describe_all_job_flows, parse_s3_uri
 from mrjob.parse import JOB_NAME_RE
-from tests.mockboto import MockS3Connection, MockEmrConnection, MockEmrObject, add_mock_s3_data, DEFAULT_MAX_DAYS_AGO, DEFAULT_MAX_JOB_FLOWS_RETURNED, to_iso8601
+from tests.mockboto import MockS3Connection, MockEmrConnection, MockEmrObject, add_mock_s3_data, DEFAULT_MAX_JOB_FLOWS_RETURNED, to_iso8601
 from tests.mr_two_step_job import MRTwoStepJob
 from tests.quiet import logger_disabled, no_handlers_for_logger
 
@@ -102,15 +99,12 @@
     @setup
     def make_tmp_dir(self):
         self.tmp_dir = tempfile.mkdtemp()
-<<<<<<< HEAD
-=======
         self.mrjob_conf_path = os.path.join(self.tmp_dir, 'mrjob.conf')
         dump_mrjob_conf({'runners': {'emr': {
             'check_emr_status_every': 0.01,
             's3_sync_wait_time': 0.01,
             'aws_availability_zone': 'PUPPYLAND',
         }}}, open(self.mrjob_conf_path, 'w'))
->>>>>>> f1543336
 
     @teardown
     def rm_tmp_dir(self):
@@ -879,6 +873,7 @@
         # of permissions error)
         assert_raises(Exception, set, runner._s3_ls('s3://lolcat/'))
 
+
 class TestNoBoto(TestCase):
 
     @setup
@@ -895,13 +890,11 @@
         # because it'll need to connect to S3 to set s3_scratch_uri
         assert_raises(ImportError, EMRJobRunner, conf_path=False)
 
-    def test_make_emr_conn(self):
-        runner = EMRJobRunner(conf_path=False, s3_scratch_uri='s3://foo/tmp')
-        assert_raises(ImportError, runner.make_emr_conn)
-
-    def test_make_s3_conn(self):
-        runner = EMRJobRunner(conf_path=False, s3_scratch_uri='s3://foo/tmp')
-        assert_raises(ImportError, runner.make_s3_conn)
+    def test_init_with_s3_scratch_uri(self):
+        # this also raises an exception because we have to check
+        # the bucket location
+        assert_raises(ImportError, EMRJobRunner,
+                      conf_path=False, s3_scratch_uri='s3://foo/tmp')
 
 
 class TestMasterBootstrapScript(TestCase):
