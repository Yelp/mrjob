# Copyright 2009-2013 Yelp and Contributors
# Copyright 2015 Yelp
# Copyright 2017 Yelp and Contributors
# Copyright 2018 Yelp
# Copyright 2019 Yelp
#
# Licensed under the Apache License, Version 2.0 (the "License");
# you may not use this file except in compliance with the License.
# You may obtain a copy of the License at
#
# http://www.apache.org/licenses/LICENSE-2.0
#
# Unless required by applicable law or agreed to in writing, software
# distributed under the License is distributed on an "AS IS" BASIS,
# WITHOUT WARRANTIES OR CONDITIONS OF ANY KIND, either express or implied.
# See the License for the specific language governing permissions and
# limitations under the License.
import bz2

from botocore.exceptions import ClientError

from mrjob.fs.s3 import S3Filesystem
<<<<<<< HEAD
from mrjob.fs.s3 import _wrap_aws_client
from mrjob.fs.s3 import _AWS_MAX_TRIES
from mrjob.fs.s3 import _HUGE_PART_SIZE
=======
>>>>>>> 2d27b283

from tests.compress import gzip_compress
from tests.mock_boto3 import MockBoto3TestCase
from tests.py2 import patch


class CatTestCase(MockBoto3TestCase):

    def setUp(self):
        super(CatTestCase, self).setUp()
        self.fs = S3Filesystem()

    def test_cat_uncompressed(self):
        self.add_mock_s3_data(
            {'walrus': {'data/foo': b'foo\nfoo\n'}})

        self.assertEqual(
            b''.join(self.fs._cat_file('s3://walrus/data/foo')),
            b'foo\nfoo\n')

    def test_cat_bz2(self):
        self.add_mock_s3_data(
            {'walrus': {'data/foo.bz2': bz2.compress(b'foo\n' * 1000)}})

        self.assertEqual(
            b''.join(self.fs._cat_file('s3://walrus/data/foo.bz2')),
            b'foo\n' * 1000)

    def test_cat_gz(self):
        self.add_mock_s3_data(
            {'walrus': {'data/foo.gz': gzip_compress(b'foo\n' * 10000)}})

        self.assertEqual(
            b''.join(self.fs._cat_file('s3://walrus/data/foo.gz')),
            b'foo\n' * 10000)

    def test_chunks_file(self):
        self.add_mock_s3_data(
            {'walrus': {'data/foo': b'foo\n' * 1000}})

        self.assertGreater(
            len(list(self.fs._cat_file('s3://walrus/data/foo'))),
            1)


class S3FSTestCase(MockBoto3TestCase):

    def setUp(self):
        super(S3FSTestCase, self).setUp()
        self.fs = S3Filesystem()

        self.TransferConfig = self.start(
            patch('boto3.s3.transfer.TransferConfig'))

    def test_ls_key(self):
        self.add_mock_s3_data(
            {'walrus': {'data/foo': b''}})

        self.assertEqual(list(self.fs.ls('s3://walrus/data/foo')),
                         ['s3://walrus/data/foo'])

    def test_ls_recursively(self):
        self.add_mock_s3_data(
            {'walrus': {'data/bar': b'',
                        'data/bar/baz': b'',
                        'data/foo': b'',
                        'qux': b''}})

        uris = [
            's3://walrus/data/bar',
            's3://walrus/data/bar/baz',
            's3://walrus/data/foo',
            's3://walrus/qux',
        ]

        self.assertEqual(list(self.fs.ls('s3://walrus/')), uris)
        self.assertEqual(list(self.fs.ls('s3://walrus/*')), uris)

        self.assertEqual(list(self.fs.ls('s3://walrus/data')), uris[:-1])
        self.assertEqual(list(self.fs.ls('s3://walrus/data/')), uris[:-1])
        self.assertEqual(list(self.fs.ls('s3://walrus/data/*')), uris[:-1])

    def test_ls_globs(self):
        self.add_mock_s3_data(
            {'w': {'a': b'',
                   'a/b': b'',
                   'ab': b'',
                   'b': b''}})

        self.assertEqual(list(self.fs.ls('s3://w/')),
                         ['s3://w/a', 's3://w/a/b', 's3://w/ab', 's3://w/b'])
        self.assertEqual(list(self.fs.ls('s3://w/*')),
                         ['s3://w/a', 's3://w/a/b', 's3://w/ab', 's3://w/b'])
        self.assertEqual(list(self.fs.ls('s3://w/*/')),
                         ['s3://w/a/b'])
        self.assertEqual(list(self.fs.ls('s3://w/*/*')),
                         ['s3://w/a/b'])
        self.assertEqual(list(self.fs.ls('s3://w/a?')),
                         ['s3://w/ab'])
        # * can match /
        self.assertEqual(list(self.fs.ls('s3://w/a*')),
                         ['s3://w/a', 's3://w/a/b', 's3://w/ab'])
        self.assertEqual(list(self.fs.ls('s3://w/*b')),
                         ['s3://w/a/b', 's3://w/ab', 's3://w/b'])

    def test_ls_s3n(self):
        self.add_mock_s3_data(
            {'walrus': {'data/bar': b'abc123',
                        'data/baz': b'123abc'}})

        self.assertEqual(list(self.fs.ls('s3n://walrus/data/*')),
                         ['s3n://walrus/data/bar',
                          's3n://walrus/data/baz'])

    def test_ls_s3a(self):
        self.add_mock_s3_data(
            {'walrus': {'data/bar': b'abc123',
                        'data/baz': b'123abc'}})

        self.assertEqual(list(self.fs.ls('s3a://walrus/data/*')),
                         ['s3a://walrus/data/bar',
                          's3a://walrus/data/baz'])

    def test_du(self):
        self.add_mock_s3_data({
            'walrus': {'data/foo': b'abcde',
                       'data/bar/baz': b'fgh'}})

        self.assertEqual(self.fs.du('s3://walrus/'), 8)
        self.assertEqual(self.fs.du('s3://walrus/data/foo'), 5)
        self.assertEqual(self.fs.du('s3://walrus/data/bar/baz'), 3)

    def test_exists(self):
        self.add_mock_s3_data({
            'walrus': {'data/foo': b'abcd'}})
        self.assertEqual(self.fs.exists('s3://walrus/data/foo'), True)
        self.assertEqual(self.fs.exists('s3://walrus/data/bar'), False)

    def test_put(self):
        self.add_mock_s3_data({'bar-files': {}})

        local_path = self.makefile('foo', contents=b'bar')
        dest = 's3://bar-files/foo'

        self.fs.put(local_path, dest)
        self.assertEqual(b''.join(self.fs.cat(dest)), b'bar')

        self.TransferConfig.assert_called_once_with(
            multipart_chunksize=_HUGE_PART_SIZE,
            multipart_threshold=_HUGE_PART_SIZE,
        )

    def test_put_with_part_size(self):
        self.add_mock_s3_data({'bar-files': {}})

        local_path = self.makefile('foo', contents=b'bar')
        dest = 's3://bar-files/foo'

        fs = S3Filesystem(part_size=12345)

        fs.put(local_path, dest)
        self.assertEqual(b''.join(self.fs.cat(dest)), b'bar')

        self.TransferConfig.assert_called_once_with(
            multipart_chunksize=12345,
            multipart_threshold=12345,
        )

    def test_rm(self):
        self.add_mock_s3_data({
            'walrus': {'foo': b''}})

        self.assertEqual(self.fs.exists('s3://walrus/foo'), True)
        self.fs.rm('s3://walrus/foo')
        self.assertEqual(self.fs.exists('s3://walrus/foo'), False)

    def test_rm_dir(self):
        self.add_mock_s3_data({
            'walrus': {'data/foo': b'',
                       'data/bar/baz': b''}})

        self.assertEqual(self.fs.exists('s3://walrus/data/foo'), True)
        self.assertEqual(self.fs.exists('s3://walrus/data/bar/baz'), True)
        self.fs.rm('s3://walrus/data')
        self.assertEqual(self.fs.exists('s3://walrus/data/foo'), False)
        self.assertEqual(self.fs.exists('s3://walrus/data/bar/baz'), False)

    def test_md5sum(self):
        self.add_mock_s3_data({
            'walrus': {'data/foo': b'abcd'}})

        self.assertEqual(self.fs.md5sum('s3://walrus/data/foo'),
                         'e2fc714c4727ee9395f324cd2e7f331f')

    def test_touchz(self):
        self.add_mock_s3_data({'walrus': {}})

        self.assertEqual(list(self.fs.ls('s3://walrus/')), [])

        self.fs.touchz('s3://walrus/empty')

        self.assertEqual(list(self.fs.ls('s3://walrus/')),
                         ['s3://walrus/empty'])

    def test_okay_to_touchz_empty_file(self):
        self.add_mock_s3_data({'walrus': {'empty': b''}})

        self.assertEqual(list(self.fs.ls('s3://walrus/')),
                         ['s3://walrus/empty'])

        self.fs.touchz('s3://walrus/empty')

        self.assertEqual(list(self.fs.ls('s3://walrus/')),
                         ['s3://walrus/empty'])

    def test_cant_touchz_file_with_contents(self):
        self.add_mock_s3_data({'walrus': {'full': b'contents'}})

        self.assertRaises(OSError,
                          self.fs.touchz, 's3://walrus/full')

    def test_mkdir_creates_buckets(self):
        self.assertNotIn('walrus', self.mock_s3_fs)

        self.fs.mkdir('s3://walrus/data')

        self.assertIn('walrus', self.mock_s3_fs)

    def test_mkdir_does_not_create_directories(self):
        self.add_mock_s3_data({'walrus': {}})

        self.assertEqual(list(self.fs.ls('s3://walrus/')), [])

        self.fs.mkdir('s3://walrus/data')

        self.assertEqual(list(self.fs.ls('s3://walrus/')), [])

    # S3-specific utilities

    def test_get_all_bucket_names(self):
        self.add_mock_s3_data({'walrus': {}, 'kitteh': {}})

        self.assertEqual(list(self.fs.get_all_bucket_names()),
                         ['kitteh', 'walrus'])


class S3FSRegionTestCase(MockBoto3TestCase):

    def test_default_endpoint(self):
        fs = S3Filesystem()

        client = fs.make_s3_client()
        self.assertEqual(client.meta.endpoint_url,
                         'https://s3.amazonaws.com')

        resource = fs.make_s3_resource()
        self.assertEqual(resource.meta.client.meta.endpoint_url,
                         'https://s3.amazonaws.com')

    def test_force_s3_endpoint_host(self):
        fs = S3Filesystem(s3_endpoint='myproxy')

        client = fs.make_s3_client()
        self.assertEqual(client.meta.endpoint_url,
                         'https://myproxy')

        resource = fs.make_s3_resource()
        self.assertEqual(resource.meta.client.meta.endpoint_url,
                         'https://myproxy')

    def test_force_s3_endpoint_url(self):
        fs = S3Filesystem(s3_endpoint='https://myproxy:8080')

        client = fs.make_s3_client()
        self.assertEqual(client.meta.endpoint_url,
                         'https://myproxy:8080')

        resource = fs.make_s3_resource()
        self.assertEqual(resource.meta.client.meta.endpoint_url,
                         'https://myproxy:8080')

    def test_force_s3_endpoint_region(self):
        # this is the actual mrjob default region
        fs = S3Filesystem(s3_region='us-west-2')

        client = fs.make_s3_client()
        self.assertEqual(client.meta.endpoint_url,
                         'https://s3-us-west-2.amazonaws.com')
        self.assertEqual(client.meta.region_name,
                         'us-west-2')

        resource = fs.make_s3_resource()
        self.assertEqual(resource.meta.client.meta.endpoint_url,
                         'https://s3-us-west-2.amazonaws.com')
        self.assertEqual(resource.meta.client.meta.region_name,
                         'us-west-2')

    def test_endpoint_for_bucket_in_us_west_1(self):
        self.add_mock_s3_data({'walrus': {}}, location='us-west-1')

        fs = S3Filesystem()

        bucket = fs.get_bucket('walrus')
        self.assertEqual(bucket.meta.client.meta.region_name,
                         'us-west-1')

    def test_get_location_is_forbidden(self):
        self.add_mock_s3_data({'walrus': {}}, location='us-west-2')

        fs = S3Filesystem()

        access_denied_error = ClientError(
            dict(
                Error=dict(
                    Code='AccessDenied',
                    Message='Access Denied',
                ),
                ResponseMetadata=dict(
                    HTTPStatusCode=403
                ),
            ),
            'GetBucketLocation')

        with patch(
                'tests.mock_boto3.s3.MockS3Client.get_bucket_location',
                side_effect=access_denied_error):

            bucket = fs.get_bucket('walrus')

        self.assertEqual(bucket.meta.client.meta.endpoint_url,
                         'https://s3.amazonaws.com')
        self.assertEqual(bucket.meta.client.meta.region_name, 'us-east-1')

    def test_bucket_does_not_exist(self):
        fs = S3Filesystem()

        self.assertRaises(ClientError, fs.get_bucket, 'walrus')

    def test_endpoint_for_bucket_in_us_east_1(self):
        # location constraint for us-east-1 is '', not 'us-east-1'
        self.add_mock_s3_data({'walrus': {}}, location='')

        fs = S3Filesystem()

        bucket = fs.get_bucket('walrus')
        self.assertEqual(bucket.meta.client.meta.endpoint_url,
                         'https://s3.amazonaws.com')

    def test_buckets_from_forced_s3_endpoint(self):
        self.add_mock_s3_data({'walrus-east': {}}, location='us-east-2')

        fs = S3Filesystem(s3_endpoint='s3-us-west-2.amazonaws.com')

        bucket_east = fs.get_bucket('walrus-east')

        with patch('tests.mock_boto3.s3.MockS3Client.get_bucket_location'
                   ) as mock_gbl:
            # won't actually be able to access this bucket from this endpoint,
            # but boto3 doesn't check that on bucket creation
            self.assertEqual(bucket_east.meta.client.meta.endpoint_url,
                             'https://s3-us-west-2.amazonaws.com')
            # no reason to check bucket location if endpoint is forced
            self.assertFalse(mock_gbl.called)

    def test_create_bucket_with_no_region(self):
        fs = S3Filesystem()

        fs.create_bucket('walrus')

        s3_client = fs.make_s3_client()
        self.assertEqual(
            s3_client.get_bucket_location('walrus')['LocationConstraint'],
            None)

        bucket = fs.get_bucket('walrus')

        self.assertEqual(bucket.meta.client.meta.endpoint_url,
                         'https://s3.amazonaws.com')
        self.assertEqual(bucket.meta.client.meta.region_name,
                         'us-east-1')

    def test_create_bucket_in_us_east_1(self):
        fs = S3Filesystem()

        fs.create_bucket('walrus', region='us-east-1')

        s3_client = fs.make_s3_client()
        self.assertEqual(
            s3_client.get_bucket_location('walrus')['LocationConstraint'],
            None)

        bucket = fs.get_bucket('walrus')

        self.assertEqual(bucket.meta.client.meta.endpoint_url,
                         'https://s3.amazonaws.com')
        self.assertEqual(bucket.meta.client.meta.region_name,
                         'us-east-1')

    def test_create_bucket_in_us_west_2(self):
        fs = S3Filesystem()

        fs.create_bucket('walrus', region='us-west-2')

        s3_client = fs.make_s3_client()
        self.assertEqual(
            s3_client.get_bucket_location('walrus')['LocationConstraint'],
            'us-west-2')

        bucket = fs.get_bucket('walrus')

        self.assertEqual(bucket.meta.client.meta.endpoint_url,
                         'https://s3-us-west-2.amazonaws.com')
        self.assertEqual(bucket.meta.client.meta.region_name,
<<<<<<< HEAD
                         'us-west-2')

    def test_create_bucket_in_region_set_at_init_time(self):
        fs = S3Filesystem(s3_region='us-west-2')

        fs.create_bucket('walrus')

        s3_client = fs.make_s3_client()
        self.assertEqual(
            s3_client.get_bucket_location('walrus')['LocationConstraint'],
            'us-west-2')

        bucket = fs.get_bucket('walrus')

        self.assertEqual(bucket.meta.client.meta.endpoint_url,
                         'https://s3-us-west-2.amazonaws.com')
        self.assertEqual(bucket.meta.client.meta.region_name,
                         'us-west-2')

    def test_create_bucket_with_mkdir(self):
        # mkdir() doesn't have a way to specify bucket location, so we
        # do it at init time
        fs = S3Filesystem(s3_region='us-west-1')

        fs.mkdir('s3://walrus/data')

        bucket = fs.get_bucket('walrus')
        self.assertEqual(bucket.meta.client.meta.region_name,
                         'us-west-1')


class WrapAWSClientTestCase(MockBoto3TestCase):
    """Test that _wrap_aws_client() works as expected.

    We're going to wrap S3Client.list_buckets(), but it should work the
    same on any method on any AWS client/resource."""

    def setUp(self):
        super(WrapAWSClientTestCase, self).setUp()

        # don't actually wait between retries
        self.sleep = self.start(patch('time.sleep'))

        self.log = self.start(patch('mrjob.retry.log'))

        self.list_buckets = self.start(patch(
            'tests.mock_boto3.s3.MockS3Client.list_buckets',
            side_effect=[dict(Buckets=[])]))

        self.client = self.client('s3')
        self.wrapped_client = _wrap_aws_client(self.client)

    def add_transient_error(self, ex):
        self.list_buckets.side_effect = (
            [ex] + list(self.list_buckets.side_effect))

    def test_unwrapped_no_errors(self):
        # just a sanity check of our mocks
        self.assertEqual(self.client.list_buckets(), dict(Buckets=[]))

    def test_unwrapped_with_errors(self):
        self.add_transient_error(socket.error(104, 'Connection reset by peer'))

        self.assertRaises(socket.error, self.client.list_buckets)

    def test_wrapped_no_errors(self):
        self.assertEqual(self.wrapped_client.list_buckets(), dict(Buckets=[]))

        self.assertFalse(self.log.info.called)

    def assert_retry(self, ex):
        self.add_transient_error(ex)
        self.assertEqual(self.wrapped_client.list_buckets(), dict(Buckets=[]))
        self.assertTrue(self.log.info.called)

    def assert_no_retry(self, ex):
        self.add_transient_error(ex)
        self.assertRaises(ex.__class__, self.wrapped_client.list_buckets)
        self.assertFalse(self.log.info.called)

    def test_socket_connection_reset_by_peer(self):
        self.assert_retry(socket.error(104, 'Connection reset by peer'))

    def test_socket_connection_timed_out(self):
        self.assert_retry(socket.error(110, 'Connection timed out'))

    def test_other_socket_errors(self):
        self.assert_no_retry(socket.error(111, 'Connection refused'))

    def test_ssl_read_op_timed_out_error(self):
        self.assert_retry(SSLError('The read operation timed out'))

    def test_ssl_write_op_timed_out_error(self):
        self.assert_retry(SSLError('The write operation timed out'))

    def test_other_ssl_error(self):
        self.assert_no_retry(SSLError('certificate verify failed'))

    def test_throttling_error(self):
        self.assert_retry(ClientError(
            dict(
                Error=dict(
                    Code='ThrottlingError'
                )
            ),
            'ListBuckets'))

    def test_aws_505_error(self):
        self.assert_retry(ClientError(
            dict(
                ResponseMetadata=dict(
                    HTTPStatusCode=505
                )
            ),
            'ListBuckets'))

    def test_other_client_error(self):
        self.assert_no_retry(ClientError(
            dict(
                Error=dict(
                    Code='AccessDenied',
                    Message='Access Denied',
                ),
                ResponseMetadata=dict(
                    HTTPStatusCode=403
                ),
            ),
            'GetBucketLocation'))

    def test_other_error(self):
        self.assert_no_retry(ValueError())

    def test_two_retriable_errors(self):
        self.add_transient_error(socket.error(110, 'Connection timed out'))
        self.add_transient_error(SSLError('The read operation timed out'))
        self.assertEqual(self.wrapped_client.list_buckets(), dict(Buckets=[]))
        self.assertTrue(self.log.info.called)

    def test_retriable_and_no_retriable_error(self):
        # errors are prepended to side effects
        # we want socket.error to happen first
        self.add_transient_error(ValueError())
        self.add_transient_error(socket.error(110, 'Connection timed out'))

        self.assertRaises(ValueError, self.wrapped_client.list_buckets)
        self.assertTrue(self.log.info.called)

    def test_eventually_give_up(self):
        for _ in range(_AWS_MAX_TRIES + 1):
            self.add_transient_error(socket.error(110, 'Connection timed out'))

        self.assertRaises(socket.error, self.wrapped_client.list_buckets)
        self.assertTrue(self.log.info.called)

    def test_min_backoff(self):
        self.wrapped_client = _wrap_aws_client(self.client, min_backoff=1000)

        self.add_transient_error(socket.error(110, 'Connection timed out'))

        self.assertEqual(self.wrapped_client.list_buckets(), dict(Buckets=[]))

        self.sleep.assert_called_with(1000)

        self.assertTrue(self.log.info.called)
=======
                         'us-west-2')
>>>>>>> 2d27b283
<|MERGE_RESOLUTION|>--- conflicted
+++ resolved
@@ -20,12 +20,7 @@
 from botocore.exceptions import ClientError
 
 from mrjob.fs.s3 import S3Filesystem
-<<<<<<< HEAD
-from mrjob.fs.s3 import _wrap_aws_client
-from mrjob.fs.s3 import _AWS_MAX_TRIES
 from mrjob.fs.s3 import _HUGE_PART_SIZE
-=======
->>>>>>> 2d27b283
 
 from tests.compress import gzip_compress
 from tests.mock_boto3 import MockBoto3TestCase
@@ -439,7 +434,6 @@
         self.assertEqual(bucket.meta.client.meta.endpoint_url,
                          'https://s3-us-west-2.amazonaws.com')
         self.assertEqual(bucket.meta.client.meta.region_name,
-<<<<<<< HEAD
                          'us-west-2')
 
     def test_create_bucket_in_region_set_at_init_time(self):
@@ -468,142 +462,4 @@
 
         bucket = fs.get_bucket('walrus')
         self.assertEqual(bucket.meta.client.meta.region_name,
-                         'us-west-1')
-
-
-class WrapAWSClientTestCase(MockBoto3TestCase):
-    """Test that _wrap_aws_client() works as expected.
-
-    We're going to wrap S3Client.list_buckets(), but it should work the
-    same on any method on any AWS client/resource."""
-
-    def setUp(self):
-        super(WrapAWSClientTestCase, self).setUp()
-
-        # don't actually wait between retries
-        self.sleep = self.start(patch('time.sleep'))
-
-        self.log = self.start(patch('mrjob.retry.log'))
-
-        self.list_buckets = self.start(patch(
-            'tests.mock_boto3.s3.MockS3Client.list_buckets',
-            side_effect=[dict(Buckets=[])]))
-
-        self.client = self.client('s3')
-        self.wrapped_client = _wrap_aws_client(self.client)
-
-    def add_transient_error(self, ex):
-        self.list_buckets.side_effect = (
-            [ex] + list(self.list_buckets.side_effect))
-
-    def test_unwrapped_no_errors(self):
-        # just a sanity check of our mocks
-        self.assertEqual(self.client.list_buckets(), dict(Buckets=[]))
-
-    def test_unwrapped_with_errors(self):
-        self.add_transient_error(socket.error(104, 'Connection reset by peer'))
-
-        self.assertRaises(socket.error, self.client.list_buckets)
-
-    def test_wrapped_no_errors(self):
-        self.assertEqual(self.wrapped_client.list_buckets(), dict(Buckets=[]))
-
-        self.assertFalse(self.log.info.called)
-
-    def assert_retry(self, ex):
-        self.add_transient_error(ex)
-        self.assertEqual(self.wrapped_client.list_buckets(), dict(Buckets=[]))
-        self.assertTrue(self.log.info.called)
-
-    def assert_no_retry(self, ex):
-        self.add_transient_error(ex)
-        self.assertRaises(ex.__class__, self.wrapped_client.list_buckets)
-        self.assertFalse(self.log.info.called)
-
-    def test_socket_connection_reset_by_peer(self):
-        self.assert_retry(socket.error(104, 'Connection reset by peer'))
-
-    def test_socket_connection_timed_out(self):
-        self.assert_retry(socket.error(110, 'Connection timed out'))
-
-    def test_other_socket_errors(self):
-        self.assert_no_retry(socket.error(111, 'Connection refused'))
-
-    def test_ssl_read_op_timed_out_error(self):
-        self.assert_retry(SSLError('The read operation timed out'))
-
-    def test_ssl_write_op_timed_out_error(self):
-        self.assert_retry(SSLError('The write operation timed out'))
-
-    def test_other_ssl_error(self):
-        self.assert_no_retry(SSLError('certificate verify failed'))
-
-    def test_throttling_error(self):
-        self.assert_retry(ClientError(
-            dict(
-                Error=dict(
-                    Code='ThrottlingError'
-                )
-            ),
-            'ListBuckets'))
-
-    def test_aws_505_error(self):
-        self.assert_retry(ClientError(
-            dict(
-                ResponseMetadata=dict(
-                    HTTPStatusCode=505
-                )
-            ),
-            'ListBuckets'))
-
-    def test_other_client_error(self):
-        self.assert_no_retry(ClientError(
-            dict(
-                Error=dict(
-                    Code='AccessDenied',
-                    Message='Access Denied',
-                ),
-                ResponseMetadata=dict(
-                    HTTPStatusCode=403
-                ),
-            ),
-            'GetBucketLocation'))
-
-    def test_other_error(self):
-        self.assert_no_retry(ValueError())
-
-    def test_two_retriable_errors(self):
-        self.add_transient_error(socket.error(110, 'Connection timed out'))
-        self.add_transient_error(SSLError('The read operation timed out'))
-        self.assertEqual(self.wrapped_client.list_buckets(), dict(Buckets=[]))
-        self.assertTrue(self.log.info.called)
-
-    def test_retriable_and_no_retriable_error(self):
-        # errors are prepended to side effects
-        # we want socket.error to happen first
-        self.add_transient_error(ValueError())
-        self.add_transient_error(socket.error(110, 'Connection timed out'))
-
-        self.assertRaises(ValueError, self.wrapped_client.list_buckets)
-        self.assertTrue(self.log.info.called)
-
-    def test_eventually_give_up(self):
-        for _ in range(_AWS_MAX_TRIES + 1):
-            self.add_transient_error(socket.error(110, 'Connection timed out'))
-
-        self.assertRaises(socket.error, self.wrapped_client.list_buckets)
-        self.assertTrue(self.log.info.called)
-
-    def test_min_backoff(self):
-        self.wrapped_client = _wrap_aws_client(self.client, min_backoff=1000)
-
-        self.add_transient_error(socket.error(110, 'Connection timed out'))
-
-        self.assertEqual(self.wrapped_client.list_buckets(), dict(Buckets=[]))
-
-        self.sleep.assert_called_with(1000)
-
-        self.assertTrue(self.log.info.called)
-=======
-                         'us-west-2')
->>>>>>> 2d27b283
+                         'us-west-1')