--- conflicted
+++ resolved
@@ -246,22 +246,4 @@
 
     def test_md5sum(self):
         # not implemented
-<<<<<<< HEAD
-        self.assertRaises(IOError, self.fs.md5sum, 'ssh://testmaster/d')
-=======
-        self.assertRaises(IOError, self.fs.md5sum, 'ssh://testmaster/d')
-
-    def test_ssh_slave_hosts(self):
-        self.add_slave()
-        self.add_slave()
-
-        self.assertEqual(self.fs.ssh_slave_hosts('testmaster'),
-                         ['testslave1', 'testslave2'])
-
-    def test_ssh_no_slave_hosts(self):
-        self.assertEqual(self.fs.ssh_slave_hosts('testmaster'), [])
-
-    def test_ssh_slave_hosts_doesnt_care_about_sudo(self):
-        self.require_sudo()
-        self.test_ssh_slave_hosts()
->>>>>>> 077e2a28
+        self.assertRaises(IOError, self.fs.md5sum, 'ssh://testmaster/d')