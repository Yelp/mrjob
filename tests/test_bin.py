# Copyright 2009-2017 Yelp
# Copyright 2018 Yelp
#
# Licensed under the Apache License, Version 2.0 (the "License");
# you may not use this file except in compliance with the License.
# You may obtain a copy of the License at
#
# http://www.apache.org/licenses/LICENSE-2.0
#
# Unless required by applicable law or agreed to in writing, software
# distributed under the License is distributed on an "AS IS" BASIS,
# WITHOUT WARRANTIES OR CONDITIONS OF ANY KIND, either express or implied.
# See the License for the specific language governing permissions and
# limitations under the License.
"""Test the runner base class MRJobBinRunner"""
import compileall
import inspect
import os
import signal
import stat
import sys
from io import BytesIO
from os.path import exists
from os.path import getsize
from os.path import join
from shutil import make_archive
from zipfile import ZipFile
from zipfile import ZIP_DEFLATED

from mrjob.bin import MRJobBinRunner
from mrjob.local import LocalMRJobRunner
from mrjob.py2 import PY2
from mrjob.util import cmd_line
from mrjob.util import which

from tests.mockhadoop import MockHadoopTestCase
from tests.mr_cmd_job import MRCmdJob
from tests.mr_filter_job import MRFilterJob
from tests.mr_just_a_jar import MRJustAJar
from tests.mr_no_mapper import MRNoMapper
from tests.mr_no_runner import MRNoRunner
from tests.mr_null_spark import MRNullSpark
from tests.mr_os_walk_job import MROSWalkJob
from tests.mr_partitioner import MRPartitioner
from tests.mr_sort_values import MRSortValues
from tests.mr_sort_values_and_more import MRSortValuesAndMore
from tests.mr_spark_jar import MRSparkJar
from tests.mr_spark_script import MRSparkScript
from tests.mr_two_step_job import MRTwoStepJob
from tests.mr_word_count import MRWordCount
from tests.py2 import Mock
from tests.py2 import patch
from tests.sandbox import BasicTestCase
from tests.sandbox import EmptyMrjobConfTestCase
from tests.sandbox import SandboxedTestCase
from tests.sandbox import SingleSparkContextTestCase
from tests.sandbox import mrjob_conf_patcher


# used to match command lines
if PY2:
    PYTHON_BIN = 'python'
else:
    PYTHON_BIN = 'python3'


def _mock_upload_mgr():
    def mock_uri(path):
        # use same filename as *path*
        return 'uri-of://%s' % path

    m = Mock()
    m.uri = Mock(side_effect=mock_uri)

    return m


class GenericLocalRunnerTestCase(SandboxedTestCase):
    """Disable the local runner's custom
    :py:meth:`~mrjob.local.LocalMRJobRunner._spark_master`
    method, so we can use it to test the basic functionality
    of :py:class:`~mrjob.bin.MRJobBinRunner`.
    """
    def setUp(self):
        super(GenericLocalRunnerTestCase, self).setUp()

        # couldn't figure out how to delete a method with mock

        _spark_master_method = LocalMRJobRunner._spark_master
        def restore_spark_master_method():
            LocalMRJobRunner._spark_master = _spark_master_method
        self.addCleanup(restore_spark_master_method)

        delattr(LocalMRJobRunner, '_spark_master')


class ArgsForSparkStepTestCase(GenericLocalRunnerTestCase):
    # just test the structure of _args_for_spark_step()

    def setUp(self):
        super(ArgsForSparkStepTestCase, self).setUp()

        self.mock_get_spark_submit_bin = self.start(patch(
            'mrjob.bin.MRJobBinRunner.get_spark_submit_bin',
            return_value=['<spark-submit bin>']))

        self.mock_spark_submit_args = self.start(patch(
            'mrjob.bin.MRJobBinRunner._spark_submit_args',
            return_value=['<spark submit args>']))

        self.mock_spark_script_path = self.start(patch(
            'mrjob.bin.MRJobBinRunner._spark_script_path',
            return_value='<spark script path>'))

        self.mock_spark_script_args = self.start(patch(
            'mrjob.bin.MRJobBinRunner._spark_script_args',
            return_value=['<spark script args>']))

    def _test_step(self, step_num):
        job = MRNullSpark(['-r', 'local'])
        job.sandbox()

        with job.make_runner() as runner:
            self.assertEqual(
                runner._args_for_spark_step(step_num),
                ['<spark-submit bin>',
                 '<spark submit args>',
                 '<spark script path>',
                 '<spark script args>'])

            self.mock_get_spark_submit_bin.assert_called_once_with()
            self.mock_spark_submit_args.assert_called_once_with(step_num)
            self.mock_spark_script_path.assert_called_once_with(step_num)
            self.mock_spark_script_args.assert_called_once_with(step_num, None)

    def test_step_0(self):
        self._test_step(0)

    def test_step_1(self):
        self._test_step(1)


class BootstrapMRJobTestCase(BasicTestCase):
    # this just tests _bootstrap_mrjob() (i.e. whether to bootstrap mrjob);
    # actual testing of bootstrapping is in test_local

    def test_default(self):
        runner = MRJobBinRunner(conf_paths=[])
        self.assertEqual(runner._bootstrap_mrjob(), True)

    def test_no_bootstrap_mrjob(self):
        runner = MRJobBinRunner(conf_paths=[], bootstrap_mrjob=False)
        self.assertEqual(runner._bootstrap_mrjob(), False)

    def test_interpreter(self):
        runner = MRJobBinRunner(conf_paths=[], interpreter=['ruby'])
        self.assertEqual(runner._bootstrap_mrjob(), False)

    def test_bootstrap_mrjob_overrides_interpreter(self):
        runner = MRJobBinRunner(
            conf_paths=[], interpreter=['ruby'], bootstrap_mrjob=True)
        self.assertEqual(runner._bootstrap_mrjob(), True)


class HadoopArgsForStepTestCase(EmptyMrjobConfTestCase):

    # hadoop_extra_args is tested in tests.test_hadoop.HadoopExtraArgsTestCase

    def test_empty(self):
        job = MRWordCount(['-r', 'local'])
        with job.make_runner() as runner:
            self.assertEqual(runner._hadoop_args_for_step(0), [])

    def test_cmdenv(self):
        job = MRWordCount(['-r', 'local',
                           '--cmdenv', 'FOO=bar',
                           '--cmdenv', 'BAZ=qux',
                           '--cmdenv', 'BAX=Arnold'])

        with job.make_runner() as runner:
            self.assertEqual(runner._hadoop_args_for_step(0),
                             ['-cmdenv', 'BAX=Arnold',
                              '-cmdenv', 'BAZ=qux',
                              '-cmdenv', 'FOO=bar',
                              ])

    def test_hadoop_input_format(self):
        input_format = 'org.apache.hadoop.mapred.SequenceFileInputFormat'

        # one-step job
        job1 = MRWordCount(['-r', 'local'])
        # no cmd-line argument for this because it's part of job semantics
        job1.HADOOP_INPUT_FORMAT = input_format
        with job1.make_runner() as runner1:
            self.assertEqual(runner1._hadoop_args_for_step(0),
                             ['-inputformat', input_format])

        # multi-step job: only use -inputformat on the first step
        job2 = MRTwoStepJob(['-r', 'local'])
        job2.HADOOP_INPUT_FORMAT = input_format
        with job2.make_runner() as runner2:
            self.assertEqual(runner2._hadoop_args_for_step(0),
                             ['-inputformat', input_format])
            self.assertEqual(runner2._hadoop_args_for_step(1), [])

    def test_hadoop_output_format(self):
        output_format = 'org.apache.hadoop.mapred.SequenceFileOutputFormat'

        # one-step job
        job1 = MRWordCount(['-r', 'local'])
        # no cmd-line argument for this because it's part of job semantics
        job1.HADOOP_OUTPUT_FORMAT = output_format
        with job1.make_runner() as runner1:
            self.assertEqual(runner1._hadoop_args_for_step(0),
                             ['-outputformat', output_format])

        # multi-step job: only use -outputformat on the last step
        job2 = MRTwoStepJob(['-r', 'local'])
        job2.HADOOP_OUTPUT_FORMAT = output_format
        with job2.make_runner() as runner2:
            self.assertEqual(runner2._hadoop_args_for_step(0), [])
            self.assertEqual(runner2._hadoop_args_for_step(1),
                             ['-outputformat', output_format])

    def test_jobconf(self):
        job = MRWordCount(['-r', 'local',
                           '-D', 'FOO=bar',
                           '-D', 'BAZ=qux',
                           '-D', 'BAX=Arnold'])

        with job.make_runner() as runner:
            self.assertEqual(runner._hadoop_args_for_step(0),
                             ['-D', 'BAX=Arnold',
                              '-D', 'BAZ=qux',
                              '-D', 'FOO=bar',
                              ])

    def test_empty_jobconf_values(self):
        # value of None means to omit that jobconf
        job = MRWordCount(['-r', 'local'])
        # no way to pass in None from the command line
        job.JOBCONF = {'foo': '', 'bar': None}

        with job.make_runner() as runner:
            self.assertEqual(runner._hadoop_args_for_step(0),
                             ['-D', 'foo='])

    def test_configuration_translation(self):
        job = MRWordCount(
            ['-r', 'local',
             '-D', 'mapred.jobtracker.maxtasks.per.job=1'])

        with job.make_runner() as runner:
            with patch.object(runner,
                              'get_hadoop_version', return_value='2.7.1'):
                self.assertEqual(
                    runner._hadoop_args_for_step(0),
                    ['-D', 'mapred.jobtracker.maxtasks.per.job=1',
                     '-D', 'mapreduce.jobtracker.maxtasks.perjob=1'
                     ])

    def test_jobconf_from_step(self):
        jobconf = {'FOO': 'bar', 'BAZ': 'qux'}
        # Hack in steps rather than creating a new MRJob subclass
        runner = LocalMRJobRunner(jobconf=jobconf)
        runner._steps = [{'jobconf': {'BAZ': 'quux', 'BAX': 'Arnold'}}]

        self.assertEqual(runner._hadoop_args_for_step(0),
                         ['-D', 'BAX=Arnold',
                          '-D', 'BAZ=quux',
                          '-D', 'FOO=bar',
                          ])

    def test_non_string_jobconf_values_in_mrjob_conf(self):
        # regression test for #323
        MRJOB_CONF = dict(runners=dict(local=dict(jobconf=dict(
            BAX=True,
            BAZ=False,
            FOO=None,
            QUX='null',
        ))))

        with mrjob_conf_patcher(MRJOB_CONF):
            job = MRWordCount(['-r', 'local'])
            job.sandbox()

            with job.make_runner() as runner:
                # FOO is blanked out because it's None (use "null")
                self.assertEqual(runner._hadoop_args_for_step(0),
                                 ['-D', 'BAX=true',
                                  '-D', 'BAZ=false',
                                  '-D', 'QUX=null',
                                  ])

    def test_partitioner(self):
        job = MRPartitioner(['-r', 'local'])

        with job.make_runner() as runner:
            self.assertEqual(
                runner._hadoop_args_for_step(0),
                ['-partitioner',
                 'org.apache.hadoop.mapred.lib.HashPartitioner']
            )


class InterpreterTestCase(BasicTestCase):

    def test_default(self):
        runner = MRJobBinRunner()
        self.assertEqual(runner._python_bin(), [PYTHON_BIN])
        self.assertEqual(runner._interpreter(), [PYTHON_BIN])
        self.assertEqual(runner._interpreter(steps=True),
                         [sys.executable])

    def test_python_bin(self):
        runner = MRJobBinRunner(python_bin=['python', '-v'])
        self.assertEqual(runner._python_bin(), ['python', '-v'])
        self.assertEqual(runner._interpreter(), ['python', '-v'])
        self.assertEqual(runner._interpreter(steps=True), [sys.executable])

    def test_steps_python_bin(self):
        runner = MRJobBinRunner(steps_python_bin=['python', '-v'])
        self.assertEqual(runner._python_bin(), [PYTHON_BIN])
        self.assertEqual(runner._interpreter(), [PYTHON_BIN])
        self.assertEqual(runner._interpreter(steps=True), ['python', '-v'])

    def test_task_python_bin(self):
        runner = MRJobBinRunner(task_python_bin=['python', '-v'])
        self.assertEqual(runner._python_bin(), [PYTHON_BIN])
        self.assertEqual(runner._interpreter(), ['python', '-v'])
        self.assertEqual(runner._interpreter(steps=True),
                         [sys.executable])

    def test_empty_python_bin_means_default(self):
        # interpreter and steps_python_bin opts are deprecated, so
        # not bothering to test them
        runner = MRJobBinRunner(python_bin=[], task_python_bin=[])

        self.assertEqual(runner._python_bin(), [PYTHON_BIN])
        self.assertEqual(runner._interpreter(), [PYTHON_BIN])
        self.assertEqual(runner._interpreter(steps=True),
                         [sys.executable])

    def test_interpreter(self):
        runner = MRJobBinRunner(interpreter=['ruby'])
        self.assertEqual(runner._interpreter(), ['ruby'])
        self.assertEqual(runner._interpreter(steps=True), ['ruby'])

    def test_steps_interpreter(self):
        # including whether steps_interpreter overrides interpreter
        runner = MRJobBinRunner(interpreter=['ruby', '-v'],
                                steps_interpreter=['ruby'])
        self.assertEqual(runner._interpreter(), ['ruby', '-v'])
        self.assertEqual(runner._interpreter(steps=True), ['ruby'])

    def test_interpreter_overrides_python_bin(self):
        runner = MRJobBinRunner(interpreter=['ruby'],
                                python_bin=['python', '-v'])
        self.assertEqual(runner._interpreter(), ['ruby'])
        self.assertEqual(runner._interpreter(steps=True), ['ruby'])

    def test_interpreter_overrides_steps_python_bin(self):
        runner = MRJobBinRunner(interpreter=['ruby'],
                                steps_python_bin=['python', '-v'])
        self.assertEqual(runner._interpreter(), ['ruby'])
        self.assertEqual(runner._interpreter(steps=True), ['ruby'])


class RenderSubstepTestCase(SandboxedTestCase):

    def test_streaming_mapper(self):
        self._test_streaming_substep('mapper')

    def test_streaming_combiner(self):
        self._test_streaming_substep('combiner')

    def test_streaming_reducer(self):
        self._test_streaming_substep('reducer')

    def _test_streaming_substep(self, mrc):
        job = MRTwoStepJob(['-r', 'local'])  # has mapper, combiner, reducer
        job.sandbox()

        with job.make_runner() as runner:
            self.assertEqual(
                runner._render_substep(0, mrc),
                '%s mr_two_step_job.py --step-num=0 --%s' % (
                    sys.executable, mrc)
            )

    def test_step_1_streaming(self):
        # just make sure that --step-num isn't hardcoded
        job = MRTwoStepJob(['-r', 'local'])  # has step 1 mapper
        job.sandbox()

        with job.make_runner() as runner:
            self.assertEqual(
                runner._render_substep(1, 'mapper'),
                '%s mr_two_step_job.py --step-num=1 --mapper' % sys.executable
            )

    def test_mapper_cmd(self):
        self._test_cmd('mapper')

    def test_combiner_cmd(self):
        self._test_cmd('combiner')

    def test_reducer_cmd(self):
        self._test_cmd('reducer')

    def _test_cmd(self, mrc):
        job = MRCmdJob(['-r', 'local', ('--%s-cmd' % mrc), 'grep foo'])
        job.sandbox()

        with job.make_runner() as runner:
            self.assertEqual(
                runner._render_substep(0, mrc),
                'grep foo'
            )

    def test_no_mapper(self):
        job = MRNoMapper(['-r', 'local'])  # second step has no mapper
        job.sandbox()

        with job.make_runner() as runner:
            self.assertEqual(
                runner._render_substep(1, 'mapper'),
                'cat'
            )

    def test_no_combiner(self):
        self._test_no_non_mapper('combiner')

    def test_no_reducer(self):
        self._test_no_non_mapper('reducer')

    def _test_no_non_mapper(self, mrc):
        job = MRNoRunner(['-r', 'local'])  # only has mapper
        job.sandbox()

        with job.make_runner() as runner:
            self.assertEqual(
                runner._render_substep(0, mrc),
                None
            )

    def test_respects_interpreter_method(self):
        # _interpreter() method is extensively tested; just
        # verify that we use it
        job = MRTwoStepJob(['-r', 'local'])
        job.sandbox()

        def mock_interpreter(steps=False):
            if steps:
                return [sys.executable]  # so _get_steps() works
            else:
                return ['run-my-task']

        self.start(patch('mrjob.bin.MRJobBinRunner._interpreter',
                         side_effect=mock_interpreter))

        with job.make_runner() as runner:
            self.assertEqual(
                runner._render_substep(0, 'mapper'),
                'run-my-task mr_two_step_job.py --step-num=0 --mapper'
            )

    def test_setup_wrapper_script(self):
        job = MRTwoStepJob(['-r', 'local', '--setup', 'true'])
        job.sandbox()

        with job.make_runner() as runner:
            runner._create_setup_wrapper_scripts()

            # note that local mode uses sys.executable, not python/python3
            self.assertEqual(
                runner._render_substep(0, 'mapper'),
                '/bin/sh -ex setup-wrapper.sh %s mr_two_step_job.py'
                ' --step-num=0 --mapper' % sys.executable
            )

    def test_setup_wrapper_script_custom_sh_bin(self):
        job = MRTwoStepJob(['-r', 'local', '--setup', 'true',
                            '--sh-bin', 'sh -xv'])
        job.sandbox()

        with job.make_runner() as runner:
            runner._create_setup_wrapper_scripts()

            # note that local mode uses sys.executable, not python/python3
            self.assertEqual(
                runner._render_substep(0, 'mapper'),
                'sh -xv setup-wrapper.sh %s mr_two_step_job.py'
                ' --step-num=0 --mapper' % sys.executable
            )

    def test_setup_wrapper_respects_sh_bin_method(self):
        job = MRTwoStepJob(['-r', 'local', '--setup', 'true'])
        job.sandbox()

        self.start(patch('mrjob.bin.MRJobBinRunner._sh_bin',
                         return_value=['bash']))

        with job.make_runner() as runner:
            runner._create_setup_wrapper_scripts()

            self.assertEqual(
                runner._render_substep(0, 'mapper'),
                'bash setup-wrapper.sh %s mr_two_step_job.py'
                ' --step-num=0 --mapper' % sys.executable
            )

    def test_mapper_pre_filter(self):
        self._test_pre_filter('mapper')

    def test_combiner_pre_filter(self):
        self._test_pre_filter('combiner')

    def test_reducer_pre_filter(self):
        self._test_pre_filter('reducer')

    def _test_pre_filter(self, mrc):
        job = MRFilterJob(['-r', 'local', ('--%s-filter' % mrc), 'cat'])
        job.sandbox()

        with job.make_runner() as runner:
            self.assertEqual(
                runner._render_substep(0, mrc),
                "/bin/sh -ex -c 'cat |"
                " %s mr_filter_job.py --step-num=0 --%s"
                " --%s-filter cat'" %
                (sys.executable, mrc, mrc))

    def test_pre_filter_custom_sh_bin(self):
        job = MRFilterJob(['-r', 'local', '--mapper-filter', 'cat',
                           '--sh-bin', 'sh -xv'])
        job.sandbox()

        with job.make_runner() as runner:
            self.assertEqual(
                runner._render_substep(0, 'mapper'),
                "sh -xv -c 'cat |"
                " %s mr_filter_job.py --step-num=0 --mapper"
                " --mapper-filter cat'" % sys.executable)

    def test_pre_filter_respects_sh_bin_method(self):
        job = MRFilterJob(['-r', 'local', '--mapper-filter', 'cat'])
        job.sandbox()

        self.start(patch('mrjob.bin.MRJobBinRunner._sh_bin',
                         return_value=['bash']))

        with job.make_runner() as runner:
            self.assertEqual(
                runner._render_substep(0, 'mapper'),
                "bash -c 'cat |"
                " %s mr_filter_job.py --step-num=0 --mapper"
                " --mapper-filter cat'" % sys.executable)

    def test_pre_filter_respects_sh_pre_commands_method(self):
        job = MRFilterJob(['-r', 'local', '--mapper-filter', 'cat'])
        job.sandbox()

        self.start(patch('mrjob.bin.MRJobBinRunner._sh_pre_commands',
                         return_value=['set -v']))

        with job.make_runner() as runner:
            self.assertEqual(
                runner._render_substep(0, 'mapper'),
                "/bin/sh -ex -c 'set -v;"
                " cat | %s mr_filter_job.py --step-num=0 --mapper"
                " --mapper-filter cat'" % sys.executable)


class SetupTestCase(SandboxedTestCase):

    def setUp(self):
        super(SetupTestCase, self).setUp()

        self.foo_dir = self.makedirs('foo')

        self.foo_py = join(self.tmp_dir, 'foo', 'foo.py')

        # if our job can import foo, getsize will return 2x as many bytes
        with open(self.foo_py, 'w') as foo_py:
            foo_py.write('import os.path\n'
                         'from os.path import getsize as _real_getsize\n'
                         'os.path.getsize = lambda p: _real_getsize(p) * 2')

        self.foo_sh = join(self.tmp_dir, 'foo', 'foo.sh')

        with open(self.foo_sh, 'w') as foo_sh:
            foo_sh.write('#!/bin/sh\n'
                         'touch foo.sh-made-this\n')
        os.chmod(self.foo_sh, stat.S_IRWXU)

        self.foo_tar_gz = make_archive(
            join(self.tmp_dir, 'foo'), 'gztar', self.foo_dir)

        self.foo_zip = join(self.tmp_dir, 'foo.zip')
        zf = ZipFile(self.foo_zip, 'w', ZIP_DEFLATED)
        zf.write(self.foo_py, 'foo.py')
        zf.close()

        self.foo_py_size = getsize(self.foo_py)
        self.foo_sh_size = getsize(self.foo_sh)
        self.foo_tar_gz_size = getsize(self.foo_tar_gz)
        self.foo_zip_size = getsize(self.foo_zip)

    def test_file_upload(self):
        job = MROSWalkJob(['-r', 'local',
                           '--files', '%s,%s#bar.sh' % (
                               self.foo_sh, self.foo_sh)
                           ])
        job.sandbox()

        with job.make_runner() as r:
            r.run()

            path_to_size = dict(job.parse_output(r.cat_output()))

        self.assertEqual(path_to_size.get('./foo.sh'), self.foo_sh_size)
        self.assertEqual(path_to_size.get('./bar.sh'), self.foo_sh_size)

    def test_archive_upload(self):
        job = MROSWalkJob(['-r', 'local',
                           '--archives', '%s,%s#foo' % (
                               self.foo_tar_gz, self.foo_tar_gz)
                           ])
        job.sandbox()

        with job.make_runner() as r:
            r.run()

            path_to_size = dict(job.parse_output(r.cat_output()))

        self.assertEqual(path_to_size.get('./foo.tar.gz/foo.py'),
                         self.foo_py_size)
        self.assertEqual(path_to_size.get('./foo/foo.py'),
                         self.foo_py_size)

    def test_dir_upload(self):
        job = MROSWalkJob(['-r', 'local',
                           '--dirs', '%s,%s#bar' % (
                               self.foo_dir, self.foo_dir)
                           ])
        job.sandbox()

        with job.make_runner() as r:
            r.run()

            path_to_size = dict(job.parse_output(r.cat_output()))

        self.assertEqual(path_to_size.get('./foo/foo.py'),
                         self.foo_py_size)
        self.assertEqual(path_to_size.get('./bar/foo.py'),
                         self.foo_py_size)

    def test_python_archive(self):
        job = MROSWalkJob([
            '-r', 'local',
            '--setup', 'export PYTHONPATH=%s#/:$PYTHONPATH' % self.foo_tar_gz
        ])
        job.sandbox()

        with job.make_runner() as r:
            r.run()

            path_to_size = dict(job.parse_output(r.cat_output()))

        # foo.py should be there, and getsize() should be patched to return
        # double the number of bytes
        self.assertEqual(path_to_size.get('./foo.tar.gz/foo.py'),
                         self.foo_py_size * 2)

    def test_python_dir_archive(self):
        job = MROSWalkJob([
            '-r', 'local',
            '--setup', 'export PYTHONPATH=%s/#:$PYTHONPATH' % self.foo_dir
        ])
        job.sandbox()

        with job.make_runner() as r:
            r.run()

            path_to_size = dict(job.parse_output(r.cat_output()))

        # foo.py should be there, and getsize() should be patched to return
        # double the number of bytes
        self.assertEqual(path_to_size.get('./foo.tar.gz/foo.py'),
                         self.foo_py_size * 2)

    def test_python_zip_file(self):
        job = MROSWalkJob([
            '-r', 'local',
            '--setup', 'export PYTHONPATH=%s#:$PYTHONPATH' % self.foo_zip
        ])
        job.sandbox()

        with job.make_runner() as r:
            r.run()

            path_to_size = dict(job.parse_output(r.cat_output()))

        # foo.py should be there, and getsize() should be patched to return
        # double the number of bytes
        self.assertEqual(path_to_size.get('./foo.zip'),
                         self.foo_zip_size * 2)

    def test_py_file(self):
        job = MROSWalkJob([
            '-r', 'local',
            '--py-files', self.foo_zip,
        ])
        job.sandbox()

        with job.make_runner() as r:
            r.run()

            path_to_size = dict(job.parse_output(r.cat_output()))

        # foo.py should be there, and getsize() should be patched to return
        # double the number of bytes
        self.assertEqual(path_to_size.get('./foo.zip'),
                         self.foo_zip_size * 2)

    def test_setup_command(self):
        job = MROSWalkJob(
            ['-r', 'local',
             '--setup', 'touch bar'])
        job.sandbox()

        with job.make_runner() as r:
            r.run()

            path_to_size = dict(job.parse_output(r.cat_output()))

        self.assertIn('./bar', path_to_size)

    def test_setup_script(self):
        job = MROSWalkJob(
            ['-r', 'local',
             '--setup', self.foo_sh + '#'])
        job.sandbox()

        with job.make_runner() as r:
            r.run()

            path_to_size = dict(job.parse_output(r.cat_output()))

            self.assertEqual(path_to_size.get('./foo.sh'), self.foo_sh_size)
            self.assertIn('./foo.sh-made-this', path_to_size)

    def test_bad_setup_command(self):
        bar_path = join(self.tmp_dir, 'bar')
        baz_path = join(self.tmp_dir, 'baz')

        job = MROSWalkJob([
            '-r', 'local',
            '--setup', 'touch %s' % bar_path,
            '--setup', 'false',  # always "fails"
            '--setup', 'touch %s' % baz_path,
            '--cleanup-on-failure=ALL',
        ])
        job.sandbox()

        with job.make_runner() as r:
            self.assertRaises(Exception, r.run)

            # first command got run but not third one
            self.assertTrue(exists(bar_path))
            self.assertFalse(exists(baz_path))

    def test_stdin_bypasses_wrapper_script(self):
        job = MROSWalkJob([
            '-r', 'local',
            '--setup', 'cat > stdin.txt',
        ])
        job.sandbox(stdin=BytesIO(b'some input\n'))

        # local mode doesn't currently pipe input into stdin
        # (see issue #567), so this test would hang if it failed
        def alarm_handler(*args, **kwargs):
            raise Exception('Setup script stalled on stdin')

        try:
            self._old_alarm_handler = signal.signal(
                signal.SIGALRM, alarm_handler)
            signal.alarm(10)

            with job.make_runner() as r:
                r.run()

                path_to_size = dict(job.parse_output(r.cat_output()))

                self.assertEqual(path_to_size.get('./stdin.txt'), 0)
                # input gets passed through by identity mapper
                self.assertEqual(path_to_size.get(None), 'some input')

        finally:
            signal.alarm(0)
            signal.signal(signal.SIGALRM, self._old_alarm_handler)

    def test_wrapper_script_only_writes_to_stderr(self):
        job = MROSWalkJob([
            '--setup', 'echo stray output',
            '-r', 'local',
        ])
        job.sandbox()

        with job.make_runner() as r:
            r.run()

            output = b''.join(r.cat_output())

            # stray ouput should be in stderr files, not the job's output
            self.assertNotIn(b'stray output', output)

            with open(r._task_stderr_path('mapper', 0, 0), 'rb') as stderr:
                self.assertIn(b'stray output', stderr.read())


class SetupWrapperScriptContentTestCase(SandboxedTestCase):

    def test_no_shebang(self):
        job = MRTwoStepJob(['-r', 'local'])
        job.sandbox()

        with job.make_runner() as runner:
            out = runner._setup_wrapper_script_content([])

            self.assertFalse(out[0].startswith('#!'))

    def test_respects_sh_pre_commands_methd(self):
        job = MRTwoStepJob(['-r', 'local'])
        job.sandbox()

        self.start(patch('mrjob.bin.MRJobBinRunner._sh_pre_commands',
                         return_value=['set -e', 'set -v']))

        with job.make_runner() as runner:
            out = runner._setup_wrapper_script_content([])

            self.assertEqual(out[:2], ['set -e', 'set -v'])


class PyFilesTestCase(GenericLocalRunnerTestCase):

    def test_default(self):
        job = MRNullSpark(['-r', 'local'])
        job.sandbox()

        with job.make_runner() as runner:
            self.assertEqual(runner._py_files(),
                             [runner._create_mrjob_zip()])

    def test_eggs(self):
        # by default, we pass py_files directly to Spark
        egg1_path = self.makefile('dragon.egg')
        egg2_path = self.makefile('horton.egg')

        job = MRNullSpark(['-r', 'local',
                           '--py-files', '%s,%s' % (egg1_path, egg2_path)])
        job.sandbox()

        with job.make_runner() as runner:
            self.assertEqual(
                runner._py_files(),
                [egg1_path, egg2_path, runner._create_mrjob_zip()]
            )

    def test_deprecated_py_file_switch(self):
        egg1_path = self.makefile('dragon.egg')

        job = MRNullSpark(['-r', 'local', '--no-bootstrap-mrjob',
                           '--py-file', egg1_path])
        job.sandbox()

        with job.make_runner() as runner:
            self.assertEqual(runner._py_files(), [egg1_path])

    def test_no_bootstrap_mrjob(self):
        job = MRNullSpark(['-r', 'local',
                           '--no-bootstrap-mrjob'])
        job.sandbox()

        with job.make_runner() as runner:
            self.assertEqual(runner._py_files(),
                             [])

    def test_no_bootstrap_mrjob_in_py_files(self):
        job = MRNullSpark(['-r', 'local'])
        job.sandbox()

        with job.make_runner() as runner:
            # this happens in runners that run on a cluster
            runner._BOOTSTRAP_MRJOB_IN_PY_FILES = False
            self.assertEqual(runner._py_files(),
                             [])

    def test_no_hash_paths(self):
        egg_path = self.makefile('horton.egg')

        job = MRNullSpark(['-r', 'local',
                           '--py-files', egg_path + '#mayzie.egg'])
        job.sandbox()

        self.assertRaises(ValueError, job.make_runner)


class SortValuesTestCase(SandboxedTestCase):
    # test that the value of SORT_VALUES affects the Hadoop command line

    def test_no_sort_values(self):
        mr_job = MRTwoStepJob(['-r', 'local'])
        mr_job.sandbox()

        self.assertFalse(mr_job.sort_values())

        with mr_job.make_runner() as runner:
            self.assertEqual(runner._jobconf_for_step(0), {})
            self.assertNotIn('-partitioner', runner._hadoop_args_for_step(0))

    def test_sort_values_jobconf_version_agnostic(self):
        # this only happens in local runners
        mr_job = MRSortValues(['-r', 'local'])
        mr_job.sandbox()

        self.assertTrue(mr_job.sort_values())

        with mr_job.make_runner() as runner:
            self.assertEqual(runner._jobconf_for_step(0), {
                'mapred.text.key.partitioner.options': '-k1,1',
                'mapreduce.partition.keypartitioner.options': '-k1,1',
                'stream.num.map.output.key.fields': '2',
            })

    def test_sort_values_jobconf_hadoop_1(self):
        mr_job = MRSortValues(['-r', 'local', '--hadoop-version', '1.0.0'])
        mr_job.sandbox()

        with mr_job.make_runner() as runner:
            self.assertEqual(runner._jobconf_for_step(0), {
                'mapred.text.key.partitioner.options': '-k1,1',
                'stream.num.map.output.key.fields': '2',
            })

    def test_sort_values_jobconf_hadoop_2(self):
        mr_job = MRSortValues(['-r', 'local', '--hadoop-version', '2.0.0'])
        mr_job.sandbox()

        with mr_job.make_runner() as runner:
            self.assertEqual(runner._jobconf_for_step(0), {
                'mapreduce.partition.keypartitioner.options': '-k1,1',
                'stream.num.map.output.key.fields': '2',
            })

    def test_job_can_override_jobconf(self):
        mr_job = MRSortValuesAndMore(['-r', 'local',
                                      '--hadoop-version', '2.0.0'])
        mr_job.sandbox()

        with mr_job.make_runner() as runner:
            self.assertEqual(
                runner._jobconf_for_step(0), {
                    'mapreduce.partition.keycomparator.options': '-k1 -k2nr',
                    'mapreduce.partition.keypartitioner.options': '-k1,1',
                    'stream.num.map.output.key.fields': '3',
                }
            )

    def test_steps_can_override_jobconf(self):
        mr_job = MRSortValuesAndMore(['-r', 'local',
                                      '--hadoop-version', '2.0.0'])
        mr_job.sandbox()

        with mr_job.make_runner() as runner:
            self.assertEqual(
                runner._jobconf_for_step(1), {
                    'mapreduce.job.output.key.comparator.class':
                    'org.apache.hadoop.mapred.lib.KeyFieldBasedComparator',
                    'mapreduce.partition.keycomparator.options': '-k1 -k2nr',
                    'mapreduce.partition.keypartitioner.options': '-k1,1',
                    'stream.num.map.output.key.fields': '3',
                }
            )

    def test_cmd_line_can_override_jobconf(self):
        mr_job = MRSortValues([
            '-r', 'local',
            '--hadoop-version', '2.0.0',
            '-D', 'stream.num.map.output.key.fields=3',
        ])
        mr_job.sandbox()

        with mr_job.make_runner() as runner:
            self.assertEqual(
                runner._jobconf_for_step(0), {
                    'mapreduce.partition.keypartitioner.options': '-k1,1',
                    'stream.num.map.output.key.fields': '3',
                }
            )

    def test_partitioner(self):
        mr_job = MRSortValues(['-r', 'local'])
        mr_job.sandbox()

        self.assertTrue(mr_job.sort_values())

        with mr_job.make_runner() as runner:
            hadoop_args = runner._hadoop_args_for_step(0)
            self.assertIn('-partitioner', hadoop_args)
            self.assertEqual(
                hadoop_args[hadoop_args.index('-partitioner') + 1],
                'org.apache.hadoop.mapred.lib.KeyFieldBasedPartitioner')

    def test_job_can_override_partitioner(self):
        mr_job = MRSortValuesAndMore(['-r', 'local'])
        mr_job.sandbox()

        self.assertTrue(mr_job.sort_values())

        with mr_job.make_runner() as runner:
            hadoop_args = runner._hadoop_args_for_step(0)
            self.assertIn('-partitioner', hadoop_args)
            self.assertEqual(
                hadoop_args[hadoop_args.index('-partitioner') + 1],
                'org.apache.hadoop.mapred.lib.HashPartitioner')


class SparkScriptPathTestCase(GenericLocalRunnerTestCase):

    def setUp(self):
        super(SparkScriptPathTestCase, self).setUp()

        self.mock_interpolate_spark_script_path = self.start(patch(
            'mrjob.bin.MRJobBinRunner._interpolate_spark_script_path'))

    def test_spark_mr_job(self):
        job = MRNullSpark(['-r', 'local'])
        job.sandbox()

        with job.make_runner() as runner:
            self.assertEqual(
                runner._spark_script_path(0),
                self.mock_interpolate_spark_script_path(
                    inspect.getfile(MRNullSpark))
            )

    def test_spark_jar(self):
        # _spark_script_path() also works with jars
        self.fake_jar = self.makefile('fake.jar')

        job = MRSparkJar(['-r', 'local', '--jar', self.fake_jar])
        job.sandbox()

        with job.make_runner() as runner:
            self.assertEqual(
                runner._spark_script_path(0),
                self.mock_interpolate_spark_script_path(
                    self.fake_jar)
            )

    def test_spark_script(self):
        self.fake_script = self.makefile('fake_script.py')

        job = MRSparkScript(['-r', 'local', '--script', self.fake_script])
        job.sandbox()

        with job.make_runner() as runner:
            self.assertEqual(
                runner._spark_script_path(0),
                self.mock_interpolate_spark_script_path(
                    self.fake_script)
            )

    def test_streaming_step_not_okay(self):
        job = MRTwoStepJob(['-r', 'local'])
        job.sandbox()

        with job.make_runner() as runner:
            self.assertRaises(
                TypeError,
                runner._spark_script_path, 0)


<<<<<<< HEAD
class SparkScriptArgsTestCase(GenericLocalRunnerTestCase):

    def setUp(self):
        super(SparkScriptArgsTestCase, self).setUp()

        # don't bother with actual input/output URIs, which
        # are tested elsewhere
        def mock_interpolate_step_args(args, step_num):
            def interpolate(arg):
                if arg == INPUT:
                    return '<step %d input>' % step_num
                elif arg == OUTPUT:
                    return '<step %d output>' % step_num
                else:
                    return arg

            return [interpolate(arg) for arg in args]

        self.start(patch(
            'mrjob.bin.MRJobBinRunner._interpolate_step_args',
            side_effect=mock_interpolate_step_args))

    def test_spark_mr_job(self):
        job = MRNullSpark(['-r', 'local'])
        job.sandbox()

        with job.make_runner() as runner:
            self.assertEqual(
                runner._spark_script_args(0),
                ['--step-num=0',
                 '--spark',
                 '<step 0 input>',
                 '<step 0 output>'])

    def test_spark_passthrough_arg(self):
        job = MRNullSpark(['-r', 'local', '--extra-spark-arg=--verbose'])
        job.sandbox()

        with job.make_runner() as runner:
            self.assertEqual(
                runner._spark_script_args(0),
                ['--step-num=0',
                 '--spark',
                 '--extra-spark-arg=--verbose',
                 '<step 0 input>',
                 '<step 0 output>'])

    def test_spark_file_arg(self):
        foo_path = self.makefile('foo')

        job = MRNullSpark(['-r', 'local', '--extra-file', foo_path])
        job.sandbox()

        with job.make_runner() as runner:
            self.assertEqual(
                runner._spark_script_args(0),
                ['--step-num=0',
                 '--spark',
                 '--extra-file',
                 'foo',
                 '<step 0 input>',
                 '<step 0 output>'])

            name_to_path = runner._working_dir_mgr.name_to_path('file')
            self.assertIn('foo', name_to_path)
            self.assertEqual(name_to_path['foo'], foo_path)

    def test_spark_jar(self):
        job = MRSparkJar(['-r', 'local',
                          '--jar-arg', 'foo', '--jar-arg', 'bar'])
        job.sandbox()

        with job.make_runner() as runner:
            self.assertEqual(
                runner._spark_script_args(0),
                ['foo', 'bar'])

    def test_spark_jar_interpolation(self):
        job = MRSparkJar(['-r', 'local',
                          '--jar-arg', OUTPUT, '--jar-arg', INPUT])
        job.sandbox()

        with job.make_runner() as runner:
            self.assertEqual(
                runner._spark_script_args(0),
                ['<step 0 output>', '<step 0 input>'])

    def test_spark_script(self):
        job = MRSparkScript(['-r', 'local',
                             '--script-arg', 'foo', '--script-arg', 'bar'])
        job.sandbox()

        with job.make_runner() as runner:
            self.assertEqual(
                runner._spark_script_args(0),
                ['foo', 'bar'])

    def test_spark_script_interpolation(self):
        job = MRSparkScript(['-r', 'local',
                             '--script-arg', OUTPUT, '--script-arg', INPUT])
        job.sandbox()

        with job.make_runner() as runner:
            self.assertEqual(
                runner._spark_script_args(0),
                ['<step 0 output>', '<step 0 input>'])

    def test_generic_args_not_okay(self):
        # GENERIC_ARGS is only for JarSteps (they're Hadoop generic args)
        job = MRSparkScript(['-r', 'local',
                             '--script-arg', GENERIC_ARGS])
        job.sandbox()

        with job.make_runner() as runner:
            self.assertRaises(
                ValueError,
                runner._spark_script_args, 0)

    def test_streaming_step_not_okay(self):
        job = MRTwoStepJob(['-r', 'local'])
        job.sandbox()

        with job.make_runner() as runner:
            self.assertRaises(
                TypeError,
                runner._spark_script_args, 0)


class SparkSubmitArgsTestCase(SandboxedTestCase):
    # mostly testing on the spark runner because it doesn't override
    # _spark_submit_args(), _spark_master(), or _spark_deploy_mode()
=======
class SparkSubmitArgsTestCase(GenericLocalRunnerTestCase):
>>>>>>> f4445ec7

    def setUp(self):
        super(SparkSubmitArgsTestCase, self).setUp()

        # bootstrapping mrjob is tested below in SparkPyFilesTestCase
        self.start(patch('mrjob.bin.MRJobBinRunner._bootstrap_mrjob',
                         return_value=False))

    def _expected_conf_args(self, cmdenv=None, jobconf=None, yarn=False):
        from unittest import SkipTest
        raise SkipTest

    def test_default(self):
        job = MRNullSpark(['-r', 'spark'])
        job.sandbox()

        with job.make_runner() as runner:
            self.assertEqual(
                runner._spark_submit_args(0),
                [
                    '--master', 'local[*]',
                    '--deploy-mode', 'client',
                    '--conf', 'spark.executorEnv.PYSPARK_PYTHON=' + PYTHON_BIN,
                ]
            )

    def test_spark_master_and_deploy_mode(self):
        job = MRNullSpark([
            '-r', 'spark',
            '--spark-master', 'yoda',
            '--spark-deploy-mode', 'the-force',
        ])
        job.sandbox()

        with job.make_runner() as runner:
            self.assertEqual(
                runner._spark_submit_args(0),
                [
                    '--master', 'yoda',
                    '--deploy-mode', 'the-force',
                    '--conf', 'spark.executorEnv.PYSPARK_PYTHON=' + PYTHON_BIN,
                ]
            )

    def test_empty_spark_master_and_deploy_mode_mean_defaults(self):
        job = MRNullSpark([
            '-r', 'spark',
            '--spark-master', '',
            '--spark-deploy-mode', '',
        ])
        job.sandbox()

        with job.make_runner() as runner:
            self.assertEqual(
                runner._spark_submit_args(0),
                [
                    '--master', 'local[*]',
                    '--deploy-mode', 'client',
                    '--conf', 'spark.executorEnv.PYSPARK_PYTHON=' + PYTHON_BIN,
                ]
            )

    def test_cmdenv(self):
        job = MRNullSpark(['-r', 'spark',
                           '--cmdenv', 'FOO=bar',
                           '--cmdenv', 'BAZ=qux'])
        job.sandbox()

        with job.make_runner() as runner:
            self.assertEqual(
                runner._spark_submit_args(0),
                [
                    '--master', 'local[*]',
                    '--deploy-mode', 'client',
                    '--conf', 'spark.executorEnv.BAZ=qux',
                    '--conf', 'spark.executorEnv.FOO=bar',
                    '--conf', 'spark.executorEnv.PYSPARK_PYTHON=' + PYTHON_BIN,
                ]
            )

    def test_custom_python_bin(self):
        job = MRNullSpark(['-r', 'spark',
                           '--python-bin', 'mypy'])
        job.sandbox()

        with job.make_runner() as runner:
            self.assertEqual(
                runner._spark_submit_args(0),
                [
                    '--master', 'local[*]',
                    '--deploy-mode', 'client',
                    '--conf', 'spark.executorEnv.PYSPARK_PYTHON=mypy',
                ]
            )

    def test_cmdenv_can_override_python_bin(self):
        job = MRNullSpark(['-r', 'spark', '--cmdenv', 'PYSPARK_PYTHON=ourpy'])
        job.sandbox()

        with job.make_runner() as runner:
            self.assertEqual(
                runner._spark_submit_args(0),
                [
                    '--master', 'local[*]',
                    '--deploy-mode', 'client',
                    '--conf', 'spark.executorEnv.PYSPARK_PYTHON=ourpy',
                ]
            )

    def test_spark_cmdenv_method(self):
        # test that _spark_submit_args() uses _spark_cmdenv(),
        # so we can just test _spark_cmdenv() in other test cases
        hard_coded_env = dict(FOO='bar')

        self.start(patch('mrjob.bin.MRJobBinRunner._spark_cmdenv',
                         return_value=hard_coded_env, create=True))

        job = MRNullSpark(['-r', 'spark'])
        job.sandbox()

        with job.make_runner() as runner:
            self.assertEqual(
                runner._spark_submit_args(0),
                [
                    '--master', 'local[*]',
                    '--deploy-mode', 'client',
                    '--conf', 'spark.executorEnv.FOO=bar',
                ]
            )

    def test_jobconf(self):
        job = MRNullSpark(['-r', 'spark',
                           '-D', 'spark.executor.memory=10g'])
        job.sandbox()

        with job.make_runner() as runner:
            self.assertEqual(
                runner._spark_submit_args(0),
                [
                    '--master', 'local[*]',
                    '--deploy-mode', 'client',
                    '--conf', 'spark.executor.memory=10g',
                    '--conf', 'spark.executorEnv.PYSPARK_PYTHON=' + PYTHON_BIN,
                ]
            )

    def test_jobconf_uses_jobconf_for_step_method(self):
        job = MRNullSpark(['-r', 'spark'])
        job.sandbox()

        with job.make_runner() as runner:
            self.start(patch.object(
                runner, '_jobconf_for_step', return_value=dict(foo='bar')))

            self.assertEqual(
                runner._spark_submit_args(0),
                [
                    '--master', 'local[*]',
                    '--deploy-mode', 'client',
                    '--conf', 'foo=bar',
                    '--conf', 'spark.executorEnv.PYSPARK_PYTHON=' + PYTHON_BIN,
                ]
            )

    def test_jobconf_can_override_python_bin_and_cmdenv(self):
        job = MRNullSpark(
            ['-r', 'spark',
             '--cmdenv', 'FOO=bar',
             '--python-bin', 'mypy',
             '-D', 'spark.executorEnv.FOO=baz',
             '-D', 'spark.executorEnv.PYSPARK_PYTHON=ourpy'])
        job.sandbox()

        with job.make_runner() as runner:
            self.assertEqual(
                runner._spark_submit_args(0),
                [
                    '--master', 'local[*]',
                    '--deploy-mode', 'client',
                    '--conf', 'spark.executorEnv.FOO=baz',
                    '--conf', 'spark.executorEnv.PYSPARK_PYTHON=ourpy',
                ]
            )

    def test_yarn_app_master_env(self):
        job = MRNullSpark(
            ['-r', 'spark',
             '--spark-master', 'yarn',
             '--cmdenv', 'FOO=bar'])
        job.sandbox()

        with job.make_runner() as runner:
            self.assertEqual(
                runner._spark_submit_args(0),
                [
                    '--master', 'yarn',
                    '--deploy-mode', 'client',
                    '--conf', 'spark.executorEnv.FOO=bar',
                    '--conf',
                    'spark.executorEnv.PYSPARK_PYTHON=' + PYTHON_BIN,
                    '--conf', 'spark.yarn.appMasterEnv.FOO=bar',
                    '--conf',
                    'spark.yarn.appMasterEnv.PYSPARK_PYTHON=' + PYTHON_BIN,
                ]
            )

    def test_spark_master_method_triggers_yarn_app_master_env(self):
        self.start(patch('mrjob.bin.MRJobBinRunner._spark_master',
                         return_value='yarn'))

        job = MRNullSpark(['-r', 'spark'])
        job.sandbox()

        with job.make_runner() as runner:
            self.assertEqual(
                runner._spark_submit_args(0),
                [
                    '--master', 'yarn',
                    '--deploy-mode', 'client',
                    '--conf',
                    'spark.executorEnv.PYSPARK_PYTHON=' + PYTHON_BIN,
                    '--conf',
                    'spark.yarn.appMasterEnv.PYSPARK_PYTHON=' + PYTHON_BIN,
                ]
            )

    def test_non_string_jobconf_values_in_mrjob_conf(self):
        # regression test for #323
        MRJOB_CONF = dict(runners=dict(spark=dict(jobconf=dict(
            BAX=True,
            BAZ=False,
            FOO=None,
            QUX='null',
        ))))
        self.start(mrjob_conf_patcher(MRJOB_CONF))

        job = MRNullSpark(['-r', 'spark'])
        job.sandbox()

        with job.make_runner() as runner:
            # FOO is blanked out because it's None (use "null")
            self.assertEqual(
                runner._spark_submit_args(0),
                [
                    '--master', 'local[*]',
                    '--deploy-mode', 'client',
                    '--conf', 'BAX=true',
                    '--conf', 'BAZ=false',
                    '--conf', 'QUX=null',
                    '--conf', 'spark.executorEnv.PYSPARK_PYTHON=' + PYTHON_BIN,
                ]
            )

    def test_libjars_option(self):
        fake_libjar = self.makefile('fake_lib.jar')

        job = MRNullSpark(
            ['-r', 'spark', '--libjars', fake_libjar])
        job.sandbox()

        with job.make_runner() as runner:
            self.assertEqual(
                runner._spark_submit_args(0),
                [
                    '--master', 'local[*]',
                    '--deploy-mode', 'client',
                    '--jars', fake_libjar,
                    '--conf', 'spark.executorEnv.PYSPARK_PYTHON=' + PYTHON_BIN,
                ]
            )

    def test_deprecated_libjar_switch(self):
        fake_libjar = self.makefile('fake_lib.jar')

        job = MRNullSpark(
            ['-r', 'spark', '--libjar', fake_libjar])
        job.sandbox()

        with job.make_runner() as runner:
            self.assertEqual(
                runner._spark_submit_args(0),
                [
                    '--master', 'local[*]',
                    '--deploy-mode', 'client',
                    '--jars', fake_libjar,
                    '--conf', 'spark.executorEnv.PYSPARK_PYTHON=' + PYTHON_BIN,
                ]
            )

    def test_libjar_paths_override(self):
        job = MRNullSpark(['-r', 'spark'])
        job.sandbox()

        with job.make_runner() as runner:
            self.start(patch.object(
                runner, '_libjar_paths',
                return_value=['s3://a/a.jar', 's3://b/b.jar']))

            self.assertEqual(
                runner._spark_submit_args(0),
                [
                    '--master', 'local[*]',
                    '--deploy-mode', 'client',
                    '--jars', 's3://a/a.jar,s3://b/b.jar',
                    '--conf', 'spark.executorEnv.PYSPARK_PYTHON=' + PYTHON_BIN,
                ]
            )

    def test_spark_args_switch(self):
        job = MRNullSpark(['-r', 'spark',
                           '--spark-args=--name Dave'])
        job.sandbox()

        with job.make_runner() as runner:
            self.assertEqual(
                runner._spark_submit_args(0),
                [
                    '--master', 'local[*]',
                    '--deploy-mode', 'client',
                    '--conf', 'spark.executorEnv.PYSPARK_PYTHON=' + PYTHON_BIN,
                    '--name', 'Dave',
                ]
            )

    def test_deprecated_spark_arg_switch(self):
        job = MRNullSpark(['-r', 'spark',
                           '--spark-arg=--name',
                           '--spark-arg=Dave'])
        job.sandbox()

        with job.make_runner() as runner:
            self.assertEqual(
                runner._spark_submit_args(0), [
                    '--master', 'local[*]',
                    '--deploy-mode', 'client',
                    '--conf', 'spark.executorEnv.PYSPARK_PYTHON=' + PYTHON_BIN,
                    '--name', 'Dave',
                ]
            )

    def test_job_spark_args(self):
        # --extra-spark-arg is a passthrough option for MRNullSpark
        job = MRNullSpark(['-r', 'spark',
                           '--extra-spark-arg=-v'])
        job.sandbox()

        with job.make_runner() as runner:
            self.assertEqual(
                runner._spark_submit_args(0), [
                    '--master', 'local[*]',
                    '--deploy-mode', 'client',
                    '--conf', 'spark.executorEnv.PYSPARK_PYTHON=' + PYTHON_BIN,
                    '-v',
                ]
            )

    def test_job_spark_args_come_after_option_spark_args(self):
        job = MRNullSpark(
            ['-r', 'spark',
             '--extra-spark-arg=-v',
             '--spark-args=--name Dave'])
        job.sandbox()

        with job.make_runner() as runner:
            self.assertEqual(
                runner._spark_submit_args(0), [
                    '--master', 'local[*]',
                    '--deploy-mode', 'client',
                    '--conf', 'spark.executorEnv.PYSPARK_PYTHON=' + PYTHON_BIN,
                    '--name', 'Dave', '-v',
                ]
            )

    def test_yarn_file_args(self):
        foo1_path = self.makefile('foo1')
        foo2_path = self.makefile('foo2')
        baz_path = self.makefile('baz.tar.gz')
        qux_path = self.makedirs('qux')

        job = MRNullSpark([
            '-r', 'spark',
            '--files', '%s#foo1,%s#bar' % (foo1_path, foo2_path),
            '--archives', baz_path,
            '--dirs', qux_path,
        ])
        job.sandbox()

        with job.make_runner() as runner:
            runner._upload_mgr = _mock_upload_mgr()

            self.assertEqual(
                runner._spark_submit_args(0), [
                    '--master', 'local[*]',
                    '--deploy-mode', 'client',
                    '--conf', 'spark.executorEnv.PYSPARK_PYTHON=' + PYTHON_BIN,
                    '--files',
                    # foo1_path's URI has same name, no # needed
                    (runner._upload_mgr.uri(foo1_path) +
                     ',' +
                     runner._upload_mgr.uri(foo2_path) + '#bar'),
                     '--archives',
                     runner._upload_mgr.uri(baz_path) +
                     ',' +
                     runner._upload_mgr.uri(
                         runner._dir_archive_path(qux_path)) + '#qux'
                ]
            )

    def test_non_yarn_file_args(self):
        # non-YARN runners don't support archives or hash paths
        foo1_path = self.makefile('foo1')
        foo2_path = self.makefile('foo2')

        job = MRNullSpark([
            '-r', 'spark',
            # local master has no working dir
            '--spark-master', 'local-cluster[1,2,1024]',
            '--files', '%s,%s' % (foo1_path, foo2_path),
        ])
        job.sandbox()

        with job.make_runner() as runner:
            runner._upload_mgr = _mock_upload_mgr()

            self.assertEqual(
                runner._spark_submit_args(0), [
                    '--master', 'local-cluster[1,2,1024]',
                    '--deploy-mode', 'client',
                    '--conf', 'spark.executorEnv.PYSPARK_PYTHON=' + PYTHON_BIN,
                    '--files',
                    (runner._upload_mgr.uri(foo1_path) +
                     ',' +
                     runner._upload_mgr.uri(foo2_path)),
                ]
            )

    def test_file_upload_args(self):
        qux_path = self.makefile('qux')

        job = MRNullSpark([
            '-r', 'spark',
            '--extra-file', qux_path,  # file upload arg
        ])
        job.sandbox()

        with job.make_runner() as runner:
            runner._upload_mgr = _mock_upload_mgr()

            self.assertEqual(
                runner._spark_submit_args(0),[
                    '--master', 'local[*]',
                    '--deploy-mode', 'client',
                    '--conf', 'spark.executorEnv.PYSPARK_PYTHON=' + PYTHON_BIN,
                    '--files',
                    runner._upload_mgr.uri(qux_path),
                ]
            )

    def test_override_spark_upload_args_method(self):
        # just confirm that _spark_submit_args() uses _spark_upload_args()
        self.start(patch('mrjob.bin.MRJobBinRunner._spark_upload_args',
                         return_value=['--files', 'foo,bar']))

        job = MRNullSpark(['-r', 'spark'])
        job.sandbox()

        with job.make_runner() as runner:
            self.assertEqual(
                runner._spark_submit_args(0), [
                    '--master', 'local[*]',
                    '--deploy-mode', 'client',
                    '--conf', 'spark.executorEnv.PYSPARK_PYTHON=' + PYTHON_BIN,
                    '--files', 'foo,bar',
                ]
            )

    def test_py_files(self):
        job = MRNullSpark(['-r', 'spark'])
        job.sandbox()

        with job.make_runner() as runner:
            runner._py_files = Mock(
                return_value=['<first py_file>', '<second py_file>']
            )

            self.assertEqual(
                runner._spark_submit_args(0), [
                    '--master', 'local[*]',
                    '--deploy-mode', 'client',
                    '--conf', 'spark.executorEnv.PYSPARK_PYTHON=' + PYTHON_BIN,
                    '--py-files',
                    '<first py_file>,<second py_file>'
                ]
            )

    def test_spark_jar_step(self):
        job = MRSparkJar(['-r', 'spark',
                          '--jar-main-class', 'foo.Bar',
                          '--cmdenv', 'BAZ=qux',
                          '-D', 'QUX=baz'])
        job.sandbox()

        with job.make_runner() as runner:
            runner._py_files = Mock(
                return_value=['<first py_file>', '<second py_file>']
            )

            # should handle cmdenv and --class
            # but not set PYSPARK_PYTHON or --py-files
            self.assertEqual(
                runner._spark_submit_args(0), [
                    '--master', 'local[*]',
                    '--deploy-mode', 'client',
                    '--class', 'foo.Bar',
                    '--conf', 'QUX=baz',
                    '--conf', 'spark.executorEnv.BAZ=qux',
                ]
            )

    def test_spark_script_step(self):
        job = MRSparkScript(['-r', 'spark'])
        job.sandbox()

        with job.make_runner() as runner:
            self.assertEqual(
                runner._spark_submit_args(0), [
                    '--master', 'local[*]',
                    '--deploy-mode', 'client',
                    '--conf', 'spark.executorEnv.PYSPARK_PYTHON=' + PYTHON_BIN,
                ]
            )

class CreateMrjobZipTestCase(SandboxedTestCase):

    def test_create_mrjob_zip(self):
        with LocalMRJobRunner(conf_paths=[]) as runner:
            mrjob_zip_path = runner._create_mrjob_zip()
            mrjob_zip = ZipFile(mrjob_zip_path)
            contents = mrjob_zip.namelist()

            for path in contents:
                self.assertEqual(path[:6], 'mrjob/')

            self.assertIn('mrjob/job.py', contents)
            for filename in contents:
                self.assertFalse(filename.endswith('.pyc'),
                                 msg="%s ends with '.pyc'" % filename)

    def test_mrjob_zip_compiles(self):
        runner = LocalMRJobRunner()
        mrjob_zip = runner._create_mrjob_zip()

        ZipFile(mrjob_zip).extractall(self.tmp_dir)

        self.assertTrue(
            compileall.compile_dir(join(self.tmp_dir, 'mrjob'),
                                   quiet=1))


class PySparkPythonTestCase(MockHadoopTestCase):

    # using MockHadoopTestCase just so we don't inadvertently call
    # subprocesses

    def setUp(self):
        super(PySparkPythonTestCase, self).setUp()

        # catch warning about lack of setup script support on non-YARN Spark
        self.log = self.start(patch('mrjob.bin.log'))

    def _env_and_runner(self, *args):
        job = MRNullSpark(['-r', 'hadoop'] + list(args))
        job.sandbox()

        with job.make_runner() as runner:
            runner._create_setup_wrapper_scripts()

            return runner._spark_cmdenv(0), runner

    def test_default(self):
        env, runner = self._env_and_runner()

        self.assertNotIn('PYSPARK_DRIVER_PYTHON', env)
        self.assertEqual(env['PYSPARK_PYTHON'], PYTHON_BIN)

        self.assertFalse(self.log.warning.called)

    def test_custom_python_bin(self):
        env, runner = self._env_and_runner('--python-bin', 'mypy')

        self.assertNotIn('PYSPARK_DRIVER_PYTHON', env)
        self.assertEqual(env['PYSPARK_PYTHON'], 'mypy')

    def test_task_python_bin(self):
        # should be possible to set different Pythons for driver and executor
        env, runner = self._env_and_runner('--task-python-bin', 'mypy')

        self.assertEqual(env['PYSPARK_DRIVER_PYTHON'], PYTHON_BIN)
        self.assertEqual(env['PYSPARK_PYTHON'], 'mypy')

    def test_setup_wrapper_script(self):
        env, runner = self._env_and_runner('--setup', 'true')

        # sanity-check master and deploy mode
        self.assertEqual(runner._spark_master(), 'yarn')
        self.assertEqual(runner._spark_deploy_mode(), 'client')

        self.assertIsNotNone(runner._spark_python_wrapper_path)
        self.assertFalse(self.log.warning.called)

        self.assertEqual(env['PYSPARK_DRIVER_PYTHON'], PYTHON_BIN)
        self.assertEqual(env['PYSPARK_PYTHON'], './python-wrapper.sh')

    def test_setup_wrapper_script_in_cluster_mode(self):
        env, runner = self._env_and_runner(
            '--setup', 'true', '--spark-deploy-mode', 'cluster')

        # in cluster mode, treat driver same as executor
        self.assertNotIn('PYSPARK_DRIVER_PYTHON', env)
        self.assertEqual(env['PYSPARK_PYTHON'], './python-wrapper.sh')

    def test_setup_wrapper_requires_yarn(self):
        env, runner = self._env_and_runner(
            '--setup', 'true', '--spark-master', 'local')

        self.assertIsNone(runner._spark_python_wrapper_path)
        self.assertTrue(self.log.warning.called)

        self.assertNotIn('PYSPARK_DRIVER_PYTHON', env)
        self.assertEqual(env['PYSPARK_PYTHON'], PYTHON_BIN)


class SparkUploadArgsTestCase(MockHadoopTestCase):

    def setUp(self):
        super(SparkUploadArgsTestCase, self).setUp()

        # catch warning about lack of setup script support on non-YARN Spark
        self.log = self.start(patch('mrjob.bin.log'))

    def test_no_setup(self):
        job = MRNullSpark(['-r', 'hadoop', '--file', 'foo'])
        job.sandbox()

        with job.make_runner() as runner:
            runner._upload_mgr = _mock_upload_mgr()
            runner._create_setup_wrapper_scripts()

            upload_args = cmd_line(runner._spark_upload_args())

            self.assertIn('foo', upload_args)

    def test_setup_interpolation(self):
        job = MRNullSpark(
            ['-r', 'hadoop',
             '--setup', 'make -f Makefile#',
             '--file', 'foo',
             ])
        job.sandbox()

        with job.make_runner() as runner:
            runner._upload_mgr = _mock_upload_mgr()
            runner._create_setup_wrapper_scripts()

            upload_args = cmd_line(runner._spark_upload_args())

            self.assertIn('Makefile', upload_args)
            self.assertIn('python-wrapper.sh', upload_args)
            self.assertIn('foo', upload_args)

            self.assertFalse(self.log.warning.called)

    def test_setup_disabled(self):
        job = MRNullSpark(
            ['-r', 'hadoop',
             '--setup', 'make -f Makefile#',
             '--file', 'foo',
             '--spark-master', 'local',
             ])
        job.sandbox()

        with job.make_runner() as runner:
            runner._upload_mgr = _mock_upload_mgr()
            runner._create_setup_wrapper_scripts()

            upload_args = cmd_line(runner._spark_upload_args())

            self.assertIn('foo', upload_args)

            self.assertNotIn('Makefile', upload_args)
            self.assertNotIn('python-wrapper.sh', upload_args)

            self.assertTrue(self.log.warning.called)


class SparkPythonSetupWrapperTestCase(MockHadoopTestCase):

    def setUp(self):
        super(SparkPythonSetupWrapperTestCase, self).setUp()

        # catch warning about lack of setup script support on non-YARN Spark
        self.log = self.start(patch('mrjob.bin.log'))

    def _get_python_wrapper_content(self, job_class, args):
        job = job_class(['-r', 'hadoop'] + list(args))
        job.sandbox()

        with job.make_runner() as runner:
            runner._create_setup_wrapper_scripts()

            if runner._spark_python_wrapper_path:
                with open(runner._spark_python_wrapper_path) as f:
                    return f.read()
            else:
                return None

    def test_default(self):
        self.assertIsNone(self._get_python_wrapper_content(
            MRNullSpark, []))

    def test_basic_setup(self):
        content = self._get_python_wrapper_content(
            MRNullSpark, ['--setup', 'echo blarg'])
        self.assertIsNotNone(content)

        # should have shebang
        first_line = content.split('\n')[0]
        self.assertEqual(first_line, ('#!/bin/sh -ex'))
        self.assertFalse(self.log.warning.called)

        # should contain command
        self.assertIn('echo blarg', content)

        # should wrap python
        self.assertIn('%s "$@"' % PYTHON_BIN, content)

    def test_env_shebang(self):
        content = self._get_python_wrapper_content(
            MRNullSpark, ['--setup', 'echo blarg', '--sh-bin', 'zsh'])
        self.assertIsNotNone(content)

        first_line = content.split('\n')[0]
        self.assertEqual(first_line, ('#!/usr/bin/env zsh'))
        self.assertFalse(self.log.warning.called)

    def test_cut_off_second_sh_bin_arg(self):
        content = self._get_python_wrapper_content(
            MRNullSpark, ['--setup', 'echo blarg',
                          '--sh-bin', '/bin/sh -v -ex'])
        self.assertIsNotNone(content)

        first_line = content.split('\n')[0]
        self.assertEqual(first_line, ('#!/bin/sh -v'))
        self.assertTrue(self.log.warning.called)

    def test_no_args_for_env_shebang(self):
        content = self._get_python_wrapper_content(
            MRNullSpark, ['--setup', 'echo blarg', '--sh-bin', 'bash -v'])
        self.assertIsNotNone(content)

        first_line = content.split('\n')[0]
        self.assertEqual(first_line, ('#!/usr/bin/env bash'))
        self.assertTrue(self.log.warning.called)

    def test_file_interpolation(self):
        makefile_path = self.makefile('Makefile')

        content = self._get_python_wrapper_content(
            MRNullSpark, ['--setup', 'make -f %s#' % makefile_path])

        self.assertIn('make -f $__mrjob_PWD/Makefile', content)

    def test_no_py_files_in_setup(self):
        # no need to add py_files to setup because Spark has --py-files
        py_file = self.makefile('alexandria.zip')

        content = self._get_python_wrapper_content(
            MRNullSpark, ['--setup', 'echo blarg',
                          '--py-files', py_file])

        self.assertIn('echo blarg', content)
        self.assertNotIn('alexandria', content)

    def test_spark_jar(self):
        jar_path = self.makefile('dora.jar')

        # no spark python wrapper because no python
        self.assertIsNone(self._get_python_wrapper_content(
            MRSparkJar, ['--jar', jar_path, '--setup', 'true']))

    def test_spark_script(self):
        script_path = self.makefile('ml.py')

        self.assertIsNotNone(self._get_python_wrapper_content(
            MRSparkScript, ['--script', script_path, '--setup', 'true']))

    def test_streaming_job(self):
        # no spark python wrapper because no spark
        self.assertIsNone(self._get_python_wrapper_content(
            MRTwoStepJob, ['--setup', 'true']))

    def test_jar_job(self):
        # no spark or python
        jar_path = self.makefile('dora.jar')

        self.assertIsNone(self._get_python_wrapper_content(
            MRJustAJar, ['--jar', jar_path, '--setup', 'true']))


class ShBinValidationTestCase(SandboxedTestCase):

    def setUp(self):
        super(ShBinValidationTestCase, self).setUp()

        self.log = self.start(patch('mrjob.bin.log'))

    def test_empty_sh_bin_means_default(self):
        runner = MRJobBinRunner(sh_bin=[])
        self.assertFalse(self.log.warning.called)

        default_sh_bin = MRJobBinRunner()._sh_bin()
        self.assertEqual(runner._sh_bin(), default_sh_bin)

    def test_absolute_sh_bin(self):
        MRJobBinRunner(sh_bin=['/bin/zsh'])

        self.assertFalse(self.log.warning.called)

    def test_absolute_sh_bin_with_one_arg(self):
        MRJobBinRunner(sh_bin=['/bin/zsh', '-v'])

        self.assertFalse(self.log.warning.called)

    def test_absolute_sh_bin_with_two_args(self):
        MRJobBinRunner(sh_bin=['/bin/zsh', '-v', '-x'])

        self.assertTrue(self.log.warning.called)

    def test_relative_sh_bin(self):
        MRJobBinRunner(sh_bin=['zsh'])

        self.assertFalse(self.log.warning.called)

    def test_relative_sh_bin_with_one_arg(self):
        MRJobBinRunner(sh_bin=['zsh', '-v'])

        self.assertTrue(self.log.warning.called)


class GetSparkSubmitBinTestCase(SandboxedTestCase):

    def setUp(self):
        super(GetSparkSubmitBinTestCase, self).setUp()

        self.find_spark_submit_bin = self.start(patch(
            'mrjob.bin.MRJobBinRunner._find_spark_submit_bin'))

    def test_do_nothing_on_init(self):
        MRJobBinRunner()
        self.assertFalse(self.find_spark_submit_bin.called)

    def test_default(self):
        runner = MRJobBinRunner()
        self.assertEqual(runner.get_spark_submit_bin(),
                         self.find_spark_submit_bin.return_value)

    def test_only_find_spark_submit_bin_once(self):
        runner = MRJobBinRunner()
        runner.get_spark_submit_bin()
        runner.get_spark_submit_bin()

        self.assertEqual(self.find_spark_submit_bin.call_count, 1)

    def test_option_short_circuits_find(self):
        runner = MRJobBinRunner(
            spark_submit_bin=['/path/to/spark-submit'])

        self.assertEqual(runner.get_spark_submit_bin(),
                         ['/path/to/spark-submit'])
        self.assertFalse(self.find_spark_submit_bin.called)

    def test_empty_string_submit_bin_means_default(self):
        job = MRNullSpark(['-r', 'local',
                           '--spark-submit-bin', ''])
        job.sandbox()

        with job.make_runner() as runner:
            self.assertEqual(runner.get_spark_submit_bin(),
                             self.find_spark_submit_bin.return_value)


class FindSparkSubmitBinTestCase(SandboxedTestCase):

    def setUp(self):
        super(FindSparkSubmitBinTestCase, self).setUp()

        # track calls to which()
        self.which = self.start(patch('mrjob.bin.which', wraps=which))

        # keep which() from searching in /bin, etc.
        os.environ['PATH'] = self.tmp_dir

        # ignore whatever $SPARK_HOME might be set
        if 'SPARK_HOME' in os.environ:
            del os.environ['SPARK_HOME']

        # assume pyspark is not installed
        self.start(patch('mrjob.bin.pyspark', None))

        self.runner = MRJobBinRunner()

    def test_fallback_and_hard_coded_dirs(self):
        # don't get caught by real spark install
        self.which.return_value = None

        os.environ['SPARK_HOME'] = '/path/to/spark/home'

        pyspark = self.start(patch('mrjob.bin.pyspark'))
        pyspark.__file__ = '/path/to/site-packages/pyspark/__init__.pyc'

        self.assertEqual(self.runner._find_spark_submit_bin(),
                         ['spark-submit'])

        which_paths = [
            kwargs.get('path') for args, kwargs in self.which.call_args_list]

        self.assertEqual(which_paths, [
            '/path/to/spark/home/bin',
            None,
            '/path/to/site-packages/pyspark/bin',
            '/usr/lib/spark/bin',
            '/usr/local/spark/bin',
            '/usr/local/lib/spark/bin',
        ])

    def test_find_in_spark_home(self):
        spark_submit_bin = self.makefile(
            join(self.tmp_dir, 'spark', 'bin', 'spark-submit'),
            executable=True)

        os.environ['SPARK_HOME'] = join(self.tmp_dir, 'spark')

        self.assertEqual(self.runner._find_spark_submit_bin(),
                         [spark_submit_bin])

        self.assertEqual(self.which.call_count, 1)

    def test_find_in_path(self):
        spark_submit_bin = self.makefile(
            join(self.tmp_dir, 'bin', 'spark-submit'),
            executable=True)

        os.environ['PATH'] = join(self.tmp_dir, 'bin')

        self.assertEqual(self.runner._find_spark_submit_bin(),
                         [spark_submit_bin])

    def test_find_in_pyspark_installation(self):
        pyspark_dir = self.makedirs(join('site-packages', 'pyspark'))

        pyspark_init_py = self.makefile(
            join(pyspark_dir, '__init__.py'))

        spark_submit_bin = self.makefile(
            join(pyspark_dir, 'bin', 'spark-submit'),
            executable=True)

        pyspark = self.start(patch('mrjob.bin.pyspark'))
        pyspark.__file__ = pyspark_init_py

        self.assertEqual(self.runner._find_spark_submit_bin(),
                         [spark_submit_bin])<|MERGE_RESOLUTION|>--- conflicted
+++ resolved
@@ -1084,141 +1084,9 @@
                 runner._spark_script_path, 0)
 
 
-<<<<<<< HEAD
-class SparkScriptArgsTestCase(GenericLocalRunnerTestCase):
-
-    def setUp(self):
-        super(SparkScriptArgsTestCase, self).setUp()
-
-        # don't bother with actual input/output URIs, which
-        # are tested elsewhere
-        def mock_interpolate_step_args(args, step_num):
-            def interpolate(arg):
-                if arg == INPUT:
-                    return '<step %d input>' % step_num
-                elif arg == OUTPUT:
-                    return '<step %d output>' % step_num
-                else:
-                    return arg
-
-            return [interpolate(arg) for arg in args]
-
-        self.start(patch(
-            'mrjob.bin.MRJobBinRunner._interpolate_step_args',
-            side_effect=mock_interpolate_step_args))
-
-    def test_spark_mr_job(self):
-        job = MRNullSpark(['-r', 'local'])
-        job.sandbox()
-
-        with job.make_runner() as runner:
-            self.assertEqual(
-                runner._spark_script_args(0),
-                ['--step-num=0',
-                 '--spark',
-                 '<step 0 input>',
-                 '<step 0 output>'])
-
-    def test_spark_passthrough_arg(self):
-        job = MRNullSpark(['-r', 'local', '--extra-spark-arg=--verbose'])
-        job.sandbox()
-
-        with job.make_runner() as runner:
-            self.assertEqual(
-                runner._spark_script_args(0),
-                ['--step-num=0',
-                 '--spark',
-                 '--extra-spark-arg=--verbose',
-                 '<step 0 input>',
-                 '<step 0 output>'])
-
-    def test_spark_file_arg(self):
-        foo_path = self.makefile('foo')
-
-        job = MRNullSpark(['-r', 'local', '--extra-file', foo_path])
-        job.sandbox()
-
-        with job.make_runner() as runner:
-            self.assertEqual(
-                runner._spark_script_args(0),
-                ['--step-num=0',
-                 '--spark',
-                 '--extra-file',
-                 'foo',
-                 '<step 0 input>',
-                 '<step 0 output>'])
-
-            name_to_path = runner._working_dir_mgr.name_to_path('file')
-            self.assertIn('foo', name_to_path)
-            self.assertEqual(name_to_path['foo'], foo_path)
-
-    def test_spark_jar(self):
-        job = MRSparkJar(['-r', 'local',
-                          '--jar-arg', 'foo', '--jar-arg', 'bar'])
-        job.sandbox()
-
-        with job.make_runner() as runner:
-            self.assertEqual(
-                runner._spark_script_args(0),
-                ['foo', 'bar'])
-
-    def test_spark_jar_interpolation(self):
-        job = MRSparkJar(['-r', 'local',
-                          '--jar-arg', OUTPUT, '--jar-arg', INPUT])
-        job.sandbox()
-
-        with job.make_runner() as runner:
-            self.assertEqual(
-                runner._spark_script_args(0),
-                ['<step 0 output>', '<step 0 input>'])
-
-    def test_spark_script(self):
-        job = MRSparkScript(['-r', 'local',
-                             '--script-arg', 'foo', '--script-arg', 'bar'])
-        job.sandbox()
-
-        with job.make_runner() as runner:
-            self.assertEqual(
-                runner._spark_script_args(0),
-                ['foo', 'bar'])
-
-    def test_spark_script_interpolation(self):
-        job = MRSparkScript(['-r', 'local',
-                             '--script-arg', OUTPUT, '--script-arg', INPUT])
-        job.sandbox()
-
-        with job.make_runner() as runner:
-            self.assertEqual(
-                runner._spark_script_args(0),
-                ['<step 0 output>', '<step 0 input>'])
-
-    def test_generic_args_not_okay(self):
-        # GENERIC_ARGS is only for JarSteps (they're Hadoop generic args)
-        job = MRSparkScript(['-r', 'local',
-                             '--script-arg', GENERIC_ARGS])
-        job.sandbox()
-
-        with job.make_runner() as runner:
-            self.assertRaises(
-                ValueError,
-                runner._spark_script_args, 0)
-
-    def test_streaming_step_not_okay(self):
-        job = MRTwoStepJob(['-r', 'local'])
-        job.sandbox()
-
-        with job.make_runner() as runner:
-            self.assertRaises(
-                TypeError,
-                runner._spark_script_args, 0)
-
-
-class SparkSubmitArgsTestCase(SandboxedTestCase):
+class SparkSubmitArgsTestCase(GenericLocalRunnerTestCase):
     # mostly testing on the spark runner because it doesn't override
     # _spark_submit_args(), _spark_master(), or _spark_deploy_mode()
-=======
-class SparkSubmitArgsTestCase(GenericLocalRunnerTestCase):
->>>>>>> f4445ec7
 
     def setUp(self):
         super(SparkSubmitArgsTestCase, self).setUp()
