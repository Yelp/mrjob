# -*- coding: utf-8 -*-
# Copyright 2009-2017 Yelp and Contributors
# Copyright 2018 Google Inc.
#
# Licensed under the Apache License, Version 2.0 (the "License");
# you may not use this file except in compliance with the License.
# You may obtain a copy of the License at
#
# http://www.apache.org/licenses/LICENSE-2.0
#
# Unless required by applicable law or agreed to in writing, software
# distributed under the License is distributed on an "AS IS" BASIS,
# WITHOUT WARRANTIES OR CONDITIONS OF ANY KIND, either express or implied.
# See the License for the specific language governing permissions and
# limitations under the License.
"""Tests for DataprocJobRunner"""
import getpass
import os
import os.path
from contextlib import contextmanager
from copy import deepcopy
from io import BytesIO
from subprocess import PIPE

from google.api_core.exceptions import InvalidArgument
from google.api_core.exceptions import NotFound
from google.api_core.exceptions import RequestRangeNotSatisfiable

import mrjob
import mrjob.dataproc
import mrjob.fs.gcs
from mrjob.dataproc import DataprocException
from mrjob.dataproc import DataprocJobRunner
from mrjob.dataproc import _CONTAINER_EXECUTOR_CLASS_NAME
from mrjob.dataproc import _DEFAULT_CLOUD_TMP_DIR_OBJECT_TTL_DAYS
from mrjob.dataproc import _DEFAULT_GCE_REGION
from mrjob.dataproc import _DEFAULT_IMAGE_VERSION
from mrjob.dataproc import _HADOOP_STREAMING_JAR_URI
from mrjob.dataproc import _cluster_state_name
from mrjob.dataproc import _fix_java_stack_trace
from mrjob.dataproc import _fix_traceback
from mrjob.examples.mr_boom import MRBoom
from mrjob.fs.gcs import GCSFilesystem
from mrjob.fs.gcs import parse_gcs_uri
from mrjob.logs.errors import _pick_error
from mrjob.py2 import PY2
from mrjob.step import StepFailedException
from mrjob.tools.emr.audit_usage import _JOB_KEY_RE
from mrjob.util import save_current_environment

from tests.mock_google import MockGoogleTestCase
from tests.mock_google.dataproc import _DEFAULT_SCOPES
from tests.mock_google.dataproc import _MANDATORY_SCOPES
from tests.mock_google.storage import MockGoogleStorageBlob
from tests.mr_hadoop_format_job import MRHadoopFormatJob
from tests.mr_jar_and_streaming import MRJarAndStreaming
from tests.mr_just_a_jar import MRJustAJar
from tests.mr_no_mapper import MRNoMapper
from tests.mr_null_spark import MRNullSpark
from tests.mr_spark_script import MRSparkScript
from tests.mr_two_step_job import MRTwoStepJob
from tests.mr_word_count import MRWordCount
from tests.py2 import call
from tests.py2 import mock
from tests.py2 import patch
from tests.sandbox import BasicTestCase
from tests.sandbox import mrjob_conf_patcher

# used to match command lines
if PY2:
    PYTHON_BIN = 'python'
else:
    PYTHON_BIN = 'python3'

US_EAST_GCE_REGION = 'us-east1'
EU_WEST_GCE_REGION = 'europe-west1'

DEFAULT_GCE_INSTANCE = 'n1-standard-1'
HIGHMEM_GCE_INSTANCE = 'n1-highmem-2'
HIGHCPU_GCE_INSTANCE = 'n1-highcpu-2'
MICRO_GCE_INSTANCE = 'f1-micro'

DRIVER_OUTPUT_URI = (
    'gs://mock-bucket/google-cloud-dataproc-metainfo/mock-cluster-id'
    '/jobs/mock-job-name/driveroutput')

APPLICATION_ID = 'application_1525195653111_0001'
CONTAINER_ID_1 = 'container_1525195653111_0001_0001_01_000001'
CONTAINER_ID_2 = 'container_1525195653111_0001_0002_02_000002'

STACK_TRACE = (
    'Diagnostics report from attempt_1525195653111_0001_m_000000_3:'
    ' Error: java.lang.RuntimeException: PipeMapRed.waitOutputThreads():'
    ' subprocess failed with code 1\n'
    '\tat org.apache.hadoop.streaming.PipeMapRed.waitOutputThreads'
    '(PipeMapRed.java:322)\n'
    '\tat org.apache.hadoop.mapred.YarnChild.main(YarnChild.java:158)'
)

# newlines don't get logged for some reason
LOGGING_STACK_TRACE = STACK_TRACE.replace('\n', '')

# sample traceback from MRBoom
TRACEBACK = (
    'Traceback (most recent call last):\n'
    '  File "mr_boom.py", line 23, in <module>\n'
    '    MRBoom.run()\n'
    '  File "/usr/lib/python2.7/dist-packages/mrjob/job.py"'
    ', line 433, in run\n'
    '    mr_job.execute()\n'
    '  File "/usr/lib/python2.7/dist-packages/mrjob/job.py"'
    ', line 442, in execute\n'
    '    self.run_mapper(self.options.step_num)\n'
    '  File "/usr/lib/python2.7/dist-packages/mrjob/job.py"'
    ', line 522, in run_mapper\n'
    '    for out_key, out_value in mapper_init() or ():\n'
    '  File "mr_boom.py", line 20, in mapper_init\n'
    '    raise Exception(\'BOOM\')\n'
    'Exception: BOOM')

LOGGING_TRACEBACK = TRACEBACK.replace('\n', '')

# these very occasionally appear in the stderr log
LOG4J_WARNINGS = (
    '\n'
    'No appenders could be found for logger'
    ' (org.apache.hadoop.metrics2.impl.MetricsSystemImpl).'
    'Please initialize the log4j system properly.\n'
    'See http://logging.apache.org/log4j/1.2/faq.html#noconfig'
    ' for more info.'
)

SPLIT_URI = ('gs://mrjob-us-west1-aaaaaaaaaaaaaaaa/tmp/mr_boom'
             '.davidmarin.20180503.232439.647629/files/LICENSE.txt')
SPLIT_MESSAGE = (
    'Processing split: %s:0+28' % SPLIT_URI)
SPLIT = dict(path=SPLIT_URI, start_line=0, num_lines=28)

LOGGING_CLUSTER_NAME = 'mock-cluster-with-logging'


class DataprocJobRunnerEndToEndTestCase(MockGoogleTestCase):

    MRJOB_CONF_CONTENTS = {'runners': {'dataproc': {
        'check_cluster_every': 0.00,
        'cloud_fs_sync_secs': 0.00,
    }}}

    def test_end_to_end(self):
        # read from STDIN, a local file, and a remote file
        stdin = BytesIO(b'foo\nbar\n')

        local_input_path = os.path.join(self.tmp_dir, 'input')
        with open(local_input_path, 'wb') as local_input_file:
            local_input_file.write(b'bar\nqux\n')

        remote_input_path = 'gs://walrus/data/foo'
        self.put_gcs_multi({
            remote_input_path: b'foo\n'
        })

        mr_job = MRHadoopFormatJob(['-r', 'dataproc', '-v',
                                    '-', local_input_path, remote_input_path,
                                    '-D', 'x=y'])
        mr_job.sandbox(stdin=stdin)

        results = []

        mock_gcs_fs_snapshot = deepcopy(self.mock_gcs_fs)

        fake_gcs_output = [
            b'1\t"qux"\n2\t"bar"\n',
            b'2\t"foo"\n5\tnull\n'
        ]

        with mr_job.make_runner() as runner:
            self.assertIsInstance(runner, DataprocJobRunner)

            # make sure that initializing the runner doesn't affect GCS
            # (Issue #50)
            self.assertEqual(self.mock_gcs_fs, mock_gcs_fs_snapshot)

            runner.run()

            # setup fake output
            self.put_job_output_parts(runner, fake_gcs_output)

            results.extend(mr_job.parse_output(runner.cat_output()))

            local_tmp_dir = runner._get_local_tmp_dir()
            # make sure cleanup hasn't happened yet
            self.assertTrue(os.path.exists(local_tmp_dir))
            self.assertTrue(any(runner.fs.ls(runner.get_output_dir())))

            name_match = _JOB_KEY_RE.match(runner._job_key)
            self.assertEqual(name_match.group(1), 'mr_hadoop_format_job')
            self.assertEqual(name_match.group(2), getpass.getuser())

            # make sure our input and output formats are attached to
            # the correct steps
            jobs = list(runner._list_jobs())
            self.assertEqual(len(jobs), 2)

            # put earliest job first
            jobs.sort(key=lambda j: j.reference.job_id)

            step_0_args = jobs[0].hadoop_job.args
            step_1_args = jobs[1].hadoop_job.args

            self.assertIn('-inputformat', step_0_args)
            self.assertNotIn('-outputformat', step_0_args)
            self.assertNotIn('-inputformat', step_1_args)
            self.assertIn('-outputformat', step_1_args)

            # make sure jobconf got through
            self.assertIn('-D', step_0_args)
            self.assertIn('x=y', step_0_args)
            self.assertIn('-D', step_1_args)
            # job overrides jobconf in step 1
            self.assertIn('x=z', step_1_args)

            # make sure mrjob.zip is created and uploaded as a bootstrap file
            self.assertTrue(os.path.exists(runner._mrjob_zip_path))
            self.assertIn(runner._mrjob_zip_path,
                          runner._upload_mgr.path_to_uri())
            self.assertIn(runner._mrjob_zip_path,
                          runner._bootstrap_dir_mgr.paths())

            cluster_id = runner.get_cluster_id()

        self.assertEqual(sorted(results),
                         [(1, 'qux'), (2, 'bar'), (2, 'foo'), (5, None)])

        # make sure cleanup happens
        self.assertFalse(os.path.exists(local_tmp_dir))

        # we don't clean-up the output dir as we're relying on lifecycle
        # management
        output_dirs = list(runner.fs.ls(runner.get_output_dir()))
        self.assertEqual(len(fake_gcs_output), len(output_dirs))

        # job should get terminated
        cluster = runner._get_cluster(cluster_id)
        self.assertEqual(_cluster_state_name(cluster.status.state), 'DELETING')

    def test_failed_job(self):
        mr_job = MRTwoStepJob(['-r', 'dataproc', '-v'])
        mr_job.sandbox()

        log = self.start(patch('mrjob.dataproc.log'))

        self.mock_jobs_succeed = False

        with mr_job.make_runner() as runner:
            self.assertIsInstance(runner, DataprocJobRunner)

            self.assertRaises(StepFailedException, runner.run)

            info = ''.join(
                [a[0] + '\n' for a, kw in log.info.call_args_list])
            self.assertIn(' => ERROR\n', info)

            cluster_id = runner.get_cluster_id()

        # job should get terminated
        cluster = runner._get_cluster(cluster_id)
        self.assertEqual(_cluster_state_name(cluster.status.state), 'DELETING')

    def _test_cloud_tmp_cleanup(self, mode, tmp_len):
        stdin = BytesIO(b'foo\nbar\n')

        mr_job = MRTwoStepJob(['-r', 'dataproc', '-v',
                               '-', '--cleanup', mode])
        mr_job.sandbox(stdin=stdin)

        with mr_job.make_runner() as runner:
            tmp_bucket, _ = parse_gcs_uri(runner._cloud_tmp_dir)

            runner.run()

            # this is set and unset before we can get at it unless we do this
            list(runner.cat_output())

            fs = runner.fs

        # with statement finishes, cleanup runs

        self.assertEqual(
            len(list(fs.gcs.client.bucket(tmp_bucket).list_blobs())),
            tmp_len)

    def test_cleanup_all(self):
        self._test_cloud_tmp_cleanup('ALL', 0)

    def test_cleanup_tmp(self):
        self._test_cloud_tmp_cleanup('TMP', 0)

    def test_cleanup_remote(self):
        self._test_cloud_tmp_cleanup('CLOUD_TMP', 0)

    def test_cleanup_local(self):
        self._test_cloud_tmp_cleanup('LOCAL_TMP', 4)

    def test_cleanup_logs(self):
        self._test_cloud_tmp_cleanup('LOGS', 4)

    def test_cleanup_none(self):
        self._test_cloud_tmp_cleanup('NONE', 4)

    def test_cleanup_combine(self):
        self._test_cloud_tmp_cleanup('LOGS,CLOUD_TMP', 0)

    def test_cleanup_error(self):
        self.assertRaises(ValueError, self._test_cloud_tmp_cleanup,
                          'NONE,LOGS,CLOUD_TMP', 0)
        self.assertRaises(ValueError, self._test_cloud_tmp_cleanup,
                          'GARBAGE', 0)


class ExistingClusterTestCase(MockGoogleTestCase):

    def test_attach_to_existing_cluster(self):
        runner1 = DataprocJobRunner(conf_paths=[])

        runner1._launch_cluster()
        cluster_id = runner1._cluster_id

        stdin = BytesIO(b'foo\nbar\n')

        mr_job = MRTwoStepJob(['-r', 'dataproc', '-v',
                               '--cluster-id', cluster_id])
        mr_job.sandbox(stdin=stdin)

        results = []

        with mr_job.make_runner() as runner2:
            runner2.run()

            # Generate fake output
            self.put_job_output_parts(runner2, [
                b'1\t"bar"\n1\t"foo"\n2\tnull\n'
            ])

            # Issue 182: don't create the bootstrap script when
            # attaching to another cluster
            self.assertIsNone(runner2._master_bootstrap_script_path)

            results.extend(mr_job.parse_output(runner2.cat_output()))

        self.assertEqual(sorted(results),
                         [(1, 'bar'), (1, 'foo'), (2, None)])

    def test_dont_take_down_cluster_on_failure(self):
        runner1 = DataprocJobRunner(conf_paths=[])

        runner1._launch_cluster()
        cluster_id = runner1._cluster_id

        mr_job = MRTwoStepJob(['-r', 'dataproc', '-v',
                               '--cluster-id', cluster_id])
        mr_job.sandbox()

        self.mock_jobs_succeed = False

        with mr_job.make_runner() as runner2:
            self.assertIsInstance(runner2, DataprocJobRunner)

            self.assertRaises(StepFailedException, runner2.run)

            cluster2 = runner2._get_cluster(runner2._cluster_id)
            self.assertEqual(_cluster_state_name(cluster2.status.state),
                             'RUNNING')

        # job shouldn't get terminated by cleanup
        cluster1 = runner1._get_cluster(runner1._cluster_id)
        self.assertEqual(_cluster_state_name(cluster1.status.state),
                         'RUNNING')


class CloudAndHadoopVersionTestCase(MockGoogleTestCase):

    def test_default(self):
        with self.make_runner() as runner:
            runner.run()
            self.assertEqual(runner.get_image_version(),
                             _DEFAULT_IMAGE_VERSION)
            self.assertEqual(runner.get_hadoop_version(), '2.7.2')

    def test_image_0_1(self):
        self._assert_cloud_hadoop_version('0.1', '2.7.1')

    def test_image_0_2(self):
        self._assert_cloud_hadoop_version('0.2', '2.7.1')

    def test_image_1_0(self):
        self._assert_cloud_hadoop_version('1.0', '2.7.2')

    def test_image_1_0_11(self):
        # regression test for #1428
        self._assert_cloud_hadoop_version('1.0.11', '2.7.2')

    def test_future_proofing(self):
        self._assert_cloud_hadoop_version('5.0', '2.7.2')

    def _assert_cloud_hadoop_version(self, image_version, hadoop_version):
        with self.make_runner('--image-version', image_version) as runner:
            runner.run()
            self.assertEqual(runner.get_image_version(), image_version)
            self.assertEqual(runner.get_hadoop_version(), hadoop_version)

    def test_hadoop_version_option_does_nothing(self):
        with self.make_runner('--hadoop-version', '1.2.3.4') as runner:
            runner.run()
            self.assertEqual(runner.get_image_version(),
                             _DEFAULT_IMAGE_VERSION)
            self.assertEqual(runner.get_hadoop_version(), '2.7.2')


class AvailabilityZoneConfigTestCase(MockGoogleTestCase):

    ZONE = 'puppy-land-1a'

    MRJOB_CONF_CONTENTS = {'runners': {'dataproc': {
        'check_cluster_every': 0.00,
        'cloud_fs_sync_secs': 0.00,
        'zone': ZONE,
    }}}

    def test_availability_zone_config(self):
        with self.make_runner('--zone', self.ZONE) as runner:
            runner.run()

            cluster = runner._get_cluster(runner._cluster_id)
            self.assertIn(self.ZONE,
                          cluster.config.gce_cluster_config.zone_uri)
            self.assertIn(self.ZONE,
                          cluster.config.master_config.machine_type_uri)
            self.assertIn(self.ZONE,
                          cluster.config.worker_config.machine_type_uri)


class GCEClusterConfigTestCase(MockGoogleTestCase):
    # test service_account, service_account_scopes

    def _get_gce_cluster_config(self, *args):
        job = MRWordCount(['-r', 'dataproc'] + list(args))
        job.sandbox()

        with job.make_runner() as runner:
            runner._launch()
            return runner._get_cluster(
                runner._cluster_id).config.gce_cluster_config

    def test_default(self):
        gcc = self._get_gce_cluster_config()

        self.assertFalse(gcc.service_account)
        self.assertEqual(
            set(gcc.service_account_scopes),
            _MANDATORY_SCOPES | _DEFAULT_SCOPES
        )

    def test_blank_means_default(self):
        gcc = self._get_gce_cluster_config('--service-account-scopes', '')

        self.assertEqual(
            set(gcc.service_account_scopes),
            _MANDATORY_SCOPES | _DEFAULT_SCOPES
        )

    def test_service_account(self):
        account = '12345678901-compute@developer.gserviceaccount.com'

        gcc = self._get_gce_cluster_config(
            '--service-account', account)

        self.assertEqual(gcc.service_account, account)

    def test_service_account_scopes(self):
        scope1 = 'https://www.googleapis.com/auth/scope1'
        scope2 = 'https://www.googleapis.com/auth/scope2'

        gcc = self._get_gce_cluster_config(
            '--service-account-scopes', '%s,%s' % (scope1, scope2))

        self.assertEqual(
            set(gcc.service_account_scopes),
            _MANDATORY_SCOPES | {scope1, scope2})

    def test_set_scope_by_name(self):
        scope_name = 'test.name'
        scope_uri = 'https://www.googleapis.com/auth/test.name'

        gcc = self._get_gce_cluster_config(
            '--service-account-scopes', scope_name)

        self.assertEqual(
            set(gcc.service_account_scopes),
            _MANDATORY_SCOPES | {scope_uri})


class ClusterPropertiesTestCase(MockGoogleTestCase):

    def _get_cluster_properties(self, *args):
        job = MRWordCount(['-r', 'dataproc'] + list(args))
        job.sandbox()

        with job.make_runner() as runner:
            runner._launch()
            return runner._get_cluster(
                runner._cluster_id).config.software_config.properties

    def test_default(self):
        props = self._get_cluster_properties()

        self.assertNotIn('foo:bar', props)

    def test_command_line(self):
        props = self._get_cluster_properties(
            '--cluster-property',
            'dataproc:dataproc.allow.zero.workers=true',
            '--cluster-property',
            'mapred:mapreduce.map.memory.mb=1024',
        )

        self.assertEqual(props['dataproc:dataproc.allow.zero.workers'], 'true')
        self.assertEqual(props['mapred:mapreduce.map.memory.mb'], '1024')

    def test_convert_conf_values_to_strings(self):
        conf_path = self.makefile(
            'mrjob.conf',
            b'runners:\n  dataproc:\n    cluster_properties:\n'
            b"      'dataproc:dataproc.allow.zero.workers': true\n"
            b"      'hdfs:dfs.namenode.handler.count': 40\n")

        self.mrjob_conf_patcher.stop()
        props = self._get_cluster_properties('-c', conf_path)
        self.mrjob_conf_patcher.start()

        self.assertEqual(props['dataproc:dataproc.allow.zero.workers'], 'true')
        self.assertEqual(props['hdfs:dfs.namenode.handler.count'], '40')


class ProjectIDTestCase(MockGoogleTestCase):

    def test_default(self):
        with self.make_runner() as runner:
            self.assertEqual(runner._project_id, self.mock_project_id)

    def test_project_id(self):
        with self.make_runner('--project-id', 'alan-parsons') as runner:
            self.assertEqual(runner._project_id, 'alan-parsons')


class CredentialsTestCase(MockGoogleTestCase):

    def test_credentials_are_scoped(self):
        # if we don't set scope, we'll get an error unless we're reading
        # credentials from gcloud (see #1742)
        with self.make_runner() as runner:
            self.assertTrue(runner._credentials.scopes)


class ExtraClusterParamsTestCase(MockGoogleTestCase):

    # just a basic test to make extra_cluster_params is respected.
    # more extensive tests are found in tests.test_emr

    def test_set_labels(self):
        args = ['--extra-cluster-param', 'labels={"name": "wrench"}']

        with self.make_runner(*args) as runner:
            runner.run()

            cluster = runner._get_cluster(runner._cluster_id)
            self.assertEqual(cluster.labels['name'], 'wrench')


class RegionAndZoneOptsTestCase(MockGoogleTestCase):

    def setUp(self):
        super(RegionAndZoneOptsTestCase, self).setUp()
        self.log = self.start(patch('mrjob.dataproc.log'))

    def test_default(self):
        runner = DataprocJobRunner()
        self.assertEqual(runner._opts['region'], 'us-west1')
        self.assertEqual(runner._opts['zone'], None)
        self.assertFalse(self.log.warning.called)

    def test_explicit_zone(self):
        runner = DataprocJobRunner(zone='europe-west1-a')
        self.assertEqual(runner._opts['zone'], 'europe-west1-a')

    def test_region_from_environment(self):
        with save_current_environment():
            os.environ['CLOUDSDK_COMPUTE_REGION'] = 'us-east1'
            runner = DataprocJobRunner()

        self.assertEqual(runner._opts['region'], 'us-east1')

    def test_explicit_region_beats_environment(self):
        with save_current_environment():
            os.environ['CLOUDSDK_COMPUTE_REGION'] = 'us-east1'
            runner = DataprocJobRunner(region='europe-west1-a')

        self.assertEqual(runner._opts['region'], 'europe-west1-a')

    def test_zone_from_environment(self):
        with save_current_environment():
            os.environ['CLOUDSDK_COMPUTE_ZONE'] = 'us-west1-b'
            runner = DataprocJobRunner()

        self.assertEqual(runner._opts['zone'], 'us-west1-b')

    def test_explicit_zone_beats_environment(self):
        with save_current_environment():
            os.environ['CLOUDSDK_COMPUTE_ZONE'] = 'us-west1-b'
            runner = DataprocJobRunner(zone='europe-west1-a')

        self.assertEqual(runner._opts['zone'], 'europe-west1-a')

    def test_zone_beats_region(self):
        runner = DataprocJobRunner(region='europe-west1',
                                   zone='europe-west1-a')

        self.assertTrue(self.log.warning.called)
        self.assertEqual(runner._opts['region'], None)
        self.assertEqual(runner._opts['zone'], 'europe-west1-a')

    def test_command_line_beats_config(self):
        ZONE_CONF = dict(runners=dict(dataproc=dict(zone='us-west1-a')))

        with mrjob_conf_patcher(ZONE_CONF):
            runner = DataprocJobRunner(region='europe-west1')

            # region takes precedence because it was set on the command line
            self.assertEqual(runner._opts['region'], 'europe-west1')
            self.assertEqual(runner._opts['zone'], None)
            # only a problem if you set region and zone
            # in the same config
            self.assertFalse(self.log.warning.called)


class TmpBucketTestCase(MockGoogleTestCase):
    def assert_new_tmp_bucket(self, location, **runner_kwargs):
        """Assert that if we create an DataprocJobRunner with the given keyword
        args, it'll create a new tmp bucket with the given location
        constraint.
        """
        existing_buckets = set(self.mock_gcs_fs)

        runner = DataprocJobRunner(conf_paths=[], **runner_kwargs)
        runner._upload_local_files()

        bucket_name, path = parse_gcs_uri(runner._cloud_tmp_dir)
<<<<<<< HEAD
=======
        runner._upload_local_files()
>>>>>>> 54893dab

        self.assertTrue(bucket_name.startswith('mrjob-'))
        self.assertNotIn(bucket_name, existing_buckets)
        self.assertEqual(path, 'tmp/')

        current_bucket = runner.fs.gcs.get_bucket(bucket_name)

        self.assertEqual(current_bucket.location, location.upper())

        # Verify that we setup bucket lifecycle rules of 28-day retention
        first_lifecycle_rule = list(current_bucket.lifecycle_rules)[0]
        self.assertEqual(first_lifecycle_rule['action'], dict(type='Delete'))
        self.assertEqual(first_lifecycle_rule['condition'],
                         dict(age=_DEFAULT_CLOUD_TMP_DIR_OBJECT_TTL_DAYS))

    def _make_bucket(self, name, location=None):
        fs = GCSFilesystem()
        fs.create_bucket(name, location=location)

    def test_default(self):
        self.assert_new_tmp_bucket(_DEFAULT_GCE_REGION)

    def test_us_east_1(self):
        self.assert_new_tmp_bucket(US_EAST_GCE_REGION,
                                   region=US_EAST_GCE_REGION)

    def test_europe_west_1(self):
        # location should be blank
        self.assert_new_tmp_bucket(EU_WEST_GCE_REGION,
                                   region=EU_WEST_GCE_REGION)

    def test_reuse_mrjob_bucket_in_same_region(self):
        self._make_bucket('mrjob-1', _DEFAULT_GCE_REGION)

        runner = DataprocJobRunner()
        self.assertEqual(runner._cloud_tmp_dir, 'gs://mrjob-1/tmp/')

    def test_ignore_mrjob_bucket_in_different_region(self):
        # this tests 687
        self._make_bucket('mrjob-1', US_EAST_GCE_REGION)

        self.assert_new_tmp_bucket(_DEFAULT_GCE_REGION)

    def test_ignore_non_mrjob_bucket_in_different_region(self):
        self._make_bucket('walrus', US_EAST_GCE_REGION)

        self.assert_new_tmp_bucket(_DEFAULT_GCE_REGION)

    def test_explicit_tmp_uri(self):
        self._make_bucket('walrus', US_EAST_GCE_REGION)

        runner = DataprocJobRunner(cloud_tmp_dir='gs://walrus/tmp/')

        self.assertEqual(runner._cloud_tmp_dir, 'gs://walrus/tmp/')

    def test_cross_region_explicit_tmp_uri(self):
        self._make_bucket('walrus', EU_WEST_GCE_REGION)

        runner = DataprocJobRunner(region=US_EAST_GCE_REGION,
                                   cloud_tmp_dir='gs://walrus/tmp/')

        self.assertEqual(runner._cloud_tmp_dir, 'gs://walrus/tmp/')

        # tmp bucket shouldn't influence region (it did in 0.4.x)
        self.assertEqual(runner._region(), US_EAST_GCE_REGION)


class InstanceTypeAndNumberTestCase(MockGoogleTestCase):

    maxDiff = None

    def _gce_instance_group_summary(self, instance_group):
        if not instance_group:
            return (0, '')

        num_instances = instance_group.num_instances
        instance_type = instance_group.machine_type_uri.split('/')[-1]
        return (num_instances, instance_type)

    def _test_instance_groups(self, opts, **kwargs):
        """Run a job with the given option dictionary, and check for
        for instance, number, and optional bid price for each instance role.

        Specify expected instance group info like:

        <role>=(num_instances, instance_type, bid_price)
        """
        runner = DataprocJobRunner(**opts)

        # cluster_body = runner.api_client.cluster_create()
        fake_bootstrap_script = 'gs://fake-bucket/fake-script.sh'
        runner._master_bootstrap_script_path = fake_bootstrap_script
        runner._upload_mgr.add(fake_bootstrap_script)

        cluster_id = runner._launch_cluster()

        cluster = runner._get_cluster(cluster_id)

        conf = cluster.config

        role_to_actual = dict(
            master=self._gce_instance_group_summary(conf.master_config),
            core=self._gce_instance_group_summary(conf.worker_config),
            task=self._gce_instance_group_summary(conf.secondary_worker_config)
        )

        role_to_expected = kwargs.copy()
        role_to_expected.setdefault('master', (1, DEFAULT_GCE_INSTANCE))
        role_to_expected.setdefault('core', (2, DEFAULT_GCE_INSTANCE))
        role_to_expected.setdefault(
            'task', self._gce_instance_group_summary(dict()))
        self.assertEqual(role_to_actual, role_to_expected)

    def set_in_mrjob_conf(self, **kwargs):
        dataproc_opts = deepcopy(self.MRJOB_CONF_CONTENTS)
        dataproc_opts['runners']['dataproc'].update(kwargs)
        patcher = mrjob_conf_patcher(dataproc_opts)
        patcher.start()
        self.addCleanup(patcher.stop)

    def test_defaults(self):
        self._test_instance_groups(
            {},
            master=(1, DEFAULT_GCE_INSTANCE))

        self._test_instance_groups(
            {'num_core_instances': 2},
            core=(2, DEFAULT_GCE_INSTANCE),
            master=(1, DEFAULT_GCE_INSTANCE))

    def test_multiple_instances(self):
        self._test_instance_groups(
            {'instance_type': HIGHCPU_GCE_INSTANCE, 'num_core_instances': 5},
            core=(5, HIGHCPU_GCE_INSTANCE),
            master=(1, DEFAULT_GCE_INSTANCE))

    def test_explicit_master_and_worker_instance_types(self):
        self._test_instance_groups(
            {'master_instance_type': MICRO_GCE_INSTANCE},
            master=(1, MICRO_GCE_INSTANCE))

        self._test_instance_groups(
            {'instance_type': HIGHMEM_GCE_INSTANCE,
             'num_core_instances': 2},
            core=(2, HIGHMEM_GCE_INSTANCE),
            master=(1, DEFAULT_GCE_INSTANCE))

        self._test_instance_groups(
            {'master_instance_type': MICRO_GCE_INSTANCE,
             'instance_type': HIGHMEM_GCE_INSTANCE,
             'num_core_instances': 2},
            core=(2, HIGHMEM_GCE_INSTANCE),
            master=(1, MICRO_GCE_INSTANCE))

    def test_explicit_instance_types_take_precedence(self):
        self._test_instance_groups(
            {'instance_type': HIGHCPU_GCE_INSTANCE,
             'master_instance_type': MICRO_GCE_INSTANCE},
            master=(1, MICRO_GCE_INSTANCE),
            core=(2, HIGHCPU_GCE_INSTANCE)
        )

    def test_cmd_line_opts_beat_mrjob_conf(self):
        # set instance_type in mrjob.conf, 1 instance
        self.set_in_mrjob_conf(master_instance_type=HIGHCPU_GCE_INSTANCE)

        self._test_instance_groups(
            {},
            master=(1, HIGHCPU_GCE_INSTANCE),
        )

        self._test_instance_groups(
            {'master_instance_type': MICRO_GCE_INSTANCE},
            master=(1, MICRO_GCE_INSTANCE)
        )

        # set instance_type in mrjob.conf, 3 instances
        self.set_in_mrjob_conf(instance_type=HIGHCPU_GCE_INSTANCE,
                               num_core_instances=2)

        self._test_instance_groups(
            {},
            master=(1, DEFAULT_GCE_INSTANCE),
            core=(2, HIGHCPU_GCE_INSTANCE)
        )

        self._test_instance_groups(
            {'master_instance_type': MICRO_GCE_INSTANCE,
             'instance_type': HIGHMEM_GCE_INSTANCE},
            master=(1, MICRO_GCE_INSTANCE),
            core=(2, HIGHMEM_GCE_INSTANCE)
        )

        # set master in mrjob.conf, 1 instance
        self.set_in_mrjob_conf(master_instance_type=MICRO_GCE_INSTANCE)

        self._test_instance_groups(
            {},
            master=(1, MICRO_GCE_INSTANCE))

        self._test_instance_groups(
            {'master_instance_type': HIGHCPU_GCE_INSTANCE},
            master=(1, HIGHCPU_GCE_INSTANCE))

        # set master and worker in mrjob.conf, 2 instances
        self.set_in_mrjob_conf(master_instance_type=MICRO_GCE_INSTANCE,
                               instance_type=HIGHMEM_GCE_INSTANCE,
                               num_core_instances=2)

        self._test_instance_groups(
            {},
            core=(2, HIGHMEM_GCE_INSTANCE),
            master=(1, MICRO_GCE_INSTANCE))

        self._test_instance_groups(
            {'instance_type': HIGHCPU_GCE_INSTANCE},
            core=(2, HIGHCPU_GCE_INSTANCE),
            master=(1, MICRO_GCE_INSTANCE))

        self._test_instance_groups(
            {'instance_type': HIGHMEM_GCE_INSTANCE},
            core=(2, HIGHMEM_GCE_INSTANCE),
            master=(1, MICRO_GCE_INSTANCE))

    def test_core_and_task_on_demand_instances(self):
        self.assertRaises(
            DataprocException,
            self._test_instance_groups,
            {'master_instance_type': MICRO_GCE_INSTANCE,
             'core_instance_type': HIGHCPU_GCE_INSTANCE,
             'task_instance_type': HIGHMEM_GCE_INSTANCE,
             'num_core_instances': 5,
             'num_task_instances': 20,
             },
            master=(1, MICRO_GCE_INSTANCE),
            core=(5, HIGHCPU_GCE_INSTANCE),
            task=(20, HIGHMEM_GCE_INSTANCE)
        )

    def test_task_type_defaults_to_core_type(self):
        self._test_instance_groups(
            {'instance_type': HIGHCPU_GCE_INSTANCE,
             'num_core_instances': 5,
             'num_task_instances': 20,
             },
            master=(1, DEFAULT_GCE_INSTANCE),
            core=(5, HIGHCPU_GCE_INSTANCE),
            task=(20, HIGHCPU_GCE_INSTANCE))


class InstanceConfigTestCase(MockGoogleTestCase):
    # test the *_instance_config options

    def _get_cluster_config(self, *args):
        job = MRWordCount(['-r', 'dataproc'] + list(args))
        job.sandbox()

        with job.make_runner() as runner:
            runner._launch()
            return runner._get_cluster(runner._cluster_id).config

    def test_default(self):
        conf = self._get_cluster_config()

        self.assertEqual(
            conf.master_config.disk_config.boot_disk_size_gb, 500)
        self.assertEqual(
            conf.worker_config.disk_config.boot_disk_size_gb, 500)

    def test_set_disk_config(self):
        conf = self._get_cluster_config(
            '--master-instance-config',
            '{"disk_config": {"boot_disk_size_gb": 100}}',
            '--core-instance-config',
            '{"disk_config": {"boot_disk_size_gb": 200, "num_local_ssds": 2}}')

        self.assertEqual(
            conf.master_config.disk_config.boot_disk_size_gb, 100)
        self.assertFalse(
            conf.master_config.disk_config.num_local_ssds)
        self.assertEqual(
            conf.worker_config.disk_config.boot_disk_size_gb, 200)
        self.assertEqual(
            conf.worker_config.disk_config.num_local_ssds, 2)

    def test_can_override_num_instances(self):
        conf = self._get_cluster_config(
            '--core-instance-config', '{"num_instances": 10}')

        self.assertEqual(
            conf.worker_config.num_instances, 10)

    def test_set_task_config(self):
        conf = self._get_cluster_config(
            '--num-task-instances', '3',
            '--task-instance-config',
            '{"disk_config": {"boot_disk_size_gb": 300}}')

        self.assertEqual(
            conf.secondary_worker_config.disk_config.boot_disk_size_gb, 300)

    def test_dont_set_task_config_if_no_task_instances(self):
        conf = self._get_cluster_config(
            '--task-instance-config',
            '{"disk_config": {"boot_disk_size_gb": 300}}')

        self.assertFalse(
            conf.secondary_worker_config.disk_config.boot_disk_size_gb)

    def test_can_set_num_instances_through_task_config(self):
        conf = self._get_cluster_config(
            '--task-instance-config',
            '{"disk_config": {"boot_disk_size_gb": 300}, "num_instances": 3}')

        self.assertEqual(
            conf.secondary_worker_config.num_instances, 3)
        self.assertEqual(
            conf.secondary_worker_config.disk_config.boot_disk_size_gb, 300)

    def test_preemtible_task_instances(self):
        conf = self._get_cluster_config(
            '--num-task-instances', '3',
            '--task-instance-config',
            '{"is_preemptible": true}')

        self.assertTrue(
            conf.secondary_worker_config.is_preemptible)


class MasterBootstrapScriptTestCase(MockGoogleTestCase):

    def test_usr_bin_env(self):
        runner = DataprocJobRunner(conf_paths=[],
                                   bootstrap_mrjob=True,
                                   sh_bin='bash -e')

        runner._add_bootstrap_files_for_upload()

        self.assertIsNotNone(runner._master_bootstrap_script_path)
        self.assertTrue(os.path.exists(runner._master_bootstrap_script_path))

        with open(runner._master_bootstrap_script_path) as f:
            lines = [line.rstrip() for line in f]

        self.assertEqual(lines[0], '#!/usr/bin/env bash -e')

    def test_create_master_bootstrap_script(self):
        # create a fake src tarball
        foo_py_path = os.path.join(self.tmp_dir, 'foo.py')
        with open(foo_py_path, 'w'):
            pass

        runner = DataprocJobRunner(
            conf_paths=[],
            bootstrap=[
                PYTHON_BIN + ' ' +
                foo_py_path + '#bar.py',
                'gs://walrus/scripts/ohnoes.sh#',
                'echo "Hi!"',
                'true',
                'ls',
                'speedups.sh',
                '/tmp/s.sh'
            ],
            bootstrap_mrjob=True)

        runner._add_bootstrap_files_for_upload()

        self.assertIsNotNone(runner._master_bootstrap_script_path)
        self.assertTrue(os.path.exists(runner._master_bootstrap_script_path))

        with open(runner._master_bootstrap_script_path) as f:
            lines = [line.rstrip() for line in f]

        self.assertEqual(lines[0], '#!/bin/sh -ex')

        # check PWD gets stored
        self.assertIn('__mrjob_PWD=$PWD', lines)

        def assertScriptDownloads(path, name=None):
            uri = runner._upload_mgr.uri(path)
            name = runner._bootstrap_dir_mgr.name('file', path, name=name)

            self.assertIn(
                '  hadoop fs -copyToLocal %s $__mrjob_PWD/%s' % (uri, name),
                lines)
            self.assertIn(
                '  chmod u+rx $__mrjob_PWD/%s' % (name,),
                lines)

        # check files get downloaded
        assertScriptDownloads(foo_py_path, 'bar.py')
        assertScriptDownloads('gs://walrus/scripts/ohnoes.sh')
        assertScriptDownloads(runner._mrjob_zip_path)

        # check scripts get run

        # bootstrap

        # see #1601
        self.assertIn('mkdir /tmp/mrjob', lines)
        self.assertIn('cd /tmp/mrjob', lines)

        self.assertIn('  ' + PYTHON_BIN + ' $__mrjob_PWD/bar.py', lines)
        self.assertIn('  $__mrjob_PWD/ohnoes.sh', lines)

        self.assertIn('  echo "Hi!"', lines)
        self.assertIn('  true', lines)
        self.assertIn('  ls', lines)

        self.assertIn('  speedups.sh', lines)
        self.assertIn('  /tmp/s.sh', lines)

        # bootstrap_mrjob
        mrjob_zip_name = runner._bootstrap_dir_mgr.name(
            'file', runner._mrjob_zip_path)
        self.assertIn("  __mrjob_PYTHON_LIB=$(" + PYTHON_BIN + " -c 'from"
                      " distutils.sysconfig import get_python_lib;"
                      " print(get_python_lib())')", lines)
        self.assertIn('  sudo unzip $__mrjob_PWD/' + mrjob_zip_name +
                      ' -d $__mrjob_PYTHON_LIB', lines)
        self.assertIn('  sudo ' + PYTHON_BIN + ' -m compileall -q -f'
                      ' $__mrjob_PYTHON_LIB/mrjob && true', lines)
        # bootstrap_python
        if PY2:
            self.assertIn(
                '  sudo apt-get install -y python-pip python-dev',
                lines)
        else:
            self.assertIn(
                '  sudo apt-get install -y python3 python3-pip python3-dev',
                lines)

    def test_no_bootstrap_script_if_not_needed(self):
        runner = DataprocJobRunner(conf_paths=[], bootstrap_mrjob=False,
                                   bootstrap_python=False)

        runner._add_bootstrap_files_for_upload()
        self.assertIsNone(runner._master_bootstrap_script_path)

    def test_bootstrap_mrjob_uses_python_bin(self):
        # use all the bootstrap options
        runner = DataprocJobRunner(conf_paths=[],
                                   bootstrap_mrjob=True,
                                   python_bin=['anaconda'])

        runner._add_bootstrap_files_for_upload()
        self.assertIsNotNone(runner._master_bootstrap_script_path)
        with open(runner._master_bootstrap_script_path, 'r') as f:
            content = f.read()

        self.assertIn('sudo anaconda -m compileall -q -f', content)

    def test_bootstrap_script_respects_sh_bin(self):
        runner = DataprocJobRunner(conf_paths=[])

        self.start(patch('mrjob.dataproc.DataprocJobRunner._sh_bin',
                         return_value=['/bin/bash']))
        runner._add_bootstrap_files_for_upload()
        self.assertIsNotNone(runner._master_bootstrap_script_path)
        with open(runner._master_bootstrap_script_path) as f:
            lines = list(f)

        self.assertEqual(lines[0].strip(), '#!/bin/bash')

    def test_bootstrap_script_respects_sh_pre_commands(self):
        runner = DataprocJobRunner(conf_paths=[])

        self.start(patch('mrjob.dataproc.DataprocJobRunner._sh_pre_commands',
                         return_value=['garply', 'quux']))
        runner._add_bootstrap_files_for_upload()
        self.assertIsNotNone(runner._master_bootstrap_script_path)
        with open(runner._master_bootstrap_script_path) as f:
            lines = list(f)

        self.assertEqual([line.strip() for line in lines[1:3]],
                         ['garply', 'quux'])


class DataprocNoMapperTestCase(MockGoogleTestCase):

    def test_no_mapper(self):
        # read from STDIN, a local file, and a remote file
        stdin = BytesIO(b'foo\nbar\n')

        local_input_path = os.path.join(self.tmp_dir, 'input')
        with open(local_input_path, 'wb') as local_input_file:
            local_input_file.write(b'one fish two fish\nred fish blue fish\n')

        remote_input_path = 'gs://walrus/data/foo'
        self.put_gcs_multi({
            remote_input_path: b'foo\n'
        })

        mr_job = MRNoMapper(['-r', 'dataproc', '-v',
                             '-', local_input_path, remote_input_path])
        mr_job.sandbox(stdin=stdin)

        results = []

        with mr_job.make_runner() as runner:
            runner.run()

            # setup fake output
            self.put_job_output_parts(runner, [
                b'1\t["blue", "one", "red", "two"]\n',
                b'4\t["fish"]\n'])

            results.extend(mr_job.parse_output(runner.cat_output()))

        self.assertEqual(sorted(results),
                         [(1, ['blue', 'one', 'red', 'two']),
                          (4, ['fish'])])


class MaxMinsIdleTestCase(MockGoogleTestCase):

    def test_default(self):
        mr_job = MRWordCount(['-r', 'dataproc'])
        mr_job.sandbox()

        with mr_job.make_runner() as runner:
            runner.run()

            cluster = runner._get_cluster(runner._cluster_id)

            self.assertEqual(
                cluster.config.lifecycle_config.idle_delete_ttl.seconds,
                600)

    def test_persistent_cluster(self):
        mr_job = MRWordCount(['-r', 'dataproc', '--max-mins-idle', '30'])
        mr_job.sandbox()

        with mr_job.make_runner() as runner:
            runner.run()

            cluster = runner._get_cluster(runner._cluster_id)

            self.assertEqual(
                cluster.config.lifecycle_config.idle_delete_ttl.seconds,
                1800)


class TestCatFallback(MockGoogleTestCase):

    def test_gcs_cat(self):

        self.put_gcs_multi({
            'gs://walrus/one': b'one_text',
            'gs://walrus/two': b'two_text',
            'gs://walrus/three': b'three_text',
        })

        runner = DataprocJobRunner(cloud_tmp_dir='gs://walrus/tmp',
                                   conf_paths=[])

        self.assertEqual(list(runner.fs.cat('gs://walrus/one')), [b'one_text'])


class CleanUpJobTestCase(MockGoogleTestCase):

    @contextmanager
    def _test_mode(self, mode):
        r = DataprocJobRunner(conf_paths=[])
        with patch.multiple(r,
                            _cleanup_cluster=mock.DEFAULT,
                            _cleanup_job=mock.DEFAULT,
                            _cleanup_local_tmp=mock.DEFAULT,
                            _cleanup_logs=mock.DEFAULT,
                            _cleanup_cloud_tmp=mock.DEFAULT) as mock_dict:
            r.cleanup(mode=mode)
            yield mock_dict

    def _quick_runner(self):
        r = DataprocJobRunner(conf_paths=[])
        r._cluster_id = 'j-ESSEOWENS'
        r._ran_job = False
        return r

    def test_cleanup_all(self):
        with self._test_mode('ALL') as m:
            self.assertFalse(m['_cleanup_cluster'].called)
            self.assertFalse(m['_cleanup_job'].called)
            self.assertTrue(m['_cleanup_local_tmp'].called)
            self.assertTrue(m['_cleanup_cloud_tmp'].called)
            self.assertTrue(m['_cleanup_logs'].called)

    def test_cleanup_job(self):
        with self._test_mode('JOB') as m:
            self.assertFalse(m['_cleanup_cluster'].called)
            self.assertFalse(m['_cleanup_local_tmp'].called)
            self.assertFalse(m['_cleanup_cloud_tmp'].called)
            self.assertFalse(m['_cleanup_logs'].called)
            self.assertFalse(m['_cleanup_job'].called)  # Only on failure

    def test_cleanup_none(self):
        with self._test_mode('NONE') as m:
            self.assertFalse(m['_cleanup_cluster'].called)
            self.assertFalse(m['_cleanup_local_tmp'].called)
            self.assertFalse(m['_cleanup_cloud_tmp'].called)
            self.assertFalse(m['_cleanup_logs'].called)
            self.assertFalse(m['_cleanup_job'].called)

    def test_kill_cluster(self):
        r = self._quick_runner()
        with patch.object(mrjob.dataproc.DataprocJobRunner,
                          '_delete_cluster') as m:
            r._cleanup_cluster()
            self.assertTrue(m.called)

    def test_kill_cluster_if_successful(self):
        # If they are setting up the cleanup to kill the cluster, mrjob should
        # kill the cluster independent of job success.
        r = self._quick_runner()
        with patch.object(mrjob.dataproc.DataprocJobRunner,
                          '_delete_cluster') as m:
            r._ran_job = True
            r._cleanup_cluster()
            self.assertTrue(m.called)

    def test_kill_persistent_cluster(self):
        r = self._quick_runner()
        with patch.object(mrjob.dataproc.DataprocJobRunner,
                          '_delete_cluster') as m:
            r._opts['cluster_id'] = 'j-MOCKCLUSTER0'
            r._cleanup_cluster()
            self.assertTrue(m.called)


class BootstrapPythonTestCase(MockGoogleTestCase):

    if PY2:
        EXPECTED_BOOTSTRAP = [
            ['sudo apt-get install -y python-pip python-dev'],
        ]
    else:
        EXPECTED_BOOTSTRAP = [
            ['sudo apt-get install -y python3 python3-pip python3-dev'],
        ]

    def test_default(self):
        mr_job = MRTwoStepJob(['-r', 'dataproc'])
        with mr_job.make_runner() as runner:
            self.assertEqual(runner._opts['bootstrap_python'], True)
            self.assertEqual(runner._bootstrap_python(),
                             self.EXPECTED_BOOTSTRAP)
            self.assertEqual(runner._bootstrap,
                             self.EXPECTED_BOOTSTRAP)

    def test_bootstrap_python_switch(self):
        mr_job = MRTwoStepJob(['-r', 'dataproc', '--bootstrap-python'])

        with mr_job.make_runner() as runner:
            self.assertEqual(runner._opts['bootstrap_python'], True)
            self.assertEqual(runner._bootstrap_python(),
                             self.EXPECTED_BOOTSTRAP)
            self.assertEqual(runner._bootstrap,
                             self.EXPECTED_BOOTSTRAP)

    def test_no_bootstrap_python_switch(self):
        mr_job = MRTwoStepJob(['-r', 'dataproc', '--no-bootstrap-python'])
        with mr_job.make_runner() as runner:
            self.assertEqual(runner._opts['bootstrap_python'], False)
            self.assertEqual(runner._bootstrap_python(), [])
            self.assertEqual(runner._bootstrap, [])

    def test_bootstrap_python_comes_before_bootstrap(self):
        mr_job = MRTwoStepJob(['-r', 'dataproc', '--bootstrap', 'true'])

        with mr_job.make_runner() as runner:
            self.assertEqual(
                runner._bootstrap,
                self.EXPECTED_BOOTSTRAP + [['true']])


class GetNewDriverOutputLinesTestCase(MockGoogleTestCase):
    # test line parsing logic

    URI = ('gs://mock-bucket/google-cloud-dataproc-metainfo/mock-cluster-id'
           '/jobs/mock-job-name/driveroutput')

    def setUp(self):
        super(GetNewDriverOutputLinesTestCase, self).setUp()
        self.runner = DataprocJobRunner()
        self.fs = self.runner.fs

    def append_data(self, uri, new_data):
        old_data = b''.join(self.fs.cat(uri))
        self.put_gcs_multi({uri: old_data + new_data})

    def get_new_lines(self):
        return self.runner._get_new_driver_output_lines(DRIVER_OUTPUT_URI)

    def test_no_log_files(self):
        self.assertEqual(self.get_new_lines(), [])

    def test_empty_log_file(self):
        log_uri = DRIVER_OUTPUT_URI + '.000000000'
        self.append_data(log_uri, b'')

        self.assertEqual(self.get_new_lines(), [])

    def test_return_new_lines_as_available(self):
        log_uri = DRIVER_OUTPUT_URI + '.000000000'

        self.assertEqual(self.get_new_lines(), [])

        self.append_data(log_uri, b'log line\nanother log line\n')

        self.assertEqual(self.get_new_lines(),
                         ['log line\n', 'another log line\n'])
        self.assertEqual(self.get_new_lines(), [])

        self.append_data(log_uri, b'third log line\n')

        self.assertEqual(self.get_new_lines(), ['third log line\n'])
        self.assertEqual(self.get_new_lines(), [])

    def test_partial_lines(self):
        # probably lines are going to be added atomically, but just in case

        log_uri = DRIVER_OUTPUT_URI + '.000000000'

        self.assertEqual(self.get_new_lines(), [])

        self.append_data(log_uri, b'log line\nanother lo')

        self.assertEqual(self.get_new_lines(), ['log line\n'])
        self.assertEqual(self.get_new_lines(), [])

        self.append_data(log_uri, b'g line\na thir')

        self.assertEqual(self.get_new_lines(), ['another log line\n'])
        self.assertEqual(self.get_new_lines(), [])

        self.append_data(log_uri, b'd log line\n')

    def test_iterating_through_log_files(self):
        log0_uri = DRIVER_OUTPUT_URI + '.000000000'
        log1_uri = DRIVER_OUTPUT_URI + '.000000001'

        self.assertEqual(self.get_new_lines(), [])

        self.append_data(log0_uri, b'log line\n')

        self.assertEqual(self.get_new_lines(), ['log line\n'])

        self.append_data(log0_uri, b'another log line\n')
        self.append_data(log1_uri, b'a third log line\n')

        self.assertEqual(self.get_new_lines(),
                         ['another log line\n', 'a third log line\n'])

        # this shouldn't actually happen
        self.append_data(log0_uri, b'Hey where did THIS come from???\n')

        # because we've moved beyond log0
        self.assertEqual(self.get_new_lines(), [])

    def test_not_found(self):
        log_uri = DRIVER_OUTPUT_URI + '.000000000'
        self.append_data(log_uri, b'log line\nanother log line\n')

        # in some cases the blob for the log file appears but
        # raises NotFound when read from, maybe an eventual consistency
        # race condition?
        self.start(patch('tests.mock_google.storage.MockGoogleStorageBlob'
                         '.download_as_string',
                         side_effect=NotFound('race condition')))

        self.assertEqual(self.get_new_lines(), [])

    def test_request_range_not_satisfiable(self):
        log_uri = DRIVER_OUTPUT_URI + '.000000000'
        self.append_data(log_uri, b'')

        # this is normal and happens when we request a range starting
        # at or after the end of the file. Our mock Blob object imitates
        # this behavior, so this test should be redundant with
        # test_empty_log_file(), above.
        self.start(patch('tests.mock_google.storage.MockGoogleStorageBlob'
                         '.download_as_string',
                         side_effect=RequestRangeNotSatisfiable('too far')))

        self.assertEqual(self.get_new_lines(), [])


class UpdateStepInterpretationTestCase(MockGoogleTestCase):
    # make sure we parse status messages, counters, etc. properly

    URI = ('gs://mock-bucket/google-cloud-dataproc-metainfo/mock-cluster-id'
           '/jobs/mock-job-name/driveroutput')

    def setUp(self):
        super(UpdateStepInterpretationTestCase, self).setUp()
        self.runner = DataprocJobRunner()
        self.get_lines = self.start(patch(
            'mrjob.dataproc.DataprocJobRunner._get_new_driver_output_lines',
            return_value=[]))

        self.step_interpretation = {}

    def update_step_interpretation(self):
        self.runner._update_step_interpretation(
            self.step_interpretation, DRIVER_OUTPUT_URI)

    def test_empty(self):
        self.update_step_interpretation()

        self.assertEqual(self.step_interpretation, {})

    def test_progress(self):
        self.get_lines.side_effect = [
            ['18/04/17 22:03:40 INFO impl.YarnClientImpl: Submitted'
             ' application application_1524002511355_0001\n'],
            ['18/04/17 22:03:54 INFO mapreduce.Job:  map 0% reduce 0%\n'],
            ['18/04/17 22:05:10 INFO mapreduce.Job:  map 52% reduce 0%\n',
             '18/04/17 22:06:15 INFO mapreduce.Job:  map 100% reduce 0%\n'],
            ['18/04/17 22:07:32 INFO mapreduce.Job:  map 100% reduce 100%\n'],
        ]

        self.update_step_interpretation()
        self.assertEqual(self.step_interpretation['application_id'],
                         'application_1524002511355_0001')

        self.update_step_interpretation()
        self.assertEqual(self.step_interpretation['progress'],
                         dict(map=0, reduce=0,
                              message=' map 0% reduce 0%'))

        # make sure we didn't overwrite application_id
        self.assertEqual(self.step_interpretation['application_id'],
                         'application_1524002511355_0001')

        self.update_step_interpretation()
        self.assertEqual(self.step_interpretation['progress'],
                         dict(map=100, reduce=0,
                              message=' map 100% reduce 0%'))

        self.update_step_interpretation()
        self.assertEqual(self.step_interpretation['progress'],
                         dict(map=100, reduce=100,
                              message=' map 100% reduce 100%'))

    def test_counters(self):
        self.get_lines.return_value = [
            '18/04/17 22:07:34 INFO mapreduce.Job: Counters: 3\n',
            '\tFile System Counters\n',
            '\t\tFILE: Number of bytes read=819\n',
            '\t\tFILE: Number of bytes written=3698122\n',
            '\tMap-Reduce Framework\n',
            '\t\tMap input records=13\n',
        ]

        self.update_step_interpretation()
        self.assertEqual(
            self.step_interpretation['counters'],
            {
                'File System Counters': {
                    'FILE: Number of bytes read': 819,
                    'FILE: Number of bytes written': 3698122,
                },
                'Map-Reduce Framework': {
                    'Map input records': 13,
                },
            },
        )

    # read_logs=False shouldn't turn off step interpretation

    def test_progress_with_no_read_logs(self):
        self.runner._opts['read_logs'] = False
        self.test_progress()

    def test_counters_with_no_read_logs(self):
        self.runner._opts['read_logs'] = False
        self.test_counters()


class ProgressAndCounterLoggingTestCase(MockGoogleTestCase):

    def setUp(self):
        super(ProgressAndCounterLoggingTestCase, self).setUp()

        self.get_lines = self.start(patch(
            'mrjob.dataproc.DataprocJobRunner._get_new_driver_output_lines',
            return_value=[]))

        self.log = self.start(patch('mrjob.dataproc.log'))
        self.start(patch('mrjob.logs.mixin.log', self.log))

    def test_log_messages(self):
        self.get_lines.return_value = [
            '18/04/17 22:06:15 INFO mapreduce.Job:  map 100% reduce 0%\n',
            '18/04/17 22:07:34 INFO mapreduce.Job: Counters: 1\n',
            '\tFile System Counters\n',
            '\t\tFILE: Number of bytes read=819\n',
        ]

        mr_job = MRWordCount(['-r', 'dataproc'])
        mr_job.sandbox()

        with mr_job.make_runner() as runner:
            runner.run()

        self.assertIn(call('  map 100% reduce 0%'),
                      self.log.info.call_args_list)

        self.assertIn(
            call(
                'Counters: 1\n\tFile System Counters\n\t\tFILE:'
                ' Number of bytes read=819'),
            self.log.info.call_args_list)


class SetUpSSHTunnelTestCase(MockGoogleTestCase):

    def setUp(self, *args):
        super(SetUpSSHTunnelTestCase, self).setUp()

        self.mock_Popen = self.start(patch('mrjob.cloud.Popen'))
        # simulate successfully binding port
        self.mock_Popen.return_value.returncode = None
        self.mock_Popen.return_value.pid = 99999

        self.start(patch('os.kill'))  # don't clean up fake SSH proc

        self.start(patch('time.sleep'))

    def test_default(self):
        job = MRWordCount(['-r', 'dataproc'])
        job.sandbox()

        with job.make_runner() as runner:
            runner.run()

        self.assertFalse(self.mock_Popen.called)

    def test_default_ssh_tunnel(self):
        job = MRWordCount(['-r', 'dataproc', '--ssh-tunnel'])
        job.sandbox()

        with job.make_runner() as runner:
            runner.run()

        self.assertEqual(self.mock_Popen.call_count, 1)
        args_tuple, kwargs = self.mock_Popen.call_args
        args = args_tuple[0]

        self.assertEqual(kwargs, dict(stdin=PIPE, stdout=PIPE, stderr=PIPE))

        self.assertEqual(args[:3], ['gcloud', 'compute', 'ssh'])

        self.assertIn('-L', args)
        self.assertIn('-N', args)
        self.assertIn('-n', args)
        self.assertIn('-q', args)

        self.assertNotIn('-g', args)
        self.assertNotIn('-4', args)

        self.mock_Popen.stdin.called_once_with(b'\n\n')

    def test_open_ssh_tunnel(self):
        job = MRWordCount(
            ['-r', 'dataproc', '--ssh-tunnel', '--ssh-tunnel-is-open'])
        job.sandbox()

        with job.make_runner() as runner:
            runner.run()

        self.assertEqual(self.mock_Popen.call_count, 1)
        args = self.mock_Popen.call_args[0][0]

        self.assertIn('-L', args)
        self.assertIn('-N', args)
        self.assertIn('-n', args)
        self.assertIn('-q', args)

        self.assertIn('-g', args)
        self.assertIn('-4', args)

    def test_custom_gcloud_bin(self):
        job = MRWordCount(['-r', 'dataproc', '--ssh-tunnel',
                           '--gcloud-bin', '/path/to/gcloud -v'])

        job.sandbox()

        with job.make_runner() as runner:
            runner.run()

        self.assertEqual(self.mock_Popen.call_count, 1)
        args = self.mock_Popen.call_args[0][0]

        self.assertEqual(args[:4], ['/path/to/gcloud', '-v', 'compute', 'ssh'])

    def test_missing_gcloud_bin(self):
        self.mock_Popen.side_effect = OSError(2, 'No such file or directory')

        job = MRWordCount(['-r', 'dataproc', '--ssh-tunnel'])
        job.sandbox()

        with job.make_runner() as runner:
            runner.run()

        self.assertEqual(self.mock_Popen.call_count, 1)
        self.assertTrue(runner._give_up_on_ssh_tunnel)

    def test_error_from_gcloud_bin(self):
        self.mock_Popen.return_value.returncode = 255

        job = MRWordCount(['-r', 'dataproc', '--ssh-tunnel'])

        job.sandbox()

        with job.make_runner() as runner:
            runner.run()

        self.assertGreater(self.mock_Popen.call_count, 1)
        self.assertFalse(runner._give_up_on_ssh_tunnel)


class MockLogEntriesTestCase(MockGoogleTestCase):
    """Superclass for tests that create fake log entries."""

    def setUp(self):
        super(MockLogEntriesTestCase, self).setUp()

        self.mock_cluster_id = LOGGING_CLUSTER_NAME

    def add_container_exit(self, container_id, returncode=143):
        payload = {
            'class': _CONTAINER_EXECUTOR_CLASS_NAME,
            'message': ('Exit code from container %s is : %d' % (
                container_id, returncode)),
        }

        self.add_mock_log_entry(
            payload,
            self.log_name('yarn-yarn-nodemanager'),
            resource=self.log_resource(),
        )

    def add_split(self, container_id, cluster=LOGGING_CLUSTER_NAME):
        self.add_entry(container_id, 'syslog', SPLIT_MESSAGE)

    def add_stack_trace(self, container_id, cluster=LOGGING_CLUSTER_NAME):
        self.add_entry(container_id, 'syslog', LOGGING_STACK_TRACE)

    def add_traceback(self, container_id, cluster=LOGGING_CLUSTER_NAME):
        self.add_entry(container_id, 'stderr', LOGGING_TRACEBACK)

    def add_entry(self, container_id, logname, message):
        payload = dict(
            application=APPLICATION_ID,
            container=container_id,
            container_logname=logname,
            message=message,
        )

        self.add_mock_log_entry(
            payload,
            self.log_name('yarn-userlogs'),
            resource=self.log_resource(),
        )

    def log_name(self, name):
        return 'projects/%s/logs/%s' % (self.mock_project_id, name)

    def log_resource(self):
        return dict(
            labels=dict(
                cluster_name=LOGGING_CLUSTER_NAME,
                project_id=self.mock_project_id,
                region=_DEFAULT_GCE_REGION,
            ),
            type='cloud_dataproc_cluster',
        )


class FailedTaskContainerIDsTestCase(MockLogEntriesTestCase):

    OTHER_APP_CONTAINER_ID = 'container_1234567890111_0001_01_000001'

    def setUp(self):
        super(FailedTaskContainerIDsTestCase, self).setUp()

        self.runner = DataprocJobRunner()
        self.runner._cluster_id = LOGGING_CLUSTER_NAME

    def test_empty(self):
        self.assertEqual(
            list(self.runner._failed_task_container_ids(APPLICATION_ID)),
            [])

    def test_one_failure(self):
        self.add_container_exit(CONTAINER_ID_1)

        self.assertEqual(
            list(self.runner._failed_task_container_ids(APPLICATION_ID)),
            [CONTAINER_ID_1])

    def test_reverse_order(self):
        self.add_container_exit(CONTAINER_ID_1)
        self.add_container_exit(CONTAINER_ID_2)

        self.assertEqual(
            list(self.runner._failed_task_container_ids(APPLICATION_ID)),
            [CONTAINER_ID_2, CONTAINER_ID_1])

    def test_ignore_failures_from_other_runs(self):
        self.add_container_exit(self.OTHER_APP_CONTAINER_ID)

        self.assertEqual(
            list(self.runner._failed_task_container_ids(APPLICATION_ID)),
            [])

    def test_ignore_zero_returncode(self):
        self.add_container_exit(CONTAINER_ID_1, returncode=0)

        self.assertEqual(
            list(self.runner._failed_task_container_ids(APPLICATION_ID)),
            [])


class FixTracebackTestCase(BasicTestCase):

    def test_empty(self):
        self.assertEqual(_fix_traceback(''), '')

    def test_fix_traceback_with_no_newlines(self):
        self.assertEqual(_fix_traceback(LOGGING_TRACEBACK),
                         TRACEBACK)

    def test_fix_traceback_plus_log4j_warnings(self):
        self.assertEqual(
            _fix_traceback(LOGGING_TRACEBACK + LOG4J_WARNINGS),
            TRACEBACK)

    def test_no_need_to_fix(self):
        self.assertEqual(_fix_traceback(TRACEBACK), TRACEBACK)

    def test_can_strip_log4j_warnings_from_correct_traceback(self):
        self.assertEqual(
            _fix_traceback(TRACEBACK + LOG4J_WARNINGS),
            TRACEBACK)

    def test_something_else(self):
        message = 'mice in your kitchen\nare bad'

        self.assertEqual(_fix_traceback(message), message)


class FixJavaStackTraceTestCase(BasicTestCase):

    STACK_TRACE = (
        'Diagnostics report from attempt_1525195653111_0001_m_000000_3:'
        ' Error: java.lang.RuntimeException: PipeMapRed.waitOutputThreads():'
        ' subprocess failed with code 1\n'
        '\tat org.apache.hadoop.streaming.PipeMapRed.waitOutputThreads'
        '(PipeMapRed.java:322)\n'
        '\tat org.apache.hadoop.mapred.YarnChild.main(YarnChild.java:158)'
    )

    LOGGING_STACK_TRACE = STACK_TRACE.replace('\n', '')

    def test_add_missing_newlines(self):
        self.assertEqual(_fix_java_stack_trace(LOGGING_STACK_TRACE),
                         STACK_TRACE)

    def test_no_need_to_fix(self):
        self.assertEqual(_fix_java_stack_trace(STACK_TRACE),
                         STACK_TRACE)

    def test_something_else(self):
        message = 'mice in your kitchen\nare bad'

        self.assertEqual(_fix_traceback(message), message)


class TaskLogInterpretationTestCase(MockLogEntriesTestCase):

    def setUp(self):
        super(TaskLogInterpretationTestCase, self).setUp()

        self.container_ids_method = self.start(patch(
            'mrjob.dataproc.DataprocJobRunner._failed_task_container_ids',
            return_value=[CONTAINER_ID_2, CONTAINER_ID_1]))

        self.runner = DataprocJobRunner()
        self.runner._cluster_id = LOGGING_CLUSTER_NAME

    def test_empty(self):
        self.assertEqual(
            self.runner._task_log_interpretation(APPLICATION_ID, 'streaming'),
            {})

    def test_find_error(self):
        self.add_split(CONTAINER_ID_1)
        self.add_stack_trace(CONTAINER_ID_1)
        self.add_traceback(CONTAINER_ID_1)

        interp = self.runner._task_log_interpretation(
            APPLICATION_ID, 'streaming')
        self.assertEqual(len(interp.get('errors', [])), 1)

        error = interp['errors'][0]

        self.assertEqual(error['container_id'], CONTAINER_ID_1)
        self.assertEqual(error['hadoop_error']['message'], STACK_TRACE)
        self.assertEqual(error['split'], SPLIT)
        self.assertEqual(error['task_error']['message'], TRACEBACK)

        self.assertTrue(interp.get('partial'))

    def test_stop_after_first_task_error(self):
        self.add_stack_trace(CONTAINER_ID_1)
        self.add_traceback(CONTAINER_ID_1)
        self.add_stack_trace(CONTAINER_ID_2)
        self.add_traceback(CONTAINER_ID_2)

        interp = self.runner._task_log_interpretation(
            APPLICATION_ID, 'streaming')

        self.assertEqual(len(interp.get('errors', [])), 1)
        error = interp['errors'][0]

        self.assertEqual(error['container_id'], CONTAINER_ID_2)
        self.assertTrue(interp.get('partial'))

    def test_keep_going_if_just_hadoop_error(self):
        self.add_stack_trace(CONTAINER_ID_1)
        self.add_traceback(CONTAINER_ID_1)
        self.add_stack_trace(CONTAINER_ID_2)

        interp = self.runner._task_log_interpretation(
            APPLICATION_ID, 'streaming')

        errors = interp.get('errors', [])
        self.assertEqual(len(errors), 2)

        self.assertEqual(errors[0]['container_id'], CONTAINER_ID_2)
        self.assertNotIn('task_error', errors[0])

        self.assertEqual(errors[1]['container_id'], CONTAINER_ID_1)
        self.assertIn('task_error', errors[1])

        self.assertTrue(interp.get('partial'))

    def test_hadoop_errors_only(self):
        self.add_stack_trace(CONTAINER_ID_1)
        self.add_stack_trace(CONTAINER_ID_2)

        interp = self.runner._task_log_interpretation(
            APPLICATION_ID, 'streaming')

        errors = interp.get('errors', [])
        self.assertEqual(len(errors), 2)

        self.assertEqual(errors[0]['container_id'], CONTAINER_ID_2)
        self.assertNotIn('task_error', errors[0])

        self.assertEqual(errors[1]['container_id'], CONTAINER_ID_1)
        self.assertNotIn('task_error', errors[1])

        self.assertFalse(interp.get('partial'))

    def test_task_error_only(self):
        self.add_traceback(CONTAINER_ID_1)

        self.assertEqual(
            self.runner._task_log_interpretation(APPLICATION_ID, 'streaming'),
            {})

    def test_not_partial(self):
        self.add_stack_trace(CONTAINER_ID_1)
        self.add_traceback(CONTAINER_ID_1)
        self.add_stack_trace(CONTAINER_ID_2)
        self.add_traceback(CONTAINER_ID_2)

        interp = self.runner._task_log_interpretation(
            APPLICATION_ID, 'streaming', partial=False)
        errors = interp.get('errors', [])

        self.assertEqual(len(errors), 2)

        self.assertFalse(interp.get('partial'))


class CauseOfErrorTestCase(MockLogEntriesTestCase):

    def setUp(self):
        super(CauseOfErrorTestCase, self).setUp()
        self.get_lines = self.start(patch(
            'mrjob.dataproc.DataprocJobRunner._get_new_driver_output_lines',
            return_value=[]))

    def test_end_to_end(self):
        # use LOGGING_CLUSTER_NAME so we can generage fake logging entries
        job = MRBoom(['-r', 'dataproc', '--cluster-id', LOGGING_CLUSTER_NAME])
        job.sandbox()

        self.mock_jobs_succeed = False

        # feed application_id into mock driver output
        self.get_lines.side_effect = [
            ['15/12/11 13:32:45 INFO impl.YarnClientImpl:'
             ' Submitted application %s' % APPLICATION_ID],
            [],
            [],
            [],
        ]

        self.add_container_exit(CONTAINER_ID_1)
        self.add_split(CONTAINER_ID_1)
        self.add_stack_trace(CONTAINER_ID_1)
        self.add_traceback(CONTAINER_ID_1)

        with job.make_runner() as runner:
            self.assertRaises(StepFailedException, runner.run)

            self.assertEqual(len(runner._log_interpretations), 1)
            interp = runner._log_interpretations[0]

            self.assertIn('step', interp)
            self.assertIn('history', interp)
            self.assertIn('task', interp)

            error = _pick_error(interp)
            self.assertIsNotNone(error)

            self.assertEqual(error['split'], SPLIT)
            self.assertEqual(error['hadoop_error']['message'], STACK_TRACE)
            self.assertEqual(error['task_error']['message'], TRACEBACK)

    def test_no_read_logs(self):
        # similar to end-to-end test, but does nothing

        # TODO: in practice, there will be an error in the mock driver output,
        # which *will* be returned

        # use LOGGING_CLUSTER_NAME so we can generage fake logging entries
        job = MRBoom(['-r', 'dataproc', '--cluster-id', LOGGING_CLUSTER_NAME,
                      '--no-read-logs'])
        job.sandbox()

        self.mock_jobs_succeed = False

        # feed application_id into mock driver output
        self.get_lines.side_effect = [
            ['15/12/11 13:32:45 INFO impl.YarnClientImpl:'
             ' Submitted application %s' % APPLICATION_ID],
            [],
            [],
            [],
        ]

        self.add_container_exit(CONTAINER_ID_1)
        self.add_split(CONTAINER_ID_1)
        self.add_stack_trace(CONTAINER_ID_1)
        self.add_traceback(CONTAINER_ID_1)

        with job.make_runner() as runner:
            self.assertRaises(StepFailedException, runner.run)

            self.assertEqual(len(runner._log_interpretations), 1)
            interp = runner._log_interpretations[0]

            self.assertIn('step', interp)
            self.assertNotIn('history', interp)
            self.assertNotIn('task', interp)

            error = _pick_error(interp)
            self.assertIsNone(error)


class CloudPartSizeTestCase(MockGoogleTestCase):

    def setUp(self):
        super(CloudPartSizeTestCase, self).setUp()

        self.upload_from_string = self.start(patch(
            'tests.mock_google.storage.MockGoogleStorageBlob'
            '.upload_from_string',
            side_effect=MockGoogleStorageBlob.upload_from_string,
            autospec=True))

    def test_default(self):
        runner = DataprocJobRunner()

        self.assertEqual(runner._upload_part_size(), 100 * 1024 * 1024)

    def test_float(self):
        runner = DataprocJobRunner(cloud_part_size_mb=0.25)

        self.assertEqual(runner._upload_part_size(), 256 * 1024)

    def test_zero(self):
        runner = DataprocJobRunner(cloud_part_size_mb=0)

        self.assertEqual(runner._upload_part_size(), None)

    def test_multipart_upload(self):
        job = MRWordCount(
            ['-r', 'dataproc', '--cloud-part-size-mb', '2'])
        job.sandbox()

        with job.make_runner() as runner:
            runner._prepare_for_launch()

        # chunk size should be set on blob object used to upload
        self.assertTrue(self.upload_from_string.called)
        for call_args in self.upload_from_string.call_args_list:
            blob = call_args[0][0]
            self.assertEqual(blob.chunk_size, 2 * 1024 * 1024)


class JarStepTestCase(MockGoogleTestCase):

    def test_local_jar_gets_uploaded(self):
        fake_jar = os.path.join(self.tmp_dir, 'fake.jar')
        with open(fake_jar, 'w'):
            pass

        job = MRJustAJar(['-r', 'dataproc', '--jar', fake_jar])
        job.sandbox()

        with job.make_runner() as runner:
            runner.run()

            self.assertIn(fake_jar, runner._upload_mgr.path_to_uri())
            jar_uri = runner._upload_mgr.uri(fake_jar)
            self.assertTrue(runner.fs.ls(jar_uri))

            jobs = list(runner._list_jobs(cluster_name=runner._cluster_id))

            self.assertEqual(len(jobs), 1)
            self.assertEqual(jobs[0].hadoop_job.main_jar_file_uri, jar_uri)

    def test_jar_on_gcs(self):
        jar_uri = 'gs://dubliners/whiskeyinthe.jar'
        self.put_gcs_multi({jar_uri: b''})

        job = MRJustAJar(['-r', 'dataproc', '--jar', jar_uri])
        job.sandbox()

        with job.make_runner() as runner:
            runner.run()

            jobs = list(runner._list_jobs(cluster_name=runner._cluster_id))

            self.assertEqual(len(jobs), 1)
            self.assertEqual(jobs[0].hadoop_job.main_jar_file_uri, jar_uri)

            # for comparison with test_main_class()
            self.assertFalse(jobs[0].hadoop_job.main_class)

    def test_main_class(self):
        jar_uri = 'gs://dubliners/whiskeyinthe.jar'
        self.put_gcs_multi({jar_uri: b''})

        job = MRJustAJar(['-r', 'dataproc', '--jar', jar_uri,
                          '--main-class', 'ThingAnalyzer'])
        job.sandbox()

        with job.make_runner() as runner:
            runner.run()

            jobs = list(runner._list_jobs(cluster_name=runner._cluster_id))

            self.assertEqual(len(jobs), 1)
            self.assertEqual(jobs[0].hadoop_job.jar_file_uris, [jar_uri])
            self.assertEqual(jobs[0].hadoop_job.main_class, 'ThingAnalyzer')

            # main_jar_file_uri and main_class are mutually exclusive
            self.assertFalse(jobs[0].hadoop_job.main_jar_file_uri)

    def test_jar_inside_dataproc(self):
        jar_uri = (
            'file:///usr/lib/hadoop-mapreduce/hadoop-mapreduce-examples.jar')

        job = MRJustAJar(['-r', 'dataproc', '--jar', jar_uri])
        job.sandbox()

        with job.make_runner() as runner:
            runner.run()

            jobs = list(runner._list_jobs(cluster_name=runner._cluster_id))

            self.assertEqual(len(jobs), 1)
            # Dataproc accepts file:// URIs as-is
            self.assertEqual(jobs[0].hadoop_job.main_jar_file_uri, jar_uri)

    def test_input_output_interpolation(self):
        fake_jar = os.path.join(self.tmp_dir, 'fake.jar')
        open(fake_jar, 'w').close()
        input1 = os.path.join(self.tmp_dir, 'input1')
        open(input1, 'w').close()
        input2 = os.path.join(self.tmp_dir, 'input2')
        open(input2, 'w').close()

        job = MRJarAndStreaming(
            ['-r', 'dataproc', '--jar', fake_jar, input1, input2])
        job.sandbox()

        with job.make_runner() as runner:
            runner.run()

            jobs = sorted(runner._list_jobs(cluster_name=runner._cluster_id),
                          key=lambda j: j.reference.job_id)

            self.assertEqual(len(jobs), 2)
            jar_job, streaming_job = jobs

            jar_uri = runner._upload_mgr.uri(fake_jar)

            self.assertEqual(jar_job.hadoop_job.main_jar_file_uri, jar_uri)
            jar_args = jar_job.hadoop_job.args

            self.assertEqual(len(jar_args), 3)
            self.assertEqual(jar_args[0], 'stuff')

            # check input is interpolated
            input_arg = ','.join(
                runner._upload_mgr.uri(path) for path in (input1, input2))
            self.assertEqual(jar_args[1], input_arg)

            # check output of jar is input of next step
            jar_output_arg = jar_args[2]

            streaming_args = list(streaming_job.hadoop_job.args)
            streaming_input_arg = streaming_args[
                streaming_args.index('-input') + 1]
            self.assertEqual(jar_output_arg, streaming_input_arg)


class HadoopStreamingJarTestCase(MockGoogleTestCase):

    def get_runner_and_job(self, *args):
        mr_job = MRWordCount(['-r', 'dataproc'] + list(args))
        mr_job.sandbox()

        runner = mr_job.make_runner()
        runner.run()

        jobs = list(runner._list_jobs(cluster_name=runner._cluster_id))
        self.assertEqual(len(jobs), 1)

        return runner, jobs[0]

    def test_default(self):
        runner, job = self.get_runner_and_job()

        self.assertEqual(job.hadoop_job.main_jar_file_uri,
                         _HADOOP_STREAMING_JAR_URI)

    def test_local_hadoop_streaming_jar(self):
        jar_path = os.path.join(self.tmp_dir, 'righteousness.jar')
        open(jar_path, 'w').close()

        runner, job = self.get_runner_and_job(
            '--hadoop-streaming-jar', jar_path)

        jar_uri = runner._upload_mgr.uri(jar_path)

        self.assertEqual(job.hadoop_job.main_jar_file_uri, jar_uri)

    def test_hadoop_streaming_jar_on_node(self):
        jar_uri = 'file:///path/to/victory.jar'

        runner, job = self.get_runner_and_job(
            '--hadoop-streaming-jar', jar_uri)

        self.assertEqual(job.hadoop_job.main_jar_file_uri, jar_uri)

    def test_hadoop_streaming_jar_on_gcs(self):
        jar_uri = 'gs://dubliners/whiskeyinthe.jar'
        self.put_gcs_multi({jar_uri: b''})

        runner, job = self.get_runner_and_job(
            '--hadoop-streaming-jar', jar_uri)

        self.assertEqual(job.hadoop_job.main_jar_file_uri, jar_uri)


class NetworkAndSubnetworkTestCase(MockGoogleTestCase):

    def _get_project_id_and_gce_config(self, *args):
        job = MRWordCount(['-r', 'dataproc'] + list(args))
        job.sandbox()

        with job.make_runner() as runner:
            runner._launch()
            cluster = runner._get_cluster(
                runner._cluster_id)
            return cluster.project_id, cluster.config.gce_cluster_config

    def test_default(self):
        project_id, gce_config = self._get_project_id_and_gce_config()

        self.assertEqual(
            gce_config.network_uri,
            'https://www.googleapis.com/compute/v1/projects/%s'
            '/global/networks/default' % project_id)
        self.assertFalse(gce_config.subnetwork_uri)

    def test_network_name(self):
        project_id, gce_config = self._get_project_id_and_gce_config(
            '--network', 'test')

        self.assertEqual(
            gce_config.network_uri,
            'https://www.googleapis.com/compute/v1/projects/%s'
            '/global/networks/test' % project_id)
        self.assertFalse(gce_config.subnetwork_uri)

    def test_network_path(self):
        project_id, gce_config = self._get_project_id_and_gce_config(
            '--network', 'projects/manhattan/global/networks/secret')

        self.assertEqual(
            gce_config.network_uri,
            'https://www.googleapis.com/compute/v1'
            '/projects/manhattan/global/networks/secret')
        self.assertFalse(gce_config.subnetwork_uri)

    def test_network_uri(self):
        project_id, gce_config = self._get_project_id_and_gce_config(
            '--network', 'https://www.cnn.com/')

        self.assertEqual(
            gce_config.network_uri, 'https://www.cnn.com/')
        self.assertFalse(gce_config.subnetwork_uri)

    def test_subnetwork_name(self):
        project_id, gce_config = self._get_project_id_and_gce_config(
            '--subnet', 'test')

        self.assertEqual(
            gce_config.subnetwork_uri,
            'https://www.googleapis.com/compute/v1/projects/%s'
            '/us-west1/subnetworks/test' % project_id)
        self.assertFalse(gce_config.network_uri)

    def test_subnetwork_path(self):
        project_id, gce_config = self._get_project_id_and_gce_config(
            '--subnet', 'projects/manhattan/los-alamos/networks/lanl')

        self.assertEqual(
            gce_config.subnetwork_uri,
            'https://www.googleapis.com/compute/v1'
            '/projects/manhattan/los-alamos/networks/lanl')
        self.assertFalse(gce_config.network_uri)

    def test_subnetwork_uri(self):
        project_id, gce_config = self._get_project_id_and_gce_config(
            '--subnet', 'https://www.cnn.com/specials/videos/hln')

        self.assertEqual(
            gce_config.subnetwork_uri,
            'https://www.cnn.com/specials/videos/hln')
        self.assertFalse(gce_config.network_uri)

    def test_network_and_subnet_conflict(self):
        self.assertRaises(
            InvalidArgument,
            self._get_project_id_and_gce_config,
            '--network', 'default',
            '--subnet', 'default')

    def test_network_on_cmd_line_overrides_subnet_in_config(self):
        conf_path = self.makefile(
            'mrjob.conf',
            b'runners:\n  dataproc:\n    subnet: default')

        self.mrjob_conf_patcher.stop()
        project_id, gce_config = self._get_project_id_and_gce_config(
            '-c', conf_path, '--network', 'test')
        self.mrjob_conf_patcher.start()

        self.assertEqual(
            gce_config.network_uri,
            'https://www.googleapis.com/compute/v1/projects/%s'
            '/global/networks/test' % project_id)
        self.assertFalse(gce_config.subnetwork_uri)

    def test_subnet_on_cmd_line_overrides_network_in_config(self):
        conf_path = self.makefile(
            'mrjob.conf',
            b'runners:\n  dataproc:\n    network: default')

        self.mrjob_conf_patcher.stop()
        project_id, gce_config = self._get_project_id_and_gce_config(
            '-c', conf_path, '--subnet', 'test')
        self.mrjob_conf_patcher.start()

        self.assertEqual(
            gce_config.subnetwork_uri,
            'https://www.googleapis.com/compute/v1/projects/%s'
            '/us-west1/subnetworks/test' % project_id)
        self.assertFalse(gce_config.network_uri)


class UnsupportedStepsTestCase(MockGoogleTestCase):

    def test_no_spark_steps(self):
        # just a sanity check; _STEP_TYPES is tested in a lot of ways
        job = MRNullSpark(['-r', 'dataproc'])
        job.sandbox()

        self.assertRaises(NotImplementedError, job.make_runner)

    def test_no_jar_steps(self):
        spark_script_path = self.makefile('chispa.py')

        job = MRSparkScript(['-r', 'dataproc', '--script', spark_script_path])
        job.sandbox()

        self.assertRaises(NotImplementedError, job.make_runner)<|MERGE_RESOLUTION|>--- conflicted
+++ resolved
@@ -643,6 +643,7 @@
 
 
 class TmpBucketTestCase(MockGoogleTestCase):
+
     def assert_new_tmp_bucket(self, location, **runner_kwargs):
         """Assert that if we create an DataprocJobRunner with the given keyword
         args, it'll create a new tmp bucket with the given location
@@ -654,10 +655,7 @@
         runner._upload_local_files()
 
         bucket_name, path = parse_gcs_uri(runner._cloud_tmp_dir)
-<<<<<<< HEAD
-=======
         runner._upload_local_files()
->>>>>>> 54893dab
 
         self.assertTrue(bucket_name.startswith('mrjob-'))
         self.assertNotIn(bucket_name, existing_buckets)
