--- conflicted
+++ resolved
@@ -1292,13 +1292,10 @@
 
         self.assertEqual(lines[0], '#!/usr/bin/env bash -e')
 
-<<<<<<< HEAD
-    def _test_create_master_bootstrap_script(self, ami_version=None):
-=======
+
     def _test_create_master_bootstrap_script(
             self, ami_version=None, expected_python_bin=PYTHON_BIN,
             expect_bootstrap_python_packages=PY2):
->>>>>>> 585b8ee7
         # create a fake src tarball
         foo_py_path = os.path.join(self.tmp_dir, 'foo.py')
         with open(foo_py_path, 'w'):
@@ -1386,23 +1383,15 @@
 
     def test_create_master_bootstrap_script_on_2_4_11_ami(self):
         self._test_create_master_bootstrap_script(
-<<<<<<< HEAD
-            ami_version='2.4.11')
-=======
             ami_version='2.4.11',
             expected_python_bin=('python2.7' if PY2 else PYTHON_BIN),
             expect_bootstrap_python_packages=False)
->>>>>>> 585b8ee7
 
     def test_create_master_bootstrap_script_on_2_4_2_ami(self):
         self._test_create_master_bootstrap_script(
-<<<<<<< HEAD
-            ami_version='latest')
-=======
             ami_version='2.4.2',
             expected_python_bin=('python2.6' if PY2 else PYTHON_BIN),
             expect_bootstrap_python_packages=False)
->>>>>>> 585b8ee7
 
     def test_no_bootstrap_script_if_not_needed(self):
         runner = EMRJobRunner(conf_paths=[], bootstrap_mrjob=False,
