--- conflicted
+++ resolved
@@ -25,11 +25,7 @@
 
 import mrjob
 from mrjob.local import LocalMRJobRunner
-<<<<<<< HEAD
-=======
 from mrjob.step import StepFailedException
-from mrjob.util import bash_wrap
->>>>>>> 044b694b
 from mrjob.util import cmd_line
 from mrjob.util import read_file
 
