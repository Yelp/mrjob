--- conflicted
+++ resolved
@@ -121,11 +121,7 @@
         self.assertEqual(a.f.__name__, 'f')
 
 
-<<<<<<< HEAD
 class RetryWrapperTestCase(TestCase):
-=======
-class RetryWrapperTestCase(unittest.TestCase):
->>>>>>> 1b122780
     def test_success(self):
         a1 = Mock()
         a1.f = Mock(__name__='f', side_effect=None)
@@ -148,11 +144,7 @@
             backoff=0.0001,
             max_tries=2
         )
-<<<<<<< HEAD
-                         
-=======
 
->>>>>>> 1b122780
         self.assertEqual(a.f(), 1)
         self.assertEqual(a1.f.call_count, 2)
 
@@ -179,9 +171,4 @@
             max_tries=0
         )
         a.f()
-<<<<<<< HEAD
-        self.assertEqual(a1.f.call_count, 3)
-        
-=======
-        self.assertEqual(a1.f.call_count, 3)
->>>>>>> 1b122780
+        self.assertEqual(a1.f.call_count, 3)