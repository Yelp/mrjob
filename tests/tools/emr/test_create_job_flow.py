--- conflicted
+++ resolved
@@ -82,14 +82,9 @@
             '--s3-scratch-uri', 's3://walrus/tmp')
         self.monkey_patch_stdout()
         create_job_flow_main()
-<<<<<<< HEAD
-        self.assertEqual(list(self.mock_emr_job_flows.keys()),
-                         ['j-MOCKJOBFLOW0'])
-        self.assertEqual(sys.stdout.getvalue(), b'j-MOCKJOBFLOW0\n')
-=======
         self.assertEqual(list(self.mock_emr_clusters.keys()),
                          ['j-MOCKCLUSTER0'])
-        self.assertEqual(self.stdout.getvalue(), 'j-MOCKCLUSTER0\n')
+        self.assertEqual(sys.stdout.getvalue(), b'j-MOCKCLUSTER0\n')
 
     # emr_tags was supported as a switch but not actually being applied
     # to the cluster; see #1085
@@ -111,5 +106,4 @@
         self.assertEqual(mock_cluster.tags, [
             MockEmrObject(key='tag_one', value='foo'),
             MockEmrObject(key='tag_two', value='bar'),
-        ])
->>>>>>> 6c7848e1
+        ])