# Copyright 2009-2012 Yelp
#
# Licensed under the Apache License, Version 2.0 (the "License");
# you may not use this file except in compliance with the License.
# You may obtain a copy of the License at
#
# http://www.apache.org/licenses/LICENSE-2.0
#
# Unless required by applicable law or agreed to in writing, software
# distributed under the License is distributed on an "AS IS" BASIS,
# WITHOUT WARRANTIES OR CONDITIONS OF ANY KIND, either express or implied.
# See the License for the specific language governing permissions and
# limitations under the License.
"""Test the log flow fetcher"""
from optparse import OptionError

from mrjob.emr import EMRJobRunner
from mrjob.tools.emr.fetch_logs import main as fetch_logs_main
from mrjob.tools.emr.fetch_logs import make_option_parser
from mrjob.tools.emr.fetch_logs import parse_args
from mrjob.tools.emr.fetch_logs import perform_actions
from mrjob.tools.emr.fetch_logs import runner_kwargs

from tests.tools.emr import ToolTestCase


class Args(object):

    ATTRS = (
        'step_num', 'list_relevant', 'list_all', 'cat_relevant', 'cat_all',
        'get_counters', 'find_failure')

    def __init__(self, *args):
        for attr, arg in zip(self.ATTRS, args):
            setattr(self, attr, arg)


def make_args(step_num=1, list_relevant=False, list_all=False,
              cat_relevant=False, cat_all=True, get_counters=False,
              find_failure=False):
    return Args(step_num, list_relevant, list_all, cat_relevant, cat_all,
                get_counters, find_failure)


class LogFetchingTestCase(ToolTestCase):

    maxDiff = None

    def setUp(self):
        super(LogFetchingTestCase, self).setUp()

        self.runner = EMRJobRunner(conf_paths=[],
                                   s3_sync_wait_time=0,
                                   emr_job_flow_id='j-MOCKCLUSTER0')

    def test_bad_args(self):
        self.monkey_patch_argv()
        self.assertRaises(OptionError, parse_args, (make_option_parser(),))

    def test_runner_kwargs(self):
        self.monkey_patch_argv('--quiet', 'j-MOCKCLUSTER0')
        self.assertEqual(
            runner_kwargs(parse_args(make_option_parser())),
<<<<<<< HEAD
            {'conf_paths': None,
             'ec2_key_pair_file': None,
             's3_sync_wait_time': None,
             'emr_job_flow_id': 'j-MOCKCLUSTER0'})
=======
            {
                'aws_region': None,
                'conf_paths': None,
                'ec2_key_pair_file': None,
                'emr_endpoint': None,
                'emr_job_flow_id': 'j-MOCKJOBFLOW0',
                's3_endpoint': None,
                's3_sync_wait_time': None,
                'ssh_bin': None,
            })
>>>>>>> daaf5e50

    def test_find_failure(self):
        self.make_cluster()
        self.monkey_patch_stdout()

        perform_actions(make_args(find_failure=True), self.runner)

        self.assertEqual(self.stdout.getvalue(),
                         'No probable cause of failure found.\n')

    def test_list(self):
        self.make_cluster()
        self.monkey_patch_argv(
            '--quiet', '--no-conf',
            '-l',
            '--s3-sync-wait-time=0',
            'j-MOCKCLUSTER0')

        self.monkey_patch_stdout()

        fetch_logs_main()

        self.assertEqual(self.stdout.getvalue(),
                         'Task attempts:\n\nSteps:\n\nJobs:\n\nNodes:\n\n')

    def test_list_all(self):
        self.make_cluster()
        self.monkey_patch_argv(
            '--quiet', '--no-conf',
            '-L',
            '--s3-sync-wait-time=0',
            'j-MOCKCLUSTER0')

        self.monkey_patch_stdout()

        fetch_logs_main()

        self.assertEqual(self.stdout.getvalue(), '\n')

    def test_fetch_counters(self):
        self.make_cluster()
        self.monkey_patch_argv(
            '--quiet', '--no-conf',
            '--counters',
            '--s3-sync-wait-time=0',
            'j-MOCKCLUSTER0')
        self.monkey_patch_stdout()
        fetch_logs_main()
        self.assertEqual(self.stdout.getvalue(), '')<|MERGE_RESOLUTION|>--- conflicted
+++ resolved
@@ -61,23 +61,16 @@
         self.monkey_patch_argv('--quiet', 'j-MOCKCLUSTER0')
         self.assertEqual(
             runner_kwargs(parse_args(make_option_parser())),
-<<<<<<< HEAD
-            {'conf_paths': None,
-             'ec2_key_pair_file': None,
-             's3_sync_wait_time': None,
-             'emr_job_flow_id': 'j-MOCKCLUSTER0'})
-=======
             {
                 'aws_region': None,
                 'conf_paths': None,
                 'ec2_key_pair_file': None,
                 'emr_endpoint': None,
-                'emr_job_flow_id': 'j-MOCKJOBFLOW0',
+                'emr_job_flow_id': 'j-MOCKCLUSTER0',
                 's3_endpoint': None,
                 's3_sync_wait_time': None,
                 'ssh_bin': None,
             })
->>>>>>> daaf5e50
 
     def test_find_failure(self):
         self.make_cluster()
