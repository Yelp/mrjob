# Copyright 2011-2012 Yelp
# Copyright 2015-2017 Yelp
#
# Licensed under the Apache License, Version 2.0 (the "License");
# you may not use this file except in compliance with the License.
# You may obtain a copy of the License at
#
# http://www.apache.org/licenses/LICENSE-2.0
#
# Unless required by applicable law or agreed to in writing, software
# distributed under the License is distributed on an "AS IS" BASIS,
# WITHOUT WARRANTIES OR CONDITIONS OF ANY KIND, either express or implied.
# See the License for the specific language governing permissions and
# limitations under the License.
"""Very basic tests for the audit_usage script"""
import sys
from datetime import datetime
from datetime import timedelta

from dateutil.parser import parse
from dateutil.tz import tzutc

from mrjob.py2 import StringIO
from mrjob.tools.emr.report_long_jobs import _find_long_running_jobs
from mrjob.tools.emr.report_long_jobs import main

from tests.mock_boto3 import MockBoto3TestCase

CLUSTERS = [
    dict(
        Id='j-STARTING',
        Name='mr_grieving',
        Status=dict(
            State='STARTING',
            Timeline=dict(
                CreationDateTime=parse('2010-06-06T00:05:00Z'),
            ),
        ),
<<<<<<< HEAD
        Tags=[],
=======
        tags=[],
>>>>>>> c4268d95
        _steps=[],
    ),
    dict(
        Id='j-BOOTSTRAPPING',
        Name='mr_grieving',
        Status=dict(
            State='BOOTSTRAPPING',
            Timeline=dict(
                CreationDateTime=parse('2010-06-06T00:05:00Z'),
            ),
        ),
<<<<<<< HEAD
        Tags=[],
=======
        tags=[],
>>>>>>> c4268d95
        _steps=[],
    ),
    dict(
        Id='j-RUNNING1STEP',
        Name='mr_grieving',
        Status=dict(
            State='RUNNING',
            Timeline=dict(
                CreationDateTime=parse('2010-06-06T00:00:00Z'),
                ReadyDateTime=parse('2010-06-06T00:15:00Z'),
            ),
        ),
<<<<<<< HEAD
        Tags=[dict(Key='my_key', Value='my_value')],
        _Steps=[
            dict(
                Name='mr_denial: Step 1 of 5',
                Status=dict(
                    State='RUNNING',
                    Timeline=dict(
                        StartDateTime=parse('2010-06-06T00:20:00Z'),
=======
        tags=[MockEmrObject(key='my_key', value='my_value')],
        _steps=[
            MockEmrObject(
                name='mr_denial: Step 1 of 5',
                status=MockEmrObject(
                    state='RUNNING',
                    timeline=MockEmrObject(
                        startdatetime='2010-06-06T00:20:00Z',
>>>>>>> c4268d95
                    ),
                ),
            ),
        ],
    ),
    dict(
        Id='j-RUNNING2STEPS',
        Name='mr_grieving',
        Status=dict(
            State='RUNNING',
            Timeline=dict(
                CreationDateTime=parse('2010-06-06T00:00:00Z'),
                ReadyDateTime=parse('2010-06-06T00:15:00Z'),
            ),
        ),
<<<<<<< HEAD
        Tags=[],
        _Steps=[
            dict(
                Name='mr_denial: Step 1 of 5',
                Status=dict(
                    State='COMPLETED',
                    Timeline=dict(
                        EndDateTime=parse('2010-06-06T00:25:00Z'),
                        StartDateTime=parse('2010-06-06T00:20:00Z'),
=======
        tags=[],
        _steps=[
            MockEmrObject(
                name='mr_denial: Step 1 of 5',
                status=MockEmrObject(
                    state='COMPLETED',
                    timeline=MockEmrObject(
                        enddatetime='2010-06-06T00:25:00Z',
                        startdatetime='2010-06-06T00:20:00Z',
>>>>>>> c4268d95
                    ),
                ),
            ),
            dict(
                Name='mr_anger: Step 2 of 5',
                Status=dict(
                    State='RUNNING',
                    Timeline=dict(
                        StartDateTime=parse('2010-06-06T00:30:00Z'),
                    ),
                ),
            ),
        ]
    ),
    dict(
        Id='j-RUNNINGANDPENDING',
        Name='mr_grieving',
        Status=dict(
            State='RUNNING',
            Timeline=dict(
                CreationDateTime=parse('2010-06-06T00:00:00Z'),
                ReadyDateTime=parse('2010-06-06T00:15:00Z'),
            ),
        ),
<<<<<<< HEAD
        Tags=[],
        _Steps=[
            dict(
                Name='mr_denial: Step 1 of 5',
                Status=dict(
                    State='COMPLETED',
                    Timeline=dict(
                        EndDateTime=parse('2010-06-06T00:25:00Z'),
                        StartDateTime=parse('2010-06-06T00:20:00Z'),
=======
        tags=[],
        _steps=[
            MockEmrObject(
                name='mr_denial: Step 1 of 5',
                status=MockEmrObject(
                    state='COMPLETED',
                    timeline=MockEmrObject(
                        enddatetime='2010-06-06T00:25:00Z',
                        startdatetime='2010-06-06T00:20:00Z',
>>>>>>> c4268d95
                    ),
                ),
            ),
            dict(
                Name='mr_anger: Step 2 of 5',
                Status=dict(
                    State='RUNNING',
                    Timeline=dict(
                        StartDateTime=parse('2010-06-06T00:30:00Z'),
                    ),
                ),
            ),
            dict(
                Name='mr_bargaining: Step 3 of 5',
                Status=dict(
                    State='PENDING',
                ),
            ),
        ]
    ),
    dict(
        Id='j-PENDING1STEP',
        Name='mr_grieving',
        Status=dict(
            State='RUNNING',
            Timeline=dict(
                CreationDateTime=parse('2010-06-06T00:00:00Z'),
                ReadyDateTime=parse('2010-06-06T00:15:00Z'),
            ),
        ),
<<<<<<< HEAD
        Tags=[],
        _Steps=[
            dict(
                Name='mr_bargaining: Step 3 of 5',
                Status=dict(
                    State='PENDING',
=======
        tags=[],
        _steps=[
            MockEmrObject(
                name='mr_bargaining: Step 3 of 5',
                status=MockEmrObject(
                    state='PENDING',
>>>>>>> c4268d95
                ),
            ),
        ]
    ),
    dict(
        Id='j-PENDING2STEPS',
        Name='mr_grieving',
        Status=dict(
            State='RUNNING',
            Timeline=dict(
                CreationDateTime=parse('2010-06-06T00:00:00Z'),
                ReadyDateTime=parse('2010-06-06T00:15:00Z'),
            ),
        ),
<<<<<<< HEAD
        Tags=[],
        _Steps=[
            dict(
                Name='mr_bargaining: Step 3 of 5',
                Status=dict(
                    State='COMPLETED',
                    Timeline=dict(
                        EndDateTime=parse('2010-06-06T00:35:00Z'),
                        StartDateTime=parse('2010-06-06T00:20:00Z'),
=======
        tags=[],
        _steps=[
            MockEmrObject(
                name='mr_bargaining: Step 3 of 5',
                status=MockEmrObject(
                    state='COMPLETED',
                    timeline=MockEmrObject(
                        enddatetime='2010-06-06T00:35:00Z',
                        startdatetime='2010-06-06T00:20:00Z',
>>>>>>> c4268d95
                    ),
                ),
            ),
            dict(
                Name='mr_depression: Step 4 of 5',
                Status=dict(
                    State='PENDING',
                ),
            ),
        ]
    ),
    dict(
        Id='j-COMPLETED',
        Name='mr_grieving',
        Status=dict(
            State='COMPLETED',
            Timeline=dict(
                CreationDateTime=parse('2010-06-06T00:00:00Z'),
                ReadyDateTime=parse('2010-06-06T00:15:00Z'),
            ),
        ),
<<<<<<< HEAD
        State='COMPLETED',
        Tags=[],
        _Steps=[
            dict(
                Name='mr_acceptance: Step 5 of 5',
                Status=dict(
                    State='COMPLETED',
                    Timeline=dict(
                        EndDateTime=parse('2010-06-06T00:40:00Z'),
                        StartDateTime=parse('2010-06-06T00:20:00Z'),
=======
        state='COMPLETED',
        tags=[],
        _steps=[
            MockEmrObject(
                name='mr_acceptance: Step 5 of 5',
                status=MockEmrObject(
                    state='COMPLETED',
                    timeline=MockEmrObject(
                        enddatetime='2010-06-06T00:40:00Z',
                        startdatetime='2010-06-06T00:20:00Z',
>>>>>>> c4268d95
                    ),
                ),
            ),
        ]
    ),
]

CLUSTERS_BY_ID = dict((cluster['Id'], cluster) for cluster in CLUSTERS)

CLUSTER_SUMMARIES_BY_ID = dict(
    (cluster['Id'], dict(
        Id=cluster['Id'],
        Name=cluster['Name'],
        Status=cluster['Status']))
    for cluster in CLUSTERS)


class ReportLongJobsTestCase(MockBoto3TestCase):

    def setUp(self):
        super(ReportLongJobsTestCase, self).setUp()
        # redirect print statements to self.stdout
        self._real_stdout = sys.stdout
        self.stdout = StringIO()
        sys.stdout = self.stdout

    def tearDown(self):
        sys.stdout = self._real_stdout
        super(ReportLongJobsTestCase, self).tearDown()

    def test_with_no_clusters(self):
        main(['-q', '--no-conf'])  # just make sure it doesn't crash

    def test_with_all_clusters(self):
        for cluster in CLUSTERS:
            self.add_mock_emr_cluster(cluster)

        emr_client = self.client('emr')
        emr_client.run_job_flow(
            Name='no name',
            Instances=dict(
                MasterInstanceType='m1.medium',
                InstanceCount=1,
            ),
            JobFlowRole='fake-instance-profile',
            ReleaseLabel='emr-4.0.0',
            ServiceRole='fake-service-role',
        )
        main(['-q', '--no-conf'])

        lines = [line for line in StringIO(self.stdout.getvalue())]
        self.assertEqual(len(lines), len(CLUSTERS_BY_ID) - 1)
        self.assertNotIn('j-COMPLETED', self.stdout.getvalue())

    def test_exclude(self):
        for cluster in CLUSTERS:
            self.add_mock_emr_cluster(cluster)

        main(['-q', '--no-conf', '-x', 'my_key,my_value'])

        lines = [line for line in StringIO(self.stdout.getvalue())]
        self.assertEqual(len(lines), len(CLUSTERS_BY_ID) - 2)
        self.assertNotIn('j-COMPLETED', self.stdout.getvalue())
        self.assertNotIn('j-RUNNING1STEP', self.stdout.getvalue())


class FindLongRunningJobsTestCase(MockBoto3TestCase):

    maxDiff = None  # show whole diff when tests fail

    def setUp(self):
        super(FindLongRunningJobsTestCase, self).setUp()

        for cluster in CLUSTERS:
            self.add_mock_emr_cluster(cluster)

    def _find_long_running_jobs(self, cluster_summaries, min_time, now):
        emr_client = self.client('emr')

        return _find_long_running_jobs(
            emr_client,
            cluster_summaries,
            min_time=min_time,
            now=now)

    def test_starting(self):
        self.assertEqual(
            list(self._find_long_running_jobs(
                [CLUSTER_SUMMARIES_BY_ID['j-STARTING']],
                min_time=timedelta(hours=1),
                now=datetime(2010, 6, 6, 4, tzinfo=tzutc())
            )),
            [{'cluster_id': u'j-STARTING',
              'name': u'mr_grieving',
              'state': u'STARTING',
              'time': timedelta(hours=3, minutes=55)}])

    def test_bootstrapping(self):
        self.assertEqual(
            list(self._find_long_running_jobs(
                [CLUSTER_SUMMARIES_BY_ID['j-BOOTSTRAPPING']],
                min_time=timedelta(hours=1),
                now=datetime(2010, 6, 6, 4, tzinfo=tzutc())
            )),
            [{'cluster_id': u'j-BOOTSTRAPPING',
              'name': u'mr_grieving',
              'state': u'BOOTSTRAPPING',
              'time': timedelta(hours=3, minutes=55)}])

    def test_running_one_step(self):
        self.assertEqual(
            list(self._find_long_running_jobs(
                [CLUSTER_SUMMARIES_BY_ID['j-RUNNING1STEP']],
                min_time=timedelta(hours=1),
                now=datetime(2010, 6, 6, 4, tzinfo=tzutc())
            )),
            [{'cluster_id': u'j-RUNNING1STEP',
              'name': u'mr_denial: Step 1 of 5',
              'state': u'RUNNING',
              'time': timedelta(hours=3, minutes=40)}])

        # job hasn't been running for 1 day
        self.assertEqual(
            list(self._find_long_running_jobs(
                [CLUSTER_SUMMARIES_BY_ID['j-RUNNING1STEP']],
                min_time=timedelta(days=1),
                now=datetime(2010, 6, 6, 4, tzinfo=tzutc())
            )),
            [])

    def test_running_two_steps(self):
        self.assertEqual(
            list(self._find_long_running_jobs(
                [CLUSTER_SUMMARIES_BY_ID['j-RUNNING2STEPS']],
                min_time=timedelta(hours=1),
                now=datetime(2010, 6, 6, 4, tzinfo=tzutc())
            )),
            [{'cluster_id': u'j-RUNNING2STEPS',
              'name': u'mr_anger: Step 2 of 5',
              'state': u'RUNNING',
              'time': timedelta(hours=3, minutes=30)}])

        # job hasn't been running for 1 day
        self.assertEqual(
            list(self._find_long_running_jobs(
                [CLUSTER_SUMMARIES_BY_ID['j-RUNNING2STEPS']],
                min_time=timedelta(days=1),
                now=datetime(2010, 6, 6, 4, tzinfo=tzutc())
            )),
            [])

    def test_running_and_pending(self):
        self.assertEqual(
            list(self._find_long_running_jobs(
                [CLUSTER_SUMMARIES_BY_ID['j-RUNNINGANDPENDING']],
                min_time=timedelta(hours=1),
                now=datetime(2010, 6, 6, 4, tzinfo=tzutc())
            )),
            [{'cluster_id': u'j-RUNNINGANDPENDING',
              'name': u'mr_anger: Step 2 of 5',
              'state': u'RUNNING',
              'time': timedelta(hours=3, minutes=30)}])

        # job hasn't been running for 1 day
        self.assertEqual(
            list(self._find_long_running_jobs(
                [CLUSTER_SUMMARIES_BY_ID['j-RUNNINGANDPENDING']],
                min_time=timedelta(days=1),
                now=datetime(2010, 6, 6, 4, tzinfo=tzutc())
            )),
            [])

    def test_pending_one_step(self):
        self.assertEqual(
            list(self._find_long_running_jobs(
                [CLUSTER_SUMMARIES_BY_ID['j-PENDING1STEP']],
                min_time=timedelta(hours=1),
                now=datetime(2010, 6, 6, 4, tzinfo=tzutc())
            )),
            [{'cluster_id': u'j-PENDING1STEP',
              'name': u'mr_bargaining: Step 3 of 5',
              'state': u'PENDING',
              'time': timedelta(hours=3, minutes=45)}])

        # job hasn't been running for 1 day
        self.assertEqual(
            list(self._find_long_running_jobs(
                [CLUSTER_SUMMARIES_BY_ID['j-PENDING1STEP']],
                min_time=timedelta(days=1),
                now=datetime(2010, 6, 6, 4, tzinfo=tzutc())
            )),
            [])

    def test_pending_two_steps(self):
        self.assertEqual(
            list(self._find_long_running_jobs(
                [CLUSTER_SUMMARIES_BY_ID['j-PENDING2STEPS']],
                min_time=timedelta(hours=1),
                now=datetime(2010, 6, 6, 4, tzinfo=tzutc())
            )),
            [{'cluster_id': u'j-PENDING2STEPS',
              'name': u'mr_depression: Step 4 of 5',
              'state': u'PENDING',
              'time': timedelta(hours=3, minutes=25)}])

        # job hasn't been running for 1 day
        self.assertEqual(
            list(self._find_long_running_jobs(
                [CLUSTER_SUMMARIES_BY_ID['j-PENDING2STEPS']],
                min_time=timedelta(days=1),
                now=datetime(2010, 6, 6, 4, tzinfo=tzutc())
            )),
            [])

    def test_completed(self):
        self.assertEqual(
            list(self._find_long_running_jobs(
                [CLUSTER_SUMMARIES_BY_ID['j-COMPLETED']],
                min_time=timedelta(hours=1),
                now=datetime(2010, 6, 6, 4, tzinfo=tzutc())
            )),
            []
        )

    def test_all_together(self):
        self.assertEqual(
            list(self._find_long_running_jobs(
                CLUSTERS,
                min_time=timedelta(hours=1),
                now=datetime(2010, 6, 6, 4, tzinfo=tzutc())
            )),
            [{'cluster_id': u'j-STARTING',
              'name': u'mr_grieving',
              'state': u'STARTING',
              'time': timedelta(hours=3, minutes=55)},
             {'cluster_id': u'j-BOOTSTRAPPING',
              'name': u'mr_grieving',
              'state': u'BOOTSTRAPPING',
              'time': timedelta(hours=3, minutes=55)},
             {'cluster_id': u'j-RUNNING1STEP',
              'name': u'mr_denial: Step 1 of 5',
              'state': u'RUNNING',
              'time': timedelta(hours=3, minutes=40)},
             {'cluster_id': u'j-RUNNING2STEPS',
              'name': u'mr_anger: Step 2 of 5',
              'state': u'RUNNING',
              'time': timedelta(hours=3, minutes=30)},
             {'cluster_id': u'j-RUNNINGANDPENDING',
              'name': u'mr_anger: Step 2 of 5',
              'state': u'RUNNING',
              'time': timedelta(hours=3, minutes=30)},
             {'cluster_id': u'j-PENDING1STEP',
              'name': u'mr_bargaining: Step 3 of 5',
              'state': u'PENDING',
              'time': timedelta(hours=3, minutes=45)},
             {'cluster_id': u'j-PENDING2STEPS',
              'name': u'mr_depression: Step 4 of 5',
              'state': u'PENDING',
              'time': timedelta(hours=3, minutes=25)}])<|MERGE_RESOLUTION|>--- conflicted
+++ resolved
@@ -36,11 +36,7 @@
                 CreationDateTime=parse('2010-06-06T00:05:00Z'),
             ),
         ),
-<<<<<<< HEAD
-        Tags=[],
-=======
-        tags=[],
->>>>>>> c4268d95
+        Tags=[],
         _steps=[],
     ),
     dict(
@@ -52,11 +48,7 @@
                 CreationDateTime=parse('2010-06-06T00:05:00Z'),
             ),
         ),
-<<<<<<< HEAD
-        Tags=[],
-=======
-        tags=[],
->>>>>>> c4268d95
+        Tags=[],
         _steps=[],
     ),
     dict(
@@ -69,7 +61,6 @@
                 ReadyDateTime=parse('2010-06-06T00:15:00Z'),
             ),
         ),
-<<<<<<< HEAD
         Tags=[dict(Key='my_key', Value='my_value')],
         _Steps=[
             dict(
@@ -78,16 +69,6 @@
                     State='RUNNING',
                     Timeline=dict(
                         StartDateTime=parse('2010-06-06T00:20:00Z'),
-=======
-        tags=[MockEmrObject(key='my_key', value='my_value')],
-        _steps=[
-            MockEmrObject(
-                name='mr_denial: Step 1 of 5',
-                status=MockEmrObject(
-                    state='RUNNING',
-                    timeline=MockEmrObject(
-                        startdatetime='2010-06-06T00:20:00Z',
->>>>>>> c4268d95
                     ),
                 ),
             ),
@@ -103,7 +84,6 @@
                 ReadyDateTime=parse('2010-06-06T00:15:00Z'),
             ),
         ),
-<<<<<<< HEAD
         Tags=[],
         _Steps=[
             dict(
@@ -113,17 +93,6 @@
                     Timeline=dict(
                         EndDateTime=parse('2010-06-06T00:25:00Z'),
                         StartDateTime=parse('2010-06-06T00:20:00Z'),
-=======
-        tags=[],
-        _steps=[
-            MockEmrObject(
-                name='mr_denial: Step 1 of 5',
-                status=MockEmrObject(
-                    state='COMPLETED',
-                    timeline=MockEmrObject(
-                        enddatetime='2010-06-06T00:25:00Z',
-                        startdatetime='2010-06-06T00:20:00Z',
->>>>>>> c4268d95
                     ),
                 ),
             ),
@@ -148,7 +117,6 @@
                 ReadyDateTime=parse('2010-06-06T00:15:00Z'),
             ),
         ),
-<<<<<<< HEAD
         Tags=[],
         _Steps=[
             dict(
@@ -158,17 +126,6 @@
                     Timeline=dict(
                         EndDateTime=parse('2010-06-06T00:25:00Z'),
                         StartDateTime=parse('2010-06-06T00:20:00Z'),
-=======
-        tags=[],
-        _steps=[
-            MockEmrObject(
-                name='mr_denial: Step 1 of 5',
-                status=MockEmrObject(
-                    state='COMPLETED',
-                    timeline=MockEmrObject(
-                        enddatetime='2010-06-06T00:25:00Z',
-                        startdatetime='2010-06-06T00:20:00Z',
->>>>>>> c4268d95
                     ),
                 ),
             ),
@@ -199,21 +156,12 @@
                 ReadyDateTime=parse('2010-06-06T00:15:00Z'),
             ),
         ),
-<<<<<<< HEAD
         Tags=[],
         _Steps=[
             dict(
                 Name='mr_bargaining: Step 3 of 5',
                 Status=dict(
                     State='PENDING',
-=======
-        tags=[],
-        _steps=[
-            MockEmrObject(
-                name='mr_bargaining: Step 3 of 5',
-                status=MockEmrObject(
-                    state='PENDING',
->>>>>>> c4268d95
                 ),
             ),
         ]
@@ -228,7 +176,6 @@
                 ReadyDateTime=parse('2010-06-06T00:15:00Z'),
             ),
         ),
-<<<<<<< HEAD
         Tags=[],
         _Steps=[
             dict(
@@ -238,17 +185,6 @@
                     Timeline=dict(
                         EndDateTime=parse('2010-06-06T00:35:00Z'),
                         StartDateTime=parse('2010-06-06T00:20:00Z'),
-=======
-        tags=[],
-        _steps=[
-            MockEmrObject(
-                name='mr_bargaining: Step 3 of 5',
-                status=MockEmrObject(
-                    state='COMPLETED',
-                    timeline=MockEmrObject(
-                        enddatetime='2010-06-06T00:35:00Z',
-                        startdatetime='2010-06-06T00:20:00Z',
->>>>>>> c4268d95
                     ),
                 ),
             ),
@@ -270,7 +206,6 @@
                 ReadyDateTime=parse('2010-06-06T00:15:00Z'),
             ),
         ),
-<<<<<<< HEAD
         State='COMPLETED',
         Tags=[],
         _Steps=[
@@ -281,18 +216,6 @@
                     Timeline=dict(
                         EndDateTime=parse('2010-06-06T00:40:00Z'),
                         StartDateTime=parse('2010-06-06T00:20:00Z'),
-=======
-        state='COMPLETED',
-        tags=[],
-        _steps=[
-            MockEmrObject(
-                name='mr_acceptance: Step 5 of 5',
-                status=MockEmrObject(
-                    state='COMPLETED',
-                    timeline=MockEmrObject(
-                        enddatetime='2010-06-06T00:40:00Z',
-                        startdatetime='2010-06-06T00:20:00Z',
->>>>>>> c4268d95
                     ),
                 ),
             ),
